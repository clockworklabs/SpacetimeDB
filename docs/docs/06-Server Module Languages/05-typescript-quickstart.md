---
title: TypeScript Quickstart
slug: /modules/typescript/quickstart
---

# TypeScript Module Quickstart

In this tutorial, we'll implement a simple chat server as a SpacetimeDB **TypeScript** module.

A SpacetimeDB module is code that gets bundled to a single JavaScript artifact and uploaded to SpacetimeDB. This code becomes server-side logic that interfaces directly with SpacetimeDB’s relational database.

Each SpacetimeDB module defines a set of **tables** and a set of **reducers**.

- Tables are declared with `table({ ...opts }, { ...columns })`. Each inserted object is a row; each field is a column.
- Tables are **private** by default (readable only by the owner and your module code). Set `{ public: true }` to make them readable by everyone; writes still happen only via reducers.
- A **reducer** is a function that reads/writes the database. Each reducer runs in its own transaction; its writes commit only if it completes without throwing. In TypeScript, reducers are registered with `spacetimedb.reducer(name, argTypes, handler)` and throw `new SenderError("...")` for user-visible errors.

:::note
SpacetimeDB runs your module inside the database host (not Node.js). There’s no direct filesystem or network access from reducers.
:::

## Install SpacetimeDB

If you haven’t already, start by [installing SpacetimeDB](https://spacetimedb.com/install). This installs the `spacetime` CLI used to build, publish, and interact with your database.

## Project structure

Let's start by running `spacetime init` to initialize our project's directory structure:

```bash
spacetime init --lang typescript quickstart-chat
```

`spacetime init` will ask you for a project path in which to put your project. By default this will be `./quickstart-chat`. This basic project will have a few helper files like Cursor rules for SpacetimeDB and a `spacetimedb` directory which is where your SpacetimeDB module code will go.

Inside the `spacetimedb/` directory will be a `src/index.ts` entrypoint (required for publishing).
<<<<<<< HEAD

## How to Build & Publish

> [!IMPORTANT]
> TypeScript modules are built and published with the `spacetime` CLI. `spacetime publish` will transpile and bundle your server module for you starting with the `src/index.ts` entrypoint. If you bundle your js yourself, you can specify `spacetime publish --js-path <path-to-your-bundle-file>` when publishing.

From the `spacetimedb/` directory you can lint/typecheck locally if you like, but to make the module live you’ll publish it to a database:

```bash
cd quickstart-chat
spacetime publish --project-path spacetimedb quickstart-chat
```

Publishing bundles your TypeScript into a single artifact and installs it into the `quickstart-chat` database.
=======
>>>>>>> e8c946e5

## Declare imports

Open `spacetimedb/src/index.ts`. Replace its contents with the following imports to start building a bare-bones real-time chat server:

```ts
import { schema, t, table, SenderError } from 'spacetimedb/server';
```

From `spacetimedb/server`, we import:

- `table` to define SpacetimeDB tables.
- `t` for column/type builders.
- `schema` to compose our database schema and register reducers.
- `SenderError` to signal user-visible (transaction-aborting) errors.

## Define tables

We’ll store two kinds of data: information about each user, and the messages that have been sent.

For each `User`, we’ll store their `identity` (the caller’s unique identifier), an optional display `name`, and whether they’re currently `online`. We’ll use `identity` as the primary key (unique and indexed).

Add to `spacetimedb/src/index.ts`:

```ts
const User = table(
  { name: 'user', public: true },
  {
    identity: t.identity().primaryKey(),
    name: t.string().optional(),
    online: t.bool(),
  }
);

const Message = table(
  { name: 'message', public: true },
  {
    sender: t.identity(),
    sent: t.timestamp(),
    text: t.string(),
  }
);

// Compose the schema (gives us ctx.db.user and ctx.db.message, etc.)
const spacetimedb = schema(User, Message);
```

## Set users’ names

We’ll allow users to set a display name, since raw identities aren’t user-friendly. Define a reducer `set_name` that validates input, looks up the caller’s `User` row by primary key, and updates it. If there’s no user row (e.g., the caller invoked via CLI without a connection and hasn’t connected before), we’ll return an error.

Add:

```ts
function validateName(name: string) {
  if (!name) {
    throw new SenderError('Names must not be empty');
  }
}

spacetimedb.reducer('set_name', { name: t.string() }, (ctx, { name }) => {
  validateName(name);
  const user = ctx.db.user.identity.find(ctx.sender);
  if (!user) {
    throw new SenderError('Cannot set name for unknown user');
  }
  ctx.db.user.identity.update({ ...user, name });
});
```

You can extend `validateName` with moderation checks, Unicode normalization, printable-character filtering, max length checks, or duplicate-name rejection.

## Send messages

Define a reducer `send_message` to insert a new `Message` with the caller’s identity and the call timestamp. As with names, we’ll validate that text isn’t empty.

Add:

```ts
function validateMessage(text: string) {
  if (!text) {
    throw new SenderError('Messages must not be empty');
  }
}

spacetimedb.reducer('send_message', { text: t.string() }, (ctx, { text }) => {
  validateMessage(text);
  console.info(`User ${ctx.sender}: ${text}`);
  ctx.db.message.insert({
    sender: ctx.sender,
    text,
    sent: ctx.timestamp,
  });
});
```

Possible extensions:

- Reject messages from users who haven’t set a name.
- Rate-limit messages per user.

## Set users’ online status

SpacetimeDB can invoke lifecycle reducers when clients connect/disconnect. We’ll create or update a `User` row to mark the caller online on connect, and mark them offline on disconnect.

Add:

```ts
// Called once when the module bundle is installed / updated.
// We'll keep it empty for this quickstart.
spacetimedb.init(_ctx => {});

spacetimedb.clientConnected(ctx => {
  const user = ctx.db.user.identity.find(ctx.sender);
  if (user) {
    // Returning user: set online=true, keep identity/name.
    ctx.db.user.identity.update({ ...user, online: true });
  } else {
    // New user: create a User row with no name yet.
    ctx.db.user.insert({
      identity: ctx.sender,
      name: undefined,
      online: true,
    });
  }
});

spacetimedb.clientDisconnected(ctx => {
  const user = ctx.db.user.identity.find(ctx.sender);
  if (user) {
    ctx.db.user.identity.update({ ...user, online: false });
  } else {
    // Shouldn't happen (disconnect without prior connect)
    console.warn(
      `Disconnect event for unknown user with identity ${ctx.sender}`
    );
  }
});
```

## Start the server

If you haven’t already started the SpacetimeDB host on your machine, run this in a **separate terminal** and leave it running:

```bash
spacetime start
```

(If it’s already running, you can skip this step.)

## Publish the module

<<<<<<< HEAD
=======
From the `spacetimedb/` directory you can lint/typecheck locally if you like, but to make the module live you’ll need to publish it to a database. Publishing bundles your TypeScript into a single artifact and installs it into the `quickstart-chat` database.

> [!IMPORTANT]
> TypeScript modules are built and published with the `spacetime` CLI. `spacetime publish` will transpile and bundle your server module for you starting with the `src/index.ts` entrypoint. If you bundle your js yourself, you can specify `spacetime publish --js-path <path-to-your-bundle-file>` when publishing.

>>>>>>> e8c946e5
From the `quickstart-chat` directory (the parent of `spacetimedb/`):

```bash
spacetime publish --project-path spacetimedb quickstart-chat
```

You can choose any unique, URL-safe database name in place of `quickstart-chat`. The CLI will show the database **Identity** (a hex string) as well; you can use either the name or identity with CLI commands.

## Call reducers

Use the CLI to call reducers. Arguments are passed as JSON (strings may be given bare for single string parameters).

Send a message:

```bash
spacetime call quickstart-chat send_message "Hello, World!"
```

Check that it ran by viewing logs (owner-only):

```bash
spacetime logs quickstart-chat
```

You should see output similar to:

```text
<timestamp>  INFO: spacetimedb: Creating table `message`
<timestamp>  INFO: spacetimedb: Creating table `user`
<timestamp>  INFO: spacetimedb: Database initialized
<timestamp>  INFO: console: User 0x...: Hello, World!
```

## SQL queries

SpacetimeDB supports a subset of SQL so you can query your data:

```bash
spacetime sql quickstart-chat "SELECT * FROM message"
```

Output will resemble:

```text
 sender                                                             | sent                             | text
--------------------------------------------------------------------+----------------------------------+-----------------
 0x93dda09db9a56d8fa6c024d843e805d8262191db3b4ba84c5efcd1ad451fed4e | 2025-04-08T15:47:46.935402+00:00 | "Hello, World!"
```

## What’s next?

You can find a complete version of this module in the SpacetimeDB examples. Next, build a client that interacts with your module using your preferred SDK:

- [TypeScript client quickstart](/sdks/typescript/quickstart)
- [Rust client quickstart](/sdks/rust/quickstart)
- [C# client quickstart](/sdks/c-sharp/quickstart)

- Using Unity? Jump to the [Unity Comprehensive Tutorial](/unity/part-1).
- Using Unreal Engine? Check out the [Unreal Comprehensive Tutorial](/unreal/part-1).

You’ve just set up your first TypeScript module in SpacetimeDB—nice work!<|MERGE_RESOLUTION|>--- conflicted
+++ resolved
@@ -34,23 +34,6 @@
 `spacetime init` will ask you for a project path in which to put your project. By default this will be `./quickstart-chat`. This basic project will have a few helper files like Cursor rules for SpacetimeDB and a `spacetimedb` directory which is where your SpacetimeDB module code will go.
 
 Inside the `spacetimedb/` directory will be a `src/index.ts` entrypoint (required for publishing).
-<<<<<<< HEAD
-
-## How to Build & Publish
-
-> [!IMPORTANT]
-> TypeScript modules are built and published with the `spacetime` CLI. `spacetime publish` will transpile and bundle your server module for you starting with the `src/index.ts` entrypoint. If you bundle your js yourself, you can specify `spacetime publish --js-path <path-to-your-bundle-file>` when publishing.
-
-From the `spacetimedb/` directory you can lint/typecheck locally if you like, but to make the module live you’ll publish it to a database:
-
-```bash
-cd quickstart-chat
-spacetime publish --project-path spacetimedb quickstart-chat
-```
-
-Publishing bundles your TypeScript into a single artifact and installs it into the `quickstart-chat` database.
-=======
->>>>>>> e8c946e5
 
 ## Declare imports
 
@@ -203,14 +186,11 @@
 
 ## Publish the module
 
-<<<<<<< HEAD
-=======
 From the `spacetimedb/` directory you can lint/typecheck locally if you like, but to make the module live you’ll need to publish it to a database. Publishing bundles your TypeScript into a single artifact and installs it into the `quickstart-chat` database.
 
 > [!IMPORTANT]
 > TypeScript modules are built and published with the `spacetime` CLI. `spacetime publish` will transpile and bundle your server module for you starting with the `src/index.ts` entrypoint. If you bundle your js yourself, you can specify `spacetime publish --js-path <path-to-your-bundle-file>` when publishing.
 
->>>>>>> e8c946e5
 From the `quickstart-chat` directory (the parent of `spacetimedb/`):
 
 ```bash
