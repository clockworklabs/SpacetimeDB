--- conflicted
+++ resolved
@@ -9,11 +9,8 @@
         section('Intro'),
         page('Overview', 'index', 'index.md'), // TODO(BREAKING): For consistency & clarity, 'index' slug should be renamed 'intro'?
         page('Getting Started', 'getting-started', 'getting-started.md'),
-<<<<<<< HEAD
         section('Deploying'),
         page('Maincloud', 'deploying/maincloud', 'deploying/maincloud.md'),
-=======
->>>>>>> 53d99af2
         section('Migration Guides'),
         page('v0.12', 'migration/v0.12', 'migration/v0.12.md'),
         section('Unity Tutorial - Basic Multiplayer'),
