--- conflicted
+++ resolved
@@ -38,17 +38,14 @@
 6. Go to our GitHub and open a PR that references your branch in your fork on
    your GitHub
 
-### Docusaurus Documentation
-
-<<<<<<< HEAD
-#### CLI Reference Section
+### CLI Reference Section
 1. Run `cargo run --features markdown-docs -p spacetimedb-cli > docs/docs/cli-reference.md`
 2. Run `pnpm install`
 3. Run `pnpm format`
-=======
+
+### Docusaurus Documentation
 For more information on how to use Docusaurus, see the
 [Docusaurus documentation](https://docusaurus.io/docs).
->>>>>>> fc784fd2
 
 ### Testing Locally
 
