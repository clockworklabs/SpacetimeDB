--- conflicted
+++ resolved
@@ -467,7 +467,11 @@
     }
 }
 
-<<<<<<< HEAD
+#[spacetimedb::procedure]
+fn with_tx(ctx: &mut ProcedureContext) {
+    ctx.with_tx(|tx| say_hello(tx));
+}
+
 /// Hit SpacetimeDB's schema HTTP route and return its result as a string.
 ///
 /// This is a silly thing to do, but an effective test of the procedure HTTP API.
@@ -480,9 +484,4 @@
         Ok(result) => String::from_utf8_lossy(result.body().as_bytes()).to_string(),
         Err(e) => format!("{e}"),
     }
-=======
-#[spacetimedb::procedure]
-fn with_tx(ctx: &mut ProcedureContext) {
-    ctx.with_tx(|tx| say_hello(tx));
->>>>>>> 0a325170
 }