namespace SpacetimeDB.Sdk.Test;

using SpacetimeDB;

#pragma warning disable STDB_UNSTABLE // Enable experimental SpacetimeDB features

public static partial class Module
{
    [SpacetimeDB.Type]
    public enum SimpleEnum
    {
        Zero,
        One,
        Two,
    }

    [SpacetimeDB.Type]
    public partial record EnumWithPayload
        : SpacetimeDB.TaggedEnum<(
            byte U8,
            ushort U16,
            uint U32,
            ulong U64,
            U128 U128,
            U256 U256,
            sbyte I8,
            short I16,
            int I32,
            long I64,
            I128 I128,
            I256 I256,
            bool Bool,
            float F32,
            double F64,
            string Str,
            Identity Identity,
            ConnectionId ConnectionId,
            Timestamp Timestamp,
            List<byte> Bytes,
            List<int> Ints,
            List<string> Strings,
            List<SimpleEnum> SimpleEnums
        )>;

    [SpacetimeDB.Type]
    public partial struct UnitStruct { }

    [SpacetimeDB.Type]
    public partial struct ByteStruct
    {
        public byte b;
    }

    [SpacetimeDB.Type]
    public partial struct EveryPrimitiveStruct
    {
        public byte a;
        public ushort b;
        public uint c;
        public ulong d;
        public U128 e;
        public U256 f;
        public sbyte g;
        public short h;
        public int i;
        public long j;
        public I128 k;
        public I256 l;
        public bool m;
        public float n;
        public double o;
        public string p;
        public Identity q;
        public ConnectionId r;
        public Timestamp s;
        public TimeDuration t;
    }

    [SpacetimeDB.Type]
    public partial struct EveryVecStruct
    {
        public List<byte> a;
        public List<ushort> b;
        public List<uint> c;
        public List<ulong> d;
        public List<U128> e;
        public List<U256> f;
        public List<sbyte> g;
        public List<short> h;
        public List<int> i;
        public List<long> j;
        public List<I128> k;
        public List<I256> l;
        public List<bool> m;
        public List<float> n;
        public List<double> o;
        public List<string> p;
        public List<Identity> q;
        public List<ConnectionId> r;
        public List<Timestamp> s;
        public List<TimeDuration> t;
    }

    [SpacetimeDB.Table(Name = "one_u8", Public = true)]
    public partial struct OneU8
    {
        public byte n;
    }

    [SpacetimeDB.Reducer]
    public static void insert_one_u8(ReducerContext ctx, byte n)
    {
        ctx.Db.one_u8.Insert(new OneU8 { n = n });
    }

    [SpacetimeDB.Table(Name = "one_u16", Public = true)]
    public partial struct OneU16
    {
        public ushort n;
    }

    [SpacetimeDB.Reducer]
    public static void insert_one_u16(ReducerContext ctx, ushort n)
    {
        ctx.Db.one_u16.Insert(new OneU16 { n = n });
    }

    [SpacetimeDB.Table(Name = "one_u32", Public = true)]
    public partial struct OneU32
    {
        public uint n;
    }

    [SpacetimeDB.Reducer]
    public static void insert_one_u32(ReducerContext ctx, uint n)
    {
        ctx.Db.one_u32.Insert(new OneU32 { n = n });
    }

    [SpacetimeDB.Table(Name = "one_u64", Public = true)]
    public partial struct OneU64
    {
        public ulong n;
    }

    [SpacetimeDB.Reducer]
    public static void insert_one_u64(ReducerContext ctx, ulong n)
    {
        ctx.Db.one_u64.Insert(new OneU64 { n = n });
    }

    [SpacetimeDB.Table(Name = "one_u128", Public = true)]
    public partial struct OneU128
    {
        public U128 n;
    }

    [SpacetimeDB.Reducer]
    public static void insert_one_u128(ReducerContext ctx, U128 n)
    {
        ctx.Db.one_u128.Insert(new OneU128 { n = n });
    }

    [SpacetimeDB.Table(Name = "one_u256", Public = true)]
    public partial struct OneU256
    {
        public U256 n;
    }

    [SpacetimeDB.Reducer]
    public static void insert_one_u256(ReducerContext ctx, U256 n)
    {
        ctx.Db.one_u256.Insert(new OneU256 { n = n });
    }

    [SpacetimeDB.Table(Name = "one_i8", Public = true)]
    public partial struct OneI8
    {
        public sbyte n;
    }

    [SpacetimeDB.Reducer]
    public static void insert_one_i8(ReducerContext ctx, sbyte n)
    {
        ctx.Db.one_i8.Insert(new OneI8 { n = n });
    }

    [SpacetimeDB.Table(Name = "one_i16", Public = true)]
    public partial struct OneI16
    {
        public short n;
    }

    [SpacetimeDB.Reducer]
    public static void insert_one_i16(ReducerContext ctx, short n)
    {
        ctx.Db.one_i16.Insert(new OneI16 { n = n });
    }

    [SpacetimeDB.Table(Name = "one_i32", Public = true)]
    public partial struct OneI32
    {
        public int n;
    }

    [SpacetimeDB.Reducer]
    public static void insert_one_i32(ReducerContext ctx, int n)
    {
        ctx.Db.one_i32.Insert(new OneI32 { n = n });
    }

    [SpacetimeDB.Table(Name = "one_i64", Public = true)]
    public partial struct OneI64
    {
        public long n;
    }

    [SpacetimeDB.Reducer]
    public static void insert_one_i64(ReducerContext ctx, long n)
    {
        ctx.Db.one_i64.Insert(new OneI64 { n = n });
    }

    [SpacetimeDB.Table(Name = "one_i128", Public = true)]
    public partial struct OneI128
    {
        public I128 n;
    }

    [SpacetimeDB.Reducer]
    public static void insert_one_i128(ReducerContext ctx, I128 n)
    {
        ctx.Db.one_i128.Insert(new OneI128 { n = n });
    }

    [SpacetimeDB.Table(Name = "one_i256", Public = true)]
    public partial struct OneI256
    {
        public I256 n;
    }

    [SpacetimeDB.Reducer]
    public static void insert_one_i256(ReducerContext ctx, I256 n)
    {
        ctx.Db.one_i256.Insert(new OneI256 { n = n });
    }

    [SpacetimeDB.Table(Name = "one_bool", Public = true)]
    public partial struct OneBool
    {
        public bool b;
    }

    [SpacetimeDB.Reducer]
    public static void insert_one_bool(ReducerContext ctx, bool b)
    {
        ctx.Db.one_bool.Insert(new OneBool { b = b });
    }

    [SpacetimeDB.Table(Name = "one_f32", Public = true)]
    public partial struct OneF32
    {
        public float f;
    }

    [SpacetimeDB.Reducer]
    public static void insert_one_f32(ReducerContext ctx, float f)
    {
        ctx.Db.one_f32.Insert(new OneF32 { f = f });
    }

    [SpacetimeDB.Table(Name = "one_f64", Public = true)]
    public partial struct OneF64
    {
        public double f;
    }

    [SpacetimeDB.Reducer]
    public static void insert_one_f64(ReducerContext ctx, double f)
    {
        ctx.Db.one_f64.Insert(new OneF64 { f = f });
    }

    [SpacetimeDB.Table(Name = "one_string", Public = true)]
    public partial struct OneString
    {
        public string s;
    }

    [SpacetimeDB.Reducer]
    public static void insert_one_string(ReducerContext ctx, string s)
    {
        ctx.Db.one_string.Insert(new OneString { s = s });
    }

    [SpacetimeDB.Table(Name = "one_identity", Public = true)]
    public partial struct OneIdentity
    {
        public Identity i;
    }

    [SpacetimeDB.Reducer]
    public static void insert_one_identity(ReducerContext ctx, Identity i)
    {
        ctx.Db.one_identity.Insert(new OneIdentity { i = i });
    }

    [SpacetimeDB.Table(Name = "one_connection_id", Public = true)]
    public partial struct OneConnectionId
    {
        public ConnectionId a;
    }

    [SpacetimeDB.Reducer]
    public static void insert_one_connection_id(ReducerContext ctx, ConnectionId a)
    {
        ctx.Db.one_connection_id.Insert(new OneConnectionId { a = a });
    }

    [SpacetimeDB.Table(Name = "one_timestamp", Public = true)]
    public partial struct OneTimestamp
    {
        public Timestamp t;
    }

    [SpacetimeDB.Reducer]
    public static void insert_one_timestamp(ReducerContext ctx, Timestamp t)
    {
        ctx.Db.one_timestamp.Insert(new OneTimestamp { t = t });
    }

    [SpacetimeDB.Table(Name = "one_simple_enum", Public = true)]
    public partial struct OneSimpleEnum
    {
        public SimpleEnum e;
    }

    [SpacetimeDB.Reducer]
    public static void insert_one_simple_enum(ReducerContext ctx, SimpleEnum e)
    {
        ctx.Db.one_simple_enum.Insert(new OneSimpleEnum { e = e });
    }

    [SpacetimeDB.Table(Name = "one_enum_with_payload", Public = true)]
    public partial struct OneEnumWithPayload
    {
        public EnumWithPayload e;
    }

    [SpacetimeDB.Reducer]
    public static void insert_one_enum_with_payload(ReducerContext ctx, EnumWithPayload e)
    {
        ctx.Db.one_enum_with_payload.Insert(new OneEnumWithPayload { e = e });
    }

    [SpacetimeDB.Table(Name = "one_unit_struct", Public = true)]
    public partial struct OneUnitStruct
    {
        public UnitStruct s;
    }

    [SpacetimeDB.Reducer]
    public static void insert_one_unit_struct(ReducerContext ctx, UnitStruct s)
    {
        ctx.Db.one_unit_struct.Insert(new OneUnitStruct { s = s });
    }

    [SpacetimeDB.Table(Name = "one_byte_struct", Public = true)]
    public partial struct OneByteStruct
    {
        public ByteStruct s;
    }

    [SpacetimeDB.Reducer]
    public static void insert_one_byte_struct(ReducerContext ctx, ByteStruct s)
    {
        ctx.Db.one_byte_struct.Insert(new OneByteStruct { s = s });
    }

    [SpacetimeDB.Table(Name = "one_every_primitive_struct", Public = true)]
    public partial struct OneEveryPrimitiveStruct
    {
        public EveryPrimitiveStruct s;
    }

    [SpacetimeDB.Reducer]
    public static void insert_one_every_primitive_struct(ReducerContext ctx, EveryPrimitiveStruct s)
    {
        ctx.Db.one_every_primitive_struct.Insert(new OneEveryPrimitiveStruct { s = s });
    }

    [SpacetimeDB.Table(Name = "one_every_vec_struct", Public = true)]
    public partial struct OneEveryVecStruct
    {
        public EveryVecStruct s;
    }

    [SpacetimeDB.Reducer]
    public static void insert_one_every_vec_struct(ReducerContext ctx, EveryVecStruct s)
    {
        ctx.Db.one_every_vec_struct.Insert(new OneEveryVecStruct { s = s });
    }

    [SpacetimeDB.Table(Name = "vec_u8", Public = true)]
    public partial struct VecU8
    {
        public List<byte> n;
    }

    [SpacetimeDB.Reducer]
    public static void insert_vec_u8(ReducerContext ctx, List<byte> n)
    {
        ctx.Db.vec_u8.Insert(new VecU8 { n = n });
    }

    [SpacetimeDB.Table(Name = "vec_u16", Public = true)]
    public partial struct VecU16
    {
        public List<ushort> n;
    }

    [SpacetimeDB.Reducer]
    public static void insert_vec_u16(ReducerContext ctx, List<ushort> n)
    {
        ctx.Db.vec_u16.Insert(new VecU16 { n = n });
    }

    [SpacetimeDB.Table(Name = "vec_u32", Public = true)]
    public partial struct VecU32
    {
        public List<uint> n;
    }

    [SpacetimeDB.Reducer]
    public static void insert_vec_u32(ReducerContext ctx, List<uint> n)
    {
        ctx.Db.vec_u32.Insert(new VecU32 { n = n });
    }

    [SpacetimeDB.Table(Name = "vec_u64", Public = true)]
    public partial struct VecU64
    {
        public List<ulong> n;
    }

    [SpacetimeDB.Reducer]
    public static void insert_vec_u64(ReducerContext ctx, List<ulong> n)
    {
        ctx.Db.vec_u64.Insert(new VecU64 { n = n });
    }

    [SpacetimeDB.Table(Name = "vec_u128", Public = true)]
    public partial struct VecU128
    {
        public List<U128> n;
    }

    [SpacetimeDB.Reducer]
    public static void insert_vec_u128(ReducerContext ctx, List<U128> n)
    {
        ctx.Db.vec_u128.Insert(new VecU128 { n = n });
    }

    [SpacetimeDB.Table(Name = "vec_u256", Public = true)]
    public partial struct VecU256
    {
        public List<U256> n;
    }

    [SpacetimeDB.Reducer]
    public static void insert_vec_u256(ReducerContext ctx, List<U256> n)
    {
        ctx.Db.vec_u256.Insert(new VecU256 { n = n });
    }

    [SpacetimeDB.Table(Name = "vec_i8", Public = true)]
    public partial struct VecI8
    {
        public List<sbyte> n;
    }

    [SpacetimeDB.Reducer]
    public static void insert_vec_i8(ReducerContext ctx, List<sbyte> n)
    {
        ctx.Db.vec_i8.Insert(new VecI8 { n = n });
    }

    [SpacetimeDB.Table(Name = "vec_i16", Public = true)]
    public partial struct VecI16
    {
        public List<short> n;
    }

    [SpacetimeDB.Reducer]
    public static void insert_vec_i16(ReducerContext ctx, List<short> n)
    {
        ctx.Db.vec_i16.Insert(new VecI16 { n = n });
    }

    [SpacetimeDB.Table(Name = "vec_i32", Public = true)]
    public partial struct VecI32
    {
        public List<int> n;
    }

    [SpacetimeDB.Reducer]
    public static void insert_vec_i32(ReducerContext ctx, List<int> n)
    {
        ctx.Db.vec_i32.Insert(new VecI32 { n = n });
    }

    [SpacetimeDB.Table(Name = "vec_i64", Public = true)]
    public partial struct VecI64
    {
        public List<long> n;
    }

    [SpacetimeDB.Reducer]
    public static void insert_vec_i64(ReducerContext ctx, List<long> n)
    {
        ctx.Db.vec_i64.Insert(new VecI64 { n = n });
    }

    [SpacetimeDB.Table(Name = "vec_i128", Public = true)]
    public partial struct VecI128
    {
        public List<I128> n;
    }

    [SpacetimeDB.Reducer]
    public static void insert_vec_i128(ReducerContext ctx, List<I128> n)
    {
        ctx.Db.vec_i128.Insert(new VecI128 { n = n });
    }

    [SpacetimeDB.Table(Name = "vec_i256", Public = true)]
    public partial struct VecI256
    {
        public List<I256> n;
    }

    [SpacetimeDB.Reducer]
    public static void insert_vec_i256(ReducerContext ctx, List<I256> n)
    {
        ctx.Db.vec_i256.Insert(new VecI256 { n = n });
    }

    [SpacetimeDB.Table(Name = "vec_bool", Public = true)]
    public partial struct VecBool
    {
        public List<bool> b;
    }

    [SpacetimeDB.Reducer]
    public static void insert_vec_bool(ReducerContext ctx, List<bool> b)
    {
        ctx.Db.vec_bool.Insert(new VecBool { b = b });
    }

    [SpacetimeDB.Table(Name = "vec_f32", Public = true)]
    public partial struct VecF32
    {
        public List<float> f;
    }

    [SpacetimeDB.Reducer]
    public static void insert_vec_f32(ReducerContext ctx, List<float> f)
    {
        ctx.Db.vec_f32.Insert(new VecF32 { f = f });
    }

    [SpacetimeDB.Table(Name = "vec_f64", Public = true)]
    public partial struct VecF64
    {
        public List<double> f;
    }

    [SpacetimeDB.Reducer]
    public static void insert_vec_f64(ReducerContext ctx, List<double> f)
    {
        ctx.Db.vec_f64.Insert(new VecF64 { f = f });
    }

    [SpacetimeDB.Table(Name = "vec_string", Public = true)]
    public partial struct VecString
    {
        public List<string> s;
    }

    [SpacetimeDB.Reducer]
    public static void insert_vec_string(ReducerContext ctx, List<string> s)
    {
        ctx.Db.vec_string.Insert(new VecString { s = s });
    }

    [SpacetimeDB.Table(Name = "vec_identity", Public = true)]
    public partial struct VecIdentity
    {
        public List<Identity> i;
    }

    [SpacetimeDB.Reducer]
    public static void insert_vec_identity(ReducerContext ctx, List<Identity> i)
    {
        ctx.Db.vec_identity.Insert(new VecIdentity { i = i });
    }

    [SpacetimeDB.Table(Name = "vec_connection_id", Public = true)]
    public partial struct VecConnectionId
    {
        public List<ConnectionId> a;
    }

    [SpacetimeDB.Reducer]
    public static void insert_vec_connection_id(ReducerContext ctx, List<ConnectionId> a)
    {
        ctx.Db.vec_connection_id.Insert(new VecConnectionId { a = a });
    }

    [SpacetimeDB.Table(Name = "vec_timestamp", Public = true)]
    public partial struct VecTimestamp
    {
        public List<Timestamp> t;
    }

    [SpacetimeDB.Reducer]
    public static void insert_vec_timestamp(ReducerContext ctx, List<Timestamp> t)
    {
        ctx.Db.vec_timestamp.Insert(new VecTimestamp { t = t });
    }

    [SpacetimeDB.Table(Name = "vec_simple_enum", Public = true)]
    public partial struct VecSimpleEnum
    {
        public List<SimpleEnum> e;
    }

    [SpacetimeDB.Reducer]
    public static void insert_vec_simple_enum(ReducerContext ctx, List<SimpleEnum> e)
    {
        ctx.Db.vec_simple_enum.Insert(new VecSimpleEnum { e = e });
    }

    [SpacetimeDB.Table(Name = "vec_enum_with_payload", Public = true)]
    public partial struct VecEnumWithPayload
    {
        public List<EnumWithPayload> e;
    }

    [SpacetimeDB.Reducer]
    public static void insert_vec_enum_with_payload(ReducerContext ctx, List<EnumWithPayload> e)
    {
        ctx.Db.vec_enum_with_payload.Insert(new VecEnumWithPayload { e = e });
    }

    [SpacetimeDB.Table(Name = "vec_unit_struct", Public = true)]
    public partial struct VecUnitStruct
    {
        public List<UnitStruct> s;
    }

    [SpacetimeDB.Reducer]
    public static void insert_vec_unit_struct(ReducerContext ctx, List<UnitStruct> s)
    {
        ctx.Db.vec_unit_struct.Insert(new VecUnitStruct { s = s });
    }

    [SpacetimeDB.Table(Name = "vec_byte_struct", Public = true)]
    public partial struct VecByteStruct
    {
        public List<ByteStruct> s;
    }

    [SpacetimeDB.Reducer]
    public static void insert_vec_byte_struct(ReducerContext ctx, List<ByteStruct> s)
    {
        ctx.Db.vec_byte_struct.Insert(new VecByteStruct { s = s });
    }

    [SpacetimeDB.Table(Name = "vec_every_primitive_struct", Public = true)]
    public partial struct VecEveryPrimitiveStruct
    {
        public List<EveryPrimitiveStruct> s;
    }

    [SpacetimeDB.Reducer]
    public static void insert_vec_every_primitive_struct(
        ReducerContext ctx,
        List<EveryPrimitiveStruct> s
    )
    {
        ctx.Db.vec_every_primitive_struct.Insert(new VecEveryPrimitiveStruct { s = s });
    }

    [SpacetimeDB.Table(Name = "vec_every_vec_struct", Public = true)]
    public partial struct VecEveryVecStruct
    {
        public List<EveryVecStruct> s;
    }

    [SpacetimeDB.Reducer]
    public static void insert_vec_every_vec_struct(ReducerContext ctx, List<EveryVecStruct> s)
    {
        ctx.Db.vec_every_vec_struct.Insert(new VecEveryVecStruct { s = s });
    }

    [SpacetimeDB.Table(Name = "option_i32", Public = true)]
    public partial struct OptionI32
    {
        public int? n;
    }

    [SpacetimeDB.Reducer]
    public static void insert_option_i32(ReducerContext ctx, int? n)
    {
        ctx.Db.option_i32.Insert(new OptionI32 { n = n });
    }

    [SpacetimeDB.Table(Name = "option_string", Public = true)]
    public partial struct OptionString
    {
        public string? s;
    }

    [SpacetimeDB.Reducer]
    public static void insert_option_string(ReducerContext ctx, string? s)
    {
        ctx.Db.option_string.Insert(new OptionString { s = s });
    }

    [SpacetimeDB.Table(Name = "option_identity", Public = true)]
    public partial struct OptionIdentity
    {
        public Identity? i;
    }

    [SpacetimeDB.Reducer]
    public static void insert_option_identity(ReducerContext ctx, Identity? i)
    {
        ctx.Db.option_identity.Insert(new OptionIdentity { i = i });
    }

    [SpacetimeDB.Table(Name = "option_simple_enum", Public = true)]
    public partial struct OptionSimpleEnum
    {
        public SimpleEnum? e;
    }

    [SpacetimeDB.Reducer]
    public static void insert_option_simple_enum(ReducerContext ctx, SimpleEnum? e)
    {
        ctx.Db.option_simple_enum.Insert(new OptionSimpleEnum { e = e });
    }

    [SpacetimeDB.Table(Name = "option_every_primitive_struct", Public = true)]
    public partial struct OptionEveryPrimitiveStruct
    {
        public EveryPrimitiveStruct? s;
    }

    [SpacetimeDB.Reducer]
    public static void insert_option_every_primitive_struct(
        ReducerContext ctx,
        EveryPrimitiveStruct? s
    )
    {
        ctx.Db.option_every_primitive_struct.Insert(new OptionEveryPrimitiveStruct { s = s });
    }

    [SpacetimeDB.Table(Name = "option_vec_option_i32", Public = true)]
    public partial struct OptionVecOptionI32
    {
        public List<int?>? v;
    }

    [SpacetimeDB.Reducer]
    public static void insert_option_vec_option_i32(ReducerContext ctx, List<int?>? v)
    {
        ctx.Db.option_vec_option_i32.Insert(new OptionVecOptionI32 { v = v });
    }

    [SpacetimeDB.Table(Name = "unique_u8", Public = true)]
    public partial struct UniqueU8
    {
        [SpacetimeDB.Unique]
        public byte n;
        public int data;
    }

    [SpacetimeDB.Reducer]
    public static void insert_unique_u8(ReducerContext ctx, byte n, int data)
    {
        ctx.Db.unique_u8.Insert(new UniqueU8 { n = n, data = data });
    }

    [SpacetimeDB.Reducer]
    public static void update_unique_u8(ReducerContext ctx, byte n, int data)
    {
        var key = n;
        ctx.Db.unique_u8.n.Update(new UniqueU8 { n = n, data = data });
    }

    [SpacetimeDB.Reducer]
    public static void delete_unique_u8(ReducerContext ctx, byte n)
    {
        ctx.Db.unique_u8.n.Delete(n);
    }

    [SpacetimeDB.Table(Name = "unique_u16", Public = true)]
    public partial struct UniqueU16
    {
        [SpacetimeDB.Unique]
        public ushort n;
        public int data;
    }

    [SpacetimeDB.Reducer]
    public static void insert_unique_u16(ReducerContext ctx, ushort n, int data)
    {
        ctx.Db.unique_u16.Insert(new UniqueU16 { n = n, data = data });
    }

    [SpacetimeDB.Reducer]
    public static void update_unique_u16(ReducerContext ctx, ushort n, int data)
    {
        var key = n;
        ctx.Db.unique_u16.n.Update(new UniqueU16 { n = n, data = data });
    }

    [SpacetimeDB.Reducer]
    public static void delete_unique_u16(ReducerContext ctx, ushort n)
    {
        ctx.Db.unique_u16.n.Delete(n);
    }

    [SpacetimeDB.Table(Name = "unique_u32", Public = true)]
    public partial struct UniqueU32
    {
        [SpacetimeDB.Unique]
        public uint n;
        public int data;
    }

    [SpacetimeDB.Reducer]
    public static void insert_unique_u32(ReducerContext ctx, uint n, int data)
    {
        ctx.Db.unique_u32.Insert(new UniqueU32 { n = n, data = data });
    }

    [SpacetimeDB.Reducer]
    public static void insert_unique_u32_update_pk_u32(ReducerContext ctx, uint n, int d_unique, int d_pk)
    {
        ctx.Db.unique_u32.Insert(new UniqueU32 { n = n, data = d_unique });
        ctx.Db.pk_u32.n.Update(new PkU32 { n = n, data = d_pk });
    }

    [SpacetimeDB.Reducer]
    public static void update_unique_u32(ReducerContext ctx, uint n, int data)
    {
        var key = n;
        ctx.Db.unique_u32.n.Update(new UniqueU32 { n = n, data = data });
    }

    [SpacetimeDB.Reducer]
    public static void delete_unique_u32(ReducerContext ctx, uint n)
    {
        ctx.Db.unique_u32.n.Delete(n);
    }

    [SpacetimeDB.Table(Name = "unique_u64", Public = true)]
    public partial struct UniqueU64
    {
        [SpacetimeDB.Unique]
        public ulong n;
        public int data;
    }

    [SpacetimeDB.Reducer]
    public static void insert_unique_u64(ReducerContext ctx, ulong n, int data)
    {
        ctx.Db.unique_u64.Insert(new UniqueU64 { n = n, data = data });
    }

    [SpacetimeDB.Reducer]
    public static void update_unique_u64(ReducerContext ctx, ulong n, int data)
    {
        var key = n;
        ctx.Db.unique_u64.n.Update(new UniqueU64 { n = n, data = data });
    }

    [SpacetimeDB.Reducer]
    public static void delete_unique_u64(ReducerContext ctx, ulong n)
    {
        ctx.Db.unique_u64.n.Delete(n);
    }

    [SpacetimeDB.Table(Name = "unique_u128", Public = true)]
    public partial struct UniqueU128
    {
        [SpacetimeDB.Unique]
        public U128 n;
        public int data;
    }

    [SpacetimeDB.Reducer]
    public static void insert_unique_u128(ReducerContext ctx, U128 n, int data)
    {
        ctx.Db.unique_u128.Insert(new UniqueU128 { n = n, data = data });
    }

    [SpacetimeDB.Reducer]
    public static void update_unique_u128(ReducerContext ctx, U128 n, int data)
    {
        var key = n;
        ctx.Db.unique_u128.n.Update(new UniqueU128 { n = n, data = data });
    }

    [SpacetimeDB.Reducer]
    public static void delete_unique_u128(ReducerContext ctx, U128 n)
    {
        ctx.Db.unique_u128.n.Delete(n);
    }

    [SpacetimeDB.Table(Name = "unique_u256", Public = true)]
    public partial struct UniqueU256
    {
        [SpacetimeDB.Unique]
        public U256 n;
        public int data;
    }

    [SpacetimeDB.Reducer]
    public static void insert_unique_u256(ReducerContext ctx, U256 n, int data)
    {
        ctx.Db.unique_u256.Insert(new UniqueU256 { n = n, data = data });
    }

    [SpacetimeDB.Reducer]
    public static void update_unique_u256(ReducerContext ctx, U256 n, int data)
    {
        var key = n;
        ctx.Db.unique_u256.n.Update(new UniqueU256 { n = n, data = data });
    }

    [SpacetimeDB.Reducer]
    public static void delete_unique_u256(ReducerContext ctx, U256 n)
    {
        ctx.Db.unique_u256.n.Delete(n);
    }

    [SpacetimeDB.Table(Name = "unique_i8", Public = true)]
    public partial struct UniqueI8
    {
        [SpacetimeDB.Unique]
        public sbyte n;
        public int data;
    }

    [SpacetimeDB.Reducer]
    public static void insert_unique_i8(ReducerContext ctx, sbyte n, int data)
    {
        ctx.Db.unique_i8.Insert(new UniqueI8 { n = n, data = data });
    }

    [SpacetimeDB.Reducer]
    public static void update_unique_i8(ReducerContext ctx, sbyte n, int data)
    {
        var key = n;
        ctx.Db.unique_i8.n.Update(new UniqueI8 { n = n, data = data });
    }

    [SpacetimeDB.Reducer]
    public static void delete_unique_i8(ReducerContext ctx, sbyte n)
    {
        ctx.Db.unique_i8.n.Delete(n);
    }

    [SpacetimeDB.Table(Name = "unique_i16", Public = true)]
    public partial struct UniqueI16
    {
        [SpacetimeDB.Unique]
        public short n;
        public int data;
    }

    [SpacetimeDB.Reducer]
    public static void insert_unique_i16(ReducerContext ctx, short n, int data)
    {
        ctx.Db.unique_i16.Insert(new UniqueI16 { n = n, data = data });
    }

    [SpacetimeDB.Reducer]
    public static void update_unique_i16(ReducerContext ctx, short n, int data)
    {
        var key = n;
        ctx.Db.unique_i16.n.Update(new UniqueI16 { n = n, data = data });
    }

    [SpacetimeDB.Reducer]
    public static void delete_unique_i16(ReducerContext ctx, short n)
    {
        ctx.Db.unique_i16.n.Delete(n);
    }

    [SpacetimeDB.Table(Name = "unique_i32", Public = true)]
    public partial struct UniqueI32
    {
        [SpacetimeDB.Unique]
        public int n;
        public int data;
    }

    [SpacetimeDB.Reducer]
    public static void insert_unique_i32(ReducerContext ctx, int n, int data)
    {
        ctx.Db.unique_i32.Insert(new UniqueI32 { n = n, data = data });
    }

    [SpacetimeDB.Reducer]
    public static void update_unique_i32(ReducerContext ctx, int n, int data)
    {
        var key = n;
        ctx.Db.unique_i32.n.Update(new UniqueI32 { n = n, data = data });
    }

    [SpacetimeDB.Reducer]
    public static void delete_unique_i32(ReducerContext ctx, int n)
    {
        ctx.Db.unique_i32.n.Delete(n);
    }

    [SpacetimeDB.Table(Name = "unique_i64", Public = true)]
    public partial struct UniqueI64
    {
        [SpacetimeDB.Unique]
        public long n;
        public int data;
    }

    [SpacetimeDB.Reducer]
    public static void insert_unique_i64(ReducerContext ctx, long n, int data)
    {
        ctx.Db.unique_i64.Insert(new UniqueI64 { n = n, data = data });
    }

    [SpacetimeDB.Reducer]
    public static void update_unique_i64(ReducerContext ctx, long n, int data)
    {
        var key = n;
        ctx.Db.unique_i64.n.Update(new UniqueI64 { n = n, data = data });
    }

    [SpacetimeDB.Reducer]
    public static void delete_unique_i64(ReducerContext ctx, long n)
    {
        ctx.Db.unique_i64.n.Delete(n);
    }

    [SpacetimeDB.Table(Name = "unique_i128", Public = true)]
    public partial struct UniqueI128
    {
        [SpacetimeDB.Unique]
        public I128 n;
        public int data;
    }

    [SpacetimeDB.Reducer]
    public static void insert_unique_i128(ReducerContext ctx, I128 n, int data)
    {
        ctx.Db.unique_i128.Insert(new UniqueI128 { n = n, data = data });
    }

    [SpacetimeDB.Reducer]
    public static void update_unique_i128(ReducerContext ctx, I128 n, int data)
    {
        var key = n;
        ctx.Db.unique_i128.n.Update(new UniqueI128 { n = n, data = data });
    }

    [SpacetimeDB.Reducer]
    public static void delete_unique_i128(ReducerContext ctx, I128 n)
    {
        ctx.Db.unique_i128.n.Delete(n);
    }

    [SpacetimeDB.Table(Name = "unique_i256", Public = true)]
    public partial struct UniqueI256
    {
        [SpacetimeDB.Unique]
        public I256 n;
        public int data;
    }

    [SpacetimeDB.Reducer]
    public static void insert_unique_i256(ReducerContext ctx, I256 n, int data)
    {
        ctx.Db.unique_i256.Insert(new UniqueI256 { n = n, data = data });
    }

    [SpacetimeDB.Reducer]
    public static void update_unique_i256(ReducerContext ctx, I256 n, int data)
    {
        var key = n;
        ctx.Db.unique_i256.n.Update(new UniqueI256 { n = n, data = data });
    }

    [SpacetimeDB.Reducer]
    public static void delete_unique_i256(ReducerContext ctx, I256 n)
    {
        ctx.Db.unique_i256.n.Delete(n);
    }

    [SpacetimeDB.Table(Name = "unique_bool", Public = true)]
    public partial struct UniqueBool
    {
        [SpacetimeDB.Unique]
        public bool b;
        public int data;
    }

    [SpacetimeDB.Reducer]
    public static void insert_unique_bool(ReducerContext ctx, bool b, int data)
    {
        ctx.Db.unique_bool.Insert(new UniqueBool { b = b, data = data });
    }

    [SpacetimeDB.Reducer]
    public static void update_unique_bool(ReducerContext ctx, bool b, int data)
    {
        var key = b;
        ctx.Db.unique_bool.b.Update(new UniqueBool { b = b, data = data });
    }

    [SpacetimeDB.Reducer]
    public static void delete_unique_bool(ReducerContext ctx, bool b)
    {
        ctx.Db.unique_bool.b.Delete(b);
    }

    [SpacetimeDB.Table(Name = "unique_string", Public = true)]
    public partial struct UniqueString
    {
        [SpacetimeDB.Unique]
        public string s;
        public int data;
    }

    [SpacetimeDB.Reducer]
    public static void insert_unique_string(ReducerContext ctx, string s, int data)
    {
        ctx.Db.unique_string.Insert(new UniqueString { s = s, data = data });
    }

    [SpacetimeDB.Reducer]
    public static void update_unique_string(ReducerContext ctx, string s, int data)
    {
        var key = s;
        ctx.Db.unique_string.s.Update(new UniqueString { s = s, data = data });
    }

    [SpacetimeDB.Reducer]
    public static void delete_unique_string(ReducerContext ctx, string s)
    {
        ctx.Db.unique_string.s.Delete(s);
    }

    [SpacetimeDB.Table(Name = "unique_identity", Public = true)]
    public partial struct UniqueIdentity
    {
        [SpacetimeDB.Unique]
        public Identity i;
        public int data;
    }

    [SpacetimeDB.Reducer]
    public static void insert_unique_identity(ReducerContext ctx, Identity i, int data)
    {
        ctx.Db.unique_identity.Insert(new UniqueIdentity { i = i, data = data });
    }

    [SpacetimeDB.Reducer]
    public static void update_unique_identity(ReducerContext ctx, Identity i, int data)
    {
        var key = i;
        ctx.Db.unique_identity.i.Update(new UniqueIdentity { i = i, data = data });
    }

    [SpacetimeDB.Reducer]
    public static void delete_unique_identity(ReducerContext ctx, Identity i)
    {
        ctx.Db.unique_identity.i.Delete(i);
    }

    [SpacetimeDB.Table(Name = "unique_connection_id", Public = true)]
    public partial struct UniqueConnectionId
    {
        [SpacetimeDB.Unique]
        public ConnectionId a;
        public int data;
    }

    [SpacetimeDB.Reducer]
    public static void insert_unique_connection_id(ReducerContext ctx, ConnectionId a, int data)
    {
        ctx.Db.unique_connection_id.Insert(new UniqueConnectionId { a = a, data = data });
    }

    [SpacetimeDB.Reducer]
    public static void update_unique_connection_id(ReducerContext ctx, ConnectionId a, int data)
    {
        var key = a;
        ctx.Db.unique_connection_id.a.Update(new UniqueConnectionId { a = a, data = data });
    }

    [SpacetimeDB.Reducer]
    public static void delete_unique_connection_id(ReducerContext ctx, ConnectionId a)
    {
        ctx.Db.unique_connection_id.a.Delete(a);
    }

    [SpacetimeDB.Table(Name = "pk_u8", Public = true)]
    public partial struct PkU8
    {
        [SpacetimeDB.PrimaryKey]
        public byte n;
        public int data;
    }

    [SpacetimeDB.Reducer]
    public static void insert_pk_u8(ReducerContext ctx, byte n, int data)
    {
        ctx.Db.pk_u8.Insert(new PkU8 { n = n, data = data });
    }

    [SpacetimeDB.Reducer]
    public static void update_pk_u8(ReducerContext ctx, byte n, int data)
    {
        var key = n;
        ctx.Db.pk_u8.n.Update(new PkU8 { n = n, data = data });
    }

    [SpacetimeDB.Reducer]
    public static void delete_pk_u8(ReducerContext ctx, byte n)
    {
        ctx.Db.pk_u8.n.Delete(n);
    }

    [SpacetimeDB.Table(Name = "pk_u16", Public = true)]
    public partial struct PkU16
    {
        [SpacetimeDB.PrimaryKey]
        public ushort n;
        public int data;
    }

    [SpacetimeDB.Reducer]
    public static void insert_pk_u16(ReducerContext ctx, ushort n, int data)
    {
        ctx.Db.pk_u16.Insert(new PkU16 { n = n, data = data });
    }

    [SpacetimeDB.Reducer]
    public static void update_pk_u16(ReducerContext ctx, ushort n, int data)
    {
        var key = n;
        ctx.Db.pk_u16.n.Update(new PkU16 { n = n, data = data });
    }

    [SpacetimeDB.Reducer]
    public static void delete_pk_u16(ReducerContext ctx, ushort n)
    {
        ctx.Db.pk_u16.n.Delete(n);
    }

    [SpacetimeDB.Table(Name = "pk_u32", Public = true)]
    public partial struct PkU32
    {
        [SpacetimeDB.PrimaryKey]
        public uint n;
        public int data;
    }

    [SpacetimeDB.Reducer]
    public static void insert_pk_u32(ReducerContext ctx, uint n, int data)
    {
        ctx.Db.pk_u32.Insert(new PkU32 { n = n, data = data });
    }

    [SpacetimeDB.Reducer]
    public static void update_pk_u32(ReducerContext ctx, uint n, int data)
    {
        var key = n;
        ctx.Db.pk_u32.n.Update(new PkU32 { n = n, data = data });
    }

    [SpacetimeDB.Reducer]
    public static void delete_pk_u32(ReducerContext ctx, uint n)
    {
        ctx.Db.pk_u32.n.Delete(n);
    }

    [SpacetimeDB.Table(Name = "pk_u32_two", Public = true)]
    public partial struct PkU32Two
    {
        [SpacetimeDB.PrimaryKey]
        public uint n;
        public int data;
    }

    [SpacetimeDB.Reducer]
    public static void delete_pk_u32_insert_pk_u32_two(ReducerContext ctx, uint n, int data)
    {
        ctx.Db.pk_u32_two.Insert(new PkU32Two { n = n, data = data });
        ctx.Db.pk_u32.Delete(new PkU32 { n = n, data = data });
    }

    [SpacetimeDB.Reducer]
    public static void insert_pk_u32_two(ReducerContext ctx, uint n, int data)
    {
        ctx.Db.pk_u32_two.Insert(new PkU32Two { n = n, data = data });
    }

    [SpacetimeDB.Reducer]
    public static void update_pk_u32_two(ReducerContext ctx, uint n, int data)
    {
        var key = n;
        ctx.Db.pk_u32_two.n.Update(new PkU32Two { n = n, data = data });
    }

    [SpacetimeDB.Reducer]
    public static void delete_pk_u32_two(ReducerContext ctx, uint n)
    {
        ctx.Db.pk_u32_two.n.Delete(n);
    }

    [SpacetimeDB.Table(Name = "pk_u64", Public = true)]
    public partial struct PkU64
    {
        [SpacetimeDB.PrimaryKey]
        public ulong n;
        public int data;
    }

    [SpacetimeDB.Reducer]
    public static void insert_pk_u64(ReducerContext ctx, ulong n, int data)
    {
        ctx.Db.pk_u64.Insert(new PkU64 { n = n, data = data });
    }

    [SpacetimeDB.Reducer]
    public static void update_pk_u64(ReducerContext ctx, ulong n, int data)
    {
        var key = n;
        ctx.Db.pk_u64.n.Update(new PkU64 { n = n, data = data });
    }

    [SpacetimeDB.Reducer]
    public static void delete_pk_u64(ReducerContext ctx, ulong n)
    {
        ctx.Db.pk_u64.n.Delete(n);
    }

    [SpacetimeDB.Table(Name = "pk_u128", Public = true)]
    public partial struct PkU128
    {
        [SpacetimeDB.PrimaryKey]
        public U128 n;
        public int data;
    }

    [SpacetimeDB.Reducer]
    public static void insert_pk_u128(ReducerContext ctx, U128 n, int data)
    {
        ctx.Db.pk_u128.Insert(new PkU128 { n = n, data = data });
    }

    [SpacetimeDB.Reducer]
    public static void update_pk_u128(ReducerContext ctx, U128 n, int data)
    {
        var key = n;
        ctx.Db.pk_u128.n.Update(new PkU128 { n = n, data = data });
    }

    [SpacetimeDB.Reducer]
    public static void delete_pk_u128(ReducerContext ctx, U128 n)
    {
        ctx.Db.pk_u128.n.Delete(n);
    }

    [SpacetimeDB.Table(Name = "pk_u256", Public = true)]
    public partial struct PkU256
    {
        [SpacetimeDB.PrimaryKey]
        public U256 n;
        public int data;
    }

    [SpacetimeDB.Reducer]
    public static void insert_pk_u256(ReducerContext ctx, U256 n, int data)
    {
        ctx.Db.pk_u256.Insert(new PkU256 { n = n, data = data });
    }

    [SpacetimeDB.Reducer]
    public static void update_pk_u256(ReducerContext ctx, U256 n, int data)
    {
        var key = n;
        ctx.Db.pk_u256.n.Update(new PkU256 { n = n, data = data });
    }

    [SpacetimeDB.Reducer]
    public static void delete_pk_u256(ReducerContext ctx, U256 n)
    {
        ctx.Db.pk_u256.n.Delete(n);
    }

    [SpacetimeDB.Table(Name = "pk_i8", Public = true)]
    public partial struct PkI8
    {
        [SpacetimeDB.PrimaryKey]
        public sbyte n;
        public int data;
    }

    [SpacetimeDB.Reducer]
    public static void insert_pk_i8(ReducerContext ctx, sbyte n, int data)
    {
        ctx.Db.pk_i8.Insert(new PkI8 { n = n, data = data });
    }

    [SpacetimeDB.Reducer]
    public static void update_pk_i8(ReducerContext ctx, sbyte n, int data)
    {
        var key = n;
        ctx.Db.pk_i8.n.Update(new PkI8 { n = n, data = data });
    }

    [SpacetimeDB.Reducer]
    public static void delete_pk_i8(ReducerContext ctx, sbyte n)
    {
        ctx.Db.pk_i8.n.Delete(n);
    }

    [SpacetimeDB.Table(Name = "pk_i16", Public = true)]
    public partial struct PkI16
    {
        [SpacetimeDB.PrimaryKey]
        public short n;
        public int data;
    }

    [SpacetimeDB.Reducer]
    public static void insert_pk_i16(ReducerContext ctx, short n, int data)
    {
        ctx.Db.pk_i16.Insert(new PkI16 { n = n, data = data });
    }

    [SpacetimeDB.Reducer]
    public static void update_pk_i16(ReducerContext ctx, short n, int data)
    {
        var key = n;
        ctx.Db.pk_i16.n.Update(new PkI16 { n = n, data = data });
    }

    [SpacetimeDB.Reducer]
    public static void delete_pk_i16(ReducerContext ctx, short n)
    {
        ctx.Db.pk_i16.n.Delete(n);
    }

    [SpacetimeDB.Table(Name = "pk_i32", Public = true)]
    public partial struct PkI32
    {
        [SpacetimeDB.PrimaryKey]
        public int n;
        public int data;
    }

    [SpacetimeDB.Reducer]
    public static void insert_pk_i32(ReducerContext ctx, int n, int data)
    {
        ctx.Db.pk_i32.Insert(new PkI32 { n = n, data = data });
    }

    [SpacetimeDB.Reducer]
    public static void update_pk_i32(ReducerContext ctx, int n, int data)
    {
        var key = n;
        ctx.Db.pk_i32.n.Update(new PkI32 { n = n, data = data });
    }

    [SpacetimeDB.Reducer]
    public static void delete_pk_i32(ReducerContext ctx, int n)
    {
        ctx.Db.pk_i32.n.Delete(n);
    }

    [SpacetimeDB.Table(Name = "pk_i64", Public = true)]
    public partial struct PkI64
    {
        [SpacetimeDB.PrimaryKey]
        public long n;
        public int data;
    }

    [SpacetimeDB.Reducer]
    public static void insert_pk_i64(ReducerContext ctx, long n, int data)
    {
        ctx.Db.pk_i64.Insert(new PkI64 { n = n, data = data });
    }

    [SpacetimeDB.Reducer]
    public static void update_pk_i64(ReducerContext ctx, long n, int data)
    {
        var key = n;
        ctx.Db.pk_i64.n.Update(new PkI64 { n = n, data = data });
    }

    [SpacetimeDB.Reducer]
    public static void delete_pk_i64(ReducerContext ctx, long n)
    {
        ctx.Db.pk_i64.n.Delete(n);
    }

    [SpacetimeDB.Table(Name = "pk_i128", Public = true)]
    public partial struct PkI128
    {
        [SpacetimeDB.PrimaryKey]
        public I128 n;
        public int data;
    }

    [SpacetimeDB.Reducer]
    public static void insert_pk_i128(ReducerContext ctx, I128 n, int data)
    {
        ctx.Db.pk_i128.Insert(new PkI128 { n = n, data = data });
    }

    [SpacetimeDB.Reducer]
    public static void update_pk_i128(ReducerContext ctx, I128 n, int data)
    {
        var key = n;
        ctx.Db.pk_i128.n.Update(new PkI128 { n = n, data = data });
    }

    [SpacetimeDB.Reducer]
    public static void delete_pk_i128(ReducerContext ctx, I128 n)
    {
        ctx.Db.pk_i128.n.Delete(n);
    }

    [SpacetimeDB.Table(Name = "pk_i256", Public = true)]
    public partial struct PkI256
    {
        [SpacetimeDB.PrimaryKey]
        public I256 n;
        public int data;
    }

    [SpacetimeDB.Reducer]
    public static void insert_pk_i256(ReducerContext ctx, I256 n, int data)
    {
        ctx.Db.pk_i256.Insert(new PkI256 { n = n, data = data });
    }

    [SpacetimeDB.Reducer]
    public static void update_pk_i256(ReducerContext ctx, I256 n, int data)
    {
        var key = n;
        ctx.Db.pk_i256.n.Update(new PkI256 { n = n, data = data });
    }

    [SpacetimeDB.Reducer]
    public static void delete_pk_i256(ReducerContext ctx, I256 n)
    {
        ctx.Db.pk_i256.n.Delete(n);
    }

    [SpacetimeDB.Table(Name = "pk_bool", Public = true)]
    public partial struct PkBool
    {
        [SpacetimeDB.PrimaryKey]
        public bool b;
        public int data;
    }

    [SpacetimeDB.Reducer]
    public static void insert_pk_bool(ReducerContext ctx, bool b, int data)
    {
        ctx.Db.pk_bool.Insert(new PkBool { b = b, data = data });
    }

    [SpacetimeDB.Reducer]
    public static void update_pk_bool(ReducerContext ctx, bool b, int data)
    {
        var key = b;
        ctx.Db.pk_bool.b.Update(new PkBool { b = b, data = data });
    }

    [SpacetimeDB.Reducer]
    public static void delete_pk_bool(ReducerContext ctx, bool b)
    {
        ctx.Db.pk_bool.b.Delete(b);
    }

    [SpacetimeDB.Table(Name = "pk_string", Public = true)]
    public partial struct PkString
    {
        [SpacetimeDB.PrimaryKey]
        public string s;
        public int data;
    }

    [SpacetimeDB.Reducer]
    public static void insert_pk_string(ReducerContext ctx, string s, int data)
    {
        ctx.Db.pk_string.Insert(new PkString { s = s, data = data });
    }

    [SpacetimeDB.Reducer]
    public static void update_pk_string(ReducerContext ctx, string s, int data)
    {
        var key = s;
        ctx.Db.pk_string.s.Update(new PkString { s = s, data = data });
    }

    [SpacetimeDB.Reducer]
    public static void delete_pk_string(ReducerContext ctx, string s)
    {
        ctx.Db.pk_string.s.Delete(s);
    }

    [SpacetimeDB.Table(Name = "pk_identity", Public = true)]
    public partial struct PkIdentity
    {
        [SpacetimeDB.PrimaryKey]
        public Identity i;
        public int data;
    }

    [SpacetimeDB.Reducer]
    public static void insert_pk_identity(ReducerContext ctx, Identity i, int data)
    {
        ctx.Db.pk_identity.Insert(new PkIdentity { i = i, data = data });
    }

    [SpacetimeDB.Reducer]
    public static void update_pk_identity(ReducerContext ctx, Identity i, int data)
    {
        var key = i;
        ctx.Db.pk_identity.i.Update(new PkIdentity { i = i, data = data });
    }

    [SpacetimeDB.Reducer]
    public static void delete_pk_identity(ReducerContext ctx, Identity i)
    {
        ctx.Db.pk_identity.i.Delete(i);
    }

    [SpacetimeDB.Table(Name = "pk_connection_id", Public = true)]
    public partial struct PkConnectionId
    {
        [SpacetimeDB.PrimaryKey]
        public ConnectionId a;
        public int data;
    }

    [SpacetimeDB.Reducer]
    public static void insert_pk_connection_id(ReducerContext ctx, ConnectionId a, int data)
    {
        ctx.Db.pk_connection_id.Insert(new PkConnectionId { a = a, data = data });
    }

    [SpacetimeDB.Reducer]
    public static void update_pk_connection_id(ReducerContext ctx, ConnectionId a, int data)
    {
        var key = a;
        ctx.Db.pk_connection_id.a.Update(new PkConnectionId { a = a, data = data });
    }

    [SpacetimeDB.Reducer]
    public static void delete_pk_connection_id(ReducerContext ctx, ConnectionId a)
    {
        ctx.Db.pk_connection_id.a.Delete(a);
    }

    [SpacetimeDB.Table(Name = "pk_simple_enum", Public = true)]
    public partial struct PkSimpleEnum
    {
        [SpacetimeDB.PrimaryKey]
        public SimpleEnum a;
        public int data;
    }

    [SpacetimeDB.Reducer]
    public static void insert_pk_simple_enum(ReducerContext ctx, SimpleEnum a, int data)
    {
        ctx.Db.pk_simple_enum.Insert(new PkSimpleEnum { a = a, data = data });
    }

    [SpacetimeDB.Reducer]
    public static void update_pk_simple_enum(ReducerContext ctx, SimpleEnum a, int data)
    {
        var o = ctx.Db.pk_simple_enum.a.Find(a) ?? throw new ArgumentException("key not found");
        o.data = data;
        ctx.Db.pk_simple_enum.a.Update(o);
    }

    [SpacetimeDB.Reducer]
    public static void insert_caller_one_identity(ReducerContext ctx)
    {
        ctx.Db.one_identity.Insert(new OneIdentity { i = ctx.Sender });
    }

    [SpacetimeDB.Reducer]
    public static void insert_caller_vec_identity(ReducerContext ctx)
    {
        ctx.Db.vec_identity.Insert(
                                   new VecIdentity { i = new List<Identity> { ctx.Sender } }
        );
    }

    [SpacetimeDB.Reducer]
    public static void insert_caller_unique_identity(ReducerContext ctx, int data)
    {
        ctx.Db.unique_identity.Insert(new UniqueIdentity { i = ctx.Sender, data = data });
    }

    [SpacetimeDB.Reducer]
    public static void insert_caller_pk_identity(ReducerContext ctx, int data)
    {
        ctx.Db.pk_identity.Insert(new PkIdentity { i = ctx.Sender, data = data });
    }

    [SpacetimeDB.Reducer]
    public static void insert_caller_one_connection_id(ReducerContext ctx)
    {
        ctx.Db.one_connection_id.Insert(new OneConnectionId { a = (ConnectionId)ctx.ConnectionId! });
    }

    [SpacetimeDB.Reducer]
    public static void insert_caller_vec_connection_id(ReducerContext ctx)
    {
        // VecAddress::insert(VecAddress {
        //     < a[_]>::into_vec(
        //         #[rustc_box]
        //         ::alloc::boxed::Box::new([ctx.Address.context("No address in reducer context")?]),
        //     ),
        // });
    }

    [SpacetimeDB.Reducer]
    public static void insert_caller_unique_connection_id(ReducerContext ctx, int data)
    {
        ctx.Db.unique_connection_id.Insert(
                                     new UniqueConnectionId { a = (ConnectionId)ctx.ConnectionId!, data = data }
        );
    }

    [SpacetimeDB.Reducer]
    public static void insert_caller_pk_connection_id(ReducerContext ctx, int data)
    {
        ctx.Db.pk_connection_id.Insert(new PkConnectionId { a = (ConnectionId)ctx.ConnectionId!, data = data });
    }

    [SpacetimeDB.Reducer]
    public static void insert_into_btree_u32(ReducerContext ctx, List<BTreeU32> rows)
    {
        foreach (var row in rows)
        {
            ctx.Db.btree_u32.Insert(row);
        }
    }

    [SpacetimeDB.Reducer]
    public static void delete_from_btree_u32(ReducerContext ctx, List<BTreeU32> rows)
    {
        foreach (var row in rows)
        {
            ctx.Db.btree_u32.Delete(row);
        }
    }

    [SpacetimeDB.Reducer]
    public static void insert_into_pk_btree_u32(ReducerContext ctx, List<PkU32> pk_u32, List<BTreeU32> bt_u32)
    {
        foreach (var row in pk_u32)
        {
            ctx.Db.pk_u32.Insert(row);
        }
        foreach (var row in bt_u32)
        {
            ctx.Db.btree_u32.Insert(row);
        }
    }

    [SpacetimeDB.Table(Name = "large_table", Public = true)]
    public partial struct LargeTable
    {
        public byte a;
        public ushort b;
        public uint c;
        public ulong d;
        public U128 e;
        public U256 f;
        public sbyte g;
        public short h;
        public int i;
        public long j;
        public I128 k;
        public I256 l;
        public bool m;
        public float n;
        public double o;
        public string p;
        public SimpleEnum q;
        public EnumWithPayload r;
        public UnitStruct s;
        public ByteStruct t;
        public EveryPrimitiveStruct u;
        public EveryVecStruct v;
    }

    [SpacetimeDB.Reducer]
    public static void insert_large_table(
        ReducerContext ctx,
        byte a,
        ushort b,
        uint c,
        ulong d,
        U128 e,
        U256 f,
        sbyte g,
        short h,
        int i,
        long j,
        I128 k,
        I256 l,
        bool m,
        float n,
        double o,
        string p,
        SimpleEnum q,
        EnumWithPayload r,
        UnitStruct s,
        ByteStruct t,
        EveryPrimitiveStruct u,
        EveryVecStruct v
    )
    {
        ctx.Db.large_table.Insert(
            new LargeTable
            {
                a = a,
                b = b,
                c = c,
                d = d,
                e = e,
                f = f,
                g = g,
                h = h,
                i = i,
                j = j,
                k = k,
                l = l,
                m = m,
                n = n,
                o = o,
                p = p,
                q = q,
                r = r,
                s = s,
                t = t,
                u = u,
                v = v,
            }
        );
    }

    [SpacetimeDB.Reducer]
    public static void delete_large_table(
        ReducerContext ctx,
        byte a,
        ushort b,
        uint c,
        ulong d,
        U128 e,
        U256 f,
        sbyte g,
        short h,
        int i,
        long j,
        I128 k,
        I256 l,
        bool m,
        float n,
        double o,
        string p,
        SimpleEnum q,
        EnumWithPayload r,
        UnitStruct s,
        ByteStruct t,
        EveryPrimitiveStruct u,
        EveryVecStruct v
    )
    {
        ctx.Db.large_table.Delete(
            new LargeTable
            {
                a = a,
                b = b,
                c = c,
                d = d,
                e = e,
                f = f,
                g = g,
                h = h,
                i = i,
                j = j,
                k = k,
                l = l,
                m = m,
                n = n,
                o = o,
                p = p,
                q = q,
                r = r,
                s = s,
                t = t,
                u = u,
                v = v,
            }
        );
    }

    [SpacetimeDB.Reducer]
    public static void insert_primitives_as_strings(ReducerContext ctx, EveryPrimitiveStruct s)
    {
        ctx.Db.vec_string.Insert(
            new VecString
            {
                s = typeof(EveryPrimitiveStruct)
                    .GetFields()
                    .Select(f =>
                    {
                        var value = f.GetValue(s)!;
                        // To match Rust `false` output
                        if (f.FieldType == typeof(bool))
                        {
                            return value.ToString()!.ToLowerInvariant();
                        }
                        return value.ToString()!;

                    })
                    .ToList(),
            }
        );
    }

    [SpacetimeDB.Reducer]
    public static void insert_call_timestamp(ReducerContext ctx)
    {
        ctx.Db.one_timestamp.Insert(new OneTimestamp { t = ctx.Timestamp });
    }

    [SpacetimeDB.Table(Name = "table_holds_table", Public = true)]
    public partial struct TableHoldsTable
    {
        public OneU8 a;
        public VecU8 b;
    }

    [SpacetimeDB.Reducer]
    public static void insert_table_holds_table(ReducerContext ctx, OneU8 a, VecU8 b)
    {
        ctx.Db.table_holds_table.Insert(new TableHoldsTable { a = a, b = b });
    }

    [SpacetimeDB.Reducer]
    public static void no_op_succeeds(ReducerContext ctx) { }

    [SpacetimeDB.ClientVisibilityFilter]
    public static readonly Filter ONE_U8_VISIBLE = new Filter.Sql("SELECT * FROM one_u8");

    [SpacetimeDB.Table(
        Name = "scheduled_table",
        Scheduled = nameof(send_scheduled_message),
        ScheduledAt = nameof(scheduled_at),
        Public = true
    )]
    public partial struct ScheduledTable
    {
        [PrimaryKey]
        [AutoInc]
        public ulong scheduled_id;
        public ScheduleAt scheduled_at;
        public string text;
    }

    [SpacetimeDB.Reducer]
    public static void send_scheduled_message(ReducerContext ctx, ScheduledTable arg)
    {
        ulong id = arg.scheduled_id;
        SpacetimeDB.ScheduleAt scheduleAt = arg.scheduled_at;
        string text = arg.text;
    }

    [SpacetimeDB.Table(Name = "indexed_table")]
    public partial struct IndexedTable
    {
        [SpacetimeDB.Index.BTree]
        uint player_id;
    }

    [SpacetimeDB.Table(Name = "indexed_table_2")]
    [SpacetimeDB.Index.BTree(
        Name = "player_id_snazz_index",
        Columns = [nameof(player_id), nameof(player_snazz)]
    )]
    public partial struct IndexedTable2
    {
        uint player_id;
        float player_snazz;
    }

    [SpacetimeDB.Table(Name = "btree_u32", Public = true)]
    public partial struct BTreeU32
    {
        [SpacetimeDB.Index.BTree]
        uint n;
        int data;
    }

<<<<<<< HEAD
=======
    [SpacetimeDB.ClientVisibilityFilter]
    public static readonly Filter USERS_FILTER = new Filter.Sql("SELECT * FROM users WHERE identity = :sender");

    [SpacetimeDB.Table(Name = "users", Public = true)]
    public partial struct Users
    {
        [PrimaryKey]
        public Identity identity;
        public string name;
    }

    [SpacetimeDB.Reducer]
    public static void insert_user(ReducerContext ctx, string name, Identity identity)
    {
        ctx.Db.users.Insert(new Users { name = name, identity = identity });
    }

>>>>>>> bf395a66
    [SpacetimeDB.Table(Name = "indexed_simple_enum", Public = true)]
    public partial struct IndexedSimpleEnum {
        [SpacetimeDB.Index.BTree]
        public SimpleEnum n;
    }

    [SpacetimeDB.Reducer]
    public static void insert_into_indexed_simple_enum(ReducerContext ctx, SimpleEnum n)
    {
        ctx.Db.indexed_simple_enum.Insert(new IndexedSimpleEnum { n = n });
    }

    [SpacetimeDB.Reducer]
    public static void update_indexed_simple_enum(ReducerContext ctx, SimpleEnum a, SimpleEnum b)
    {
        foreach (var item in ctx.Db.indexed_simple_enum.n.Filter(a))
        {
            ctx.Db.indexed_simple_enum.n.Delete(a);
            ctx.Db.indexed_simple_enum.Insert(new IndexedSimpleEnum { n = b });
        }
    }
}<|MERGE_RESOLUTION|>--- conflicted
+++ resolved
@@ -2031,8 +2031,6 @@
         int data;
     }
 
-<<<<<<< HEAD
-=======
     [SpacetimeDB.ClientVisibilityFilter]
     public static readonly Filter USERS_FILTER = new Filter.Sql("SELECT * FROM users WHERE identity = :sender");
 
@@ -2050,7 +2048,6 @@
         ctx.Db.users.Insert(new Users { name = name, identity = identity });
     }
 
->>>>>>> bf395a66
     [SpacetimeDB.Table(Name = "indexed_simple_enum", Public = true)]
     public partial struct IndexedSimpleEnum {
         [SpacetimeDB.Index.BTree]
