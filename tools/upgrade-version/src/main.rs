--- conflicted
+++ resolved
@@ -136,14 +136,10 @@
         edit_toml("crates/cli/src/subcommands/project/rust/Cargo._toml", |doc| {
             // Only set major.minor.* for the spacetimedb dependency.
             // See https://github.com/clockworklabs/SpacetimeDB/issues/2724.
-<<<<<<< HEAD
-            doc["dependencies"]["spacetimedb"] = toml_edit::value(wildcard_patch.clone());
-=======
             //
             // Note: This is meaningfully different than setting just major.minor.
             // See https://doc.rust-lang.org/cargo/reference/specifying-dependencies.html#default-requirements.
-            doc["dependencies"]["spacetimedb"] = toml_edit::value(major_minor.clone());
->>>>>>> af53a773
+            doc["dependencies"]["spacetimedb"] = toml_edit::value(wildcard_patch.clone());
         })?;
 
         process_license_file("LICENSE.txt", &full_version);
