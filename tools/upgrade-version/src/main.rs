--- conflicted
+++ resolved
@@ -98,10 +98,14 @@
         )
         .get_matches();
 
-    let version = matches.get_one::<String>("upgrade_version").unwrap();
     if let Some(path) = matches.get_one::<PathBuf>("spacetime-path") {
         env::set_current_dir(path).ok();
     }
+
+    let unparsed_version_arg = matches.get_one::<String>("upgrade_version").unwrap();
+    let semver = Version::parse(unparsed_version_arg).expect("Invalid semver provided to upgrade-version");
+    let full_version = format!("{}.{}.{}", semver.major, semver.minor, semver.patch);
+    let wildcard_patch = format!("{}.{}.*", semver.major, semver.minor);
 
     let current_dir = env::current_dir().expect("No current directory!");
     let dir_name = current_dir.file_name().expect("No current directory!");
@@ -109,18 +113,10 @@
         anyhow::bail!("You must execute this binary from inside of the SpacetimeDB directory, or use --spacetime-path");
     }
 
-<<<<<<< HEAD
-    let unparsed_version_arg = matches.get_one::<String>("upgrade_version").unwrap();
-    let semver = Version::parse(unparsed_version_arg).expect("Invalid semver provided to upgrade-version");
-    let full_version = format!("{}.{}.{}", semver.major, semver.minor, semver.patch);
-    let wildcard_patch = format!("{}.{}.*", semver.major, semver.minor);
-
-=======
->>>>>>> eff9b1a6
     if matches.get_flag("rust-and-cli") {
         // Use `=` for dependency versions, to avoid issues where Cargo automatically rolls forward to later minor versions.
         // See https://doc.rust-lang.org/cargo/reference/specifying-dependencies.html#default-requirements.
-        let dep_version = format!("={}", version);
+        let dep_version = format!("={}", full_version);
 
         // root Cargo.toml
         edit_toml("Cargo.toml", |doc| {
@@ -142,13 +138,7 @@
             //
             // Note: This is meaningfully different than setting just major.minor.
             // See https://doc.rust-lang.org/cargo/reference/specifying-dependencies.html#default-requirements.
-<<<<<<< HEAD
             doc["dependencies"]["spacetimedb"] = toml_edit::value(wildcard_patch.clone());
-=======
-            let v = Version::parse(version).expect("Invalid semver provided to upgrade-version");
-            let major_minor = format!("{}.{}.*", v.major, v.minor);
-            doc["dependencies"]["spacetimedb"] = toml_edit::value(major_minor);
->>>>>>> eff9b1a6
         })?;
 
         process_license_file("LICENSE.txt", &full_version);
