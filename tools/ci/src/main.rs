--- conflicted
+++ resolved
@@ -415,10 +415,7 @@
 
 fn infer_python() -> String {
     // TODO: does this work on windows?
-    let py3_available = cmd!("bash", "-lc", "command -v python3 >/dev/null 2>&1")
-        .run()
-        .map(|s| s.status.success())
-        .unwrap_or(false);
+    let py3_available = bash!("command -v python3 >/dev/null 2>&1").is_ok();
     if py3_available {
         "python3".to_string()
     } else {
@@ -644,7 +641,6 @@
             bash!("cargo run -p spacetimedb-cli -- build --project-path modules/module-test")?;
         }
 
-<<<<<<< HEAD
         Some(CiCmd::Smoketests {
             start_server,
             docker,
@@ -709,13 +705,6 @@
                     start_server,
                 )?;
             }
-=======
-        Some(CiCmd::Smoketests { args }) => {
-            // On some systems, there is no `python`, but there is `python3`.
-            let py3_available = bash!("command -v python3 >/dev/null 2>&1").is_ok();
-            let python = if py3_available { "python3" } else { "python" };
-            bash!(&format!("{python} -m smoketests {}", args.join(" ")))?;
->>>>>>> 94302a85
         }
 
         Some(CiCmd::UpdateFlow {
