--- conflicted
+++ resolved
@@ -185,19 +185,18 @@
             bash!("cargo run -p spacetimedb-cli -- build --project-path modules/module-test")?;
         }
 
-<<<<<<< HEAD
         Some(CiCmd::Smoketests { start_server, args }) => {
             let mut started_pid: Option<i32> = None;
             println!("Starting server..");
             match start_server {
                 StartServer::Docker => {
                     // This means we ignore `.dockerignore`, beacuse it omits `target`, which our CI Dockerfile needs.
-                    run!("cd .github && docker compose -f docker-compose.yml up -d")?;
+                    bash!("cd .github && docker compose -f docker-compose.yml up -d")?;
                 }
                 StartServer::Bare => {
                     // Pre-build so that `cargo run -p spacetimedb-cli` will immediately start. Otherwise we risk starting the tests
                     // before the server is up.
-                    run!("cargo build -p spacetimedb-cli -p spacetimedb-standalone")?;
+                    bash!("cargo build -p spacetimedb-cli -p spacetimedb-standalone")?;
 
                     let pid_str;
                     if cfg!(target_os = "windows") {
@@ -228,25 +227,20 @@
                 StartServer::No => {}
             }
 
-=======
-        Some(CiCmd::Smoketests { args }) => {
-            // On some systems, there is no `python`, but there is `python3`.
->>>>>>> a7202ef1
             let py3_available = cmd!("bash", "-lc", "command -v python3 >/dev/null 2>&1")
                 .run()
                 .map(|s| s.status.success())
                 .unwrap_or(false);
             let python = if py3_available { "python3" } else { "python" };
-<<<<<<< HEAD
 
             println!("Running smoketests..");
-            let test_result = run!(&format!("{python} -m smoketests {}", args.join(" ")));
+            let test_result = bash!(&format!("{python} -m smoketests {}", args.join(" ")));
 
             println!("Shutting down server..");
             // TODO: Make an effort to run the wind-down behavior if we ctrl-C this process
             match start_server {
                 StartServer::Docker => {
-                    let _ = run!("docker compose -f .github/docker-compose.yml down");
+                    let _ = bash!("docker compose -f .github/docker-compose.yml down");
                 }
                 StartServer::Bare => {
                     let pid = if let Some(pid) = started_pid {
@@ -256,18 +250,15 @@
                         unreachable!();
                     };
                     if cfg!(target_os = "windows") {
-                        let _ = run!(&format!("powershell -NoProfile -Command \"Stop-Process -Id {} -Force -ErrorAction SilentlyContinue\"", pid));
+                        let _ = bash!(&format!("powershell -NoProfile -Command \"Stop-Process -Id {} -Force -ErrorAction SilentlyContinue\"", pid));
                     } else {
-                        let _ = run!(&format!("kill {}", pid));
+                        let _ = bash!(&format!("kill {}", pid));
                     }
                 }
                 StartServer::No => {}
             }
 
             test_result?;
-=======
-            bash!(&format!("{python} -m smoketests {}", args.join(" ")))?;
->>>>>>> a7202ef1
         }
 
         Some(CiCmd::UpdateFlow {
