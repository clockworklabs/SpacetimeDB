#!/bin/bash

set -euo pipefail

# set -x

cd "$(dirname "$0")"

SPACETIME_CARGO_PROFILE=release-fast
CRST='\033[0m'		 # Text Reset
GRN='\033[0;32m'	 # Green
RED='\033[0;31m'	 # Red
passed_tests=()
failed_tests=()
RESET_SPACETIME_CONFIG=$(mktemp)
export RESET_SPACETIME_CONFIG
export SPACETIME_DIR="$PWD/.."
RUN_PARALLEL=false

declare -a TESTS
for test in tests/*.sh ; do
	file_name="$(basename "$test")"
	TESTS+=("${file_name%.*}")
done

EXCLUDE_TESTS=()

while [ $# != 0 ] ; do
	case $1 in
		-x)
			shift
			EXCLUDE_TESTS+=("$@")
			break
		;;
		--parallel)
			shift
			RUN_PARALLEL=true
			echo "Running tests in parallel."
		;;
		*)
			TESTS=("$@")
			break
		;;
	esac
done

<<<<<<< HEAD
rustup update $(rustup show active-toolchain | cut -d' ' -f1)
=======
# Make sure the active toolchain is installed including the wasm target (as
# specified in rust-toolchain.toml), and clippy. Do NOT try to update other
# toolchains people may have on their system, nor rustup itself -- this can take
# a long time, e.g. when people have "nightly" installed without a specific
# version.
#
# Note: `show active-toolchain` installs the toolchain if it is missing,
# `update` adds the wasm target if the toolchain is there but without that
# target.
rustup update --no-self-update "$(rustup show active-toolchain|cut -d' ' -f1)"
>>>>>>> 987b0091
rustup component add clippy

source "lib.include"
cp ./config.toml "$RESET_SPACETIME_CONFIG"

cd ..
export SPACETIME_HOME=$PWD

# Create a project that we can copy to reset our project
RESET_PROJECT_PATH=$(mktemp -d)
export RESET_PROJECT_PATH
cargo run init "$RESET_PROJECT_PATH" --lang rust
# We have to force using the local spacetimedb_bindings otherwise we will download them from crates.io
if [[ "$OSTYPE" == "darwin"* ]]; then
	sed -i '' "s@.*spacetimedb.*=.*@spacetimedb = { path = \"${SPACETIME_DIR}/crates/bindings\" }@g" "${RESET_PROJECT_PATH}/Cargo.toml"
elif [[ "$OSTYPE" == "msys"* ]]; then
	# Running in git bash; do horrible path conversion; yes we do need all of those
	WINPATH="$(cygpath -w "${SPACETIME_DIR}/crates/bindings" | sed 's/\\/\\\\\\\\/g')"
	sed -i "s@.*spacetimedb.*=.*@spacetimedb = { path = \"${WINPATH}\" }@g" "${RESET_PROJECT_PATH}/Cargo.toml"
else
	sed -i "s@.*spacetimedb.*=.*@spacetimedb = { path = \"${SPACETIME_DIR}/crates/bindings\" }@g" "${RESET_PROJECT_PATH}/Cargo.toml"
fi

cargo run build "$RESET_PROJECT_PATH" -s -d

export SPACETIME_SKIP_CLIPPY=1

if [ -z "${NO_DOCKER:-}" ] ; then
	if [ "$(docker ps | grep "node" -c)" != 1 ] ; then
		echo "Docker container not found, is SpacetimeDB running?"
		exit 1
	fi

	CONTAINER_NAME=$(docker ps | grep "node" | awk '{print $NF}')
	docker logs "$CONTAINER_NAME"
fi

execute_procedural_test() {
	if [ $# != 1 ] ; then
		echo "Usage: execute_procedural_test <test-name>"
		exit 1
	fi

	test_name=$1

	reset_config
	reset_project

	test_out_file=$(mktemp)
	printf " **************** Running %s... " "$test_name"
	execute_test "$test_name" "$test_out_file"
	result_code=$?
	set -e
	if [ $result_code == 0 ] ; then
		printf "${GRN}PASS${CRST}\n"
	else
		printf "${RED}FAIL${CRST}\n"
	fi
	process_test_result "$test_name" "$result_code" "$PROJECT_PATH" "$test_out_file" "$SPACETIME_CONFIG_FILE"
}

# Note: $PROJECT_PATH and $SPACETIME_CONFIG_FILE are implicit environment variable inputs to this function.
# Before calling this function you should have already run `reset_project` and `reset_config` yourself.
execute_test() {
	if [ "$#" != 2 ] ; then
		echo "Usage: execute_test <test-name> <test-out-file>"
		exit 1
	fi
	[ -d "$PROJECT_PATH" ]
	[ -f "$SPACETIME_CONFIG_FILE" ]

	test_name=$1
	test_path="test/tests/$test_name.sh"
	test_out_file=$2

	# TODO: Remove this, we shouldn't be using this TEST_OUT variable anymore because it
	# basically has no function. We should just be using piping where needed
	TEST_OUT=$(mktemp)
	export TEST_OUT
	# end todo

	set +e
	bash -x "$test_path" > "$test_out_file" 2>&1
	result_code=$?
	set -e
	echo "Test Out:" >> "$test_out_file"
	cat "$TEST_OUT" >> "$test_out_file"

	rm -f "$TEST_OUT"
	# if ! bash -x "$test_path" ; then
	set +e
	return $result_code
}

# Prints the result of a test. If the test failed, then the test output is printed.
process_test_result() {
	if [ $# != 5 ] ; then
		echo "Usage: process_test_result <test-name> <result-code> <project-path> <out-file-path> <config-file-path>"
		exit 1
	fi

	test_name=$1
	result_code=$2
	PROJECT_PATH=$3
	out_file_path=$4
	config_file_path=$5

	if [ "$result_code" == 0 ] ; then
		passed_tests+=("$test_name")

		# Cleanup the test execution only if the test passed
		rm -rf "$PROJECT_PATH" "$out_file_path" "$config_file_path"
	else
		[ -z "${NO_DOCKER:-}" ] && docker logs "$CONTAINER_NAME"
		cat "$out_file_path"
		echo "Config file:"
		cat "$config_file_path"
		echo "PROJECT_PATH=$PROJECT_PATH TEST_OUT=$out_file_path SPACETIME_CONFIG_FILE=$config_file_path"
		failed_tests+=("$test_name")
	fi
}

list_contains() {
	local a=$1
	shift
	for x in "$@"; do
		if [[ "$x" == "$a" ]]; then
			return 0
		fi
	done
	return 1
}


# Arrays used for running tests procedurally
TESTS_PID=()
TESTS_OUT_FILE=()
TESTS_NAME=()
TESTS_PROJECT_PATH=()
TESTS_CONFIG_FILE=()

# Make sure background tests are torn down even if we don't get to `wait`
# for them (e.g. on ^C). Mainly for $RUN_PARALLEL.
terminate_jobs() {
	local running=""
	running="$(jobs -pr)"
	if [ -n "$running" ]; then
		kill "$running"
	fi
}
trap 'terminate_jobs' SIGINT SIGTERM EXIT

for smoke_test in "${TESTS[@]}" ; do
	if [ ${#EXCLUDE_TESTS[@]} -ne 0 ] && list_contains "$smoke_test" "${EXCLUDE_TESTS[@]}"; then
		echo "Skipping test $smoke_test"
		continue
	fi
	if [ -f "./test/tests/$smoke_test.sh" ]; then
		if [ "$RUN_PARALLEL" == "true" ] ; then
			# Skip any non-parallizable tests if we're running in parallel
			if [[ "$smoke_test" == zz_* ]] ; then
				continue
			fi

			TESTS_NAME+=("$smoke_test")
			reset_config
			TESTS_CONFIG_FILE+=("$SPACETIME_CONFIG_FILE")

			reset_project
			TESTS_PROJECT_PATH+=("$PROJECT_PATH")

			test_out_file=$(mktemp)
			TESTS_OUT_FILE+=("$test_out_file")

			(execute_test "$smoke_test" "$test_out_file") &
			TESTS_PID+=($!)
			echo "[PARALLEL] Test started: $smoke_test"
		else
			execute_procedural_test "$smoke_test"
		fi
	else
		echo "Unknown test: $smoke_test"
		exit 1
	fi
done


if [ "$RUN_PARALLEL" == "true" ] ; then
	# Wait for all processes to end, and save their exit codes
	length=${#TESTS_PID[@]}
	while true ; do
		FOUND=0
		for ((i=0; i<length; i++)) ; do
			pid=${TESTS_PID[$i]}
			if [ "$pid" == "" ] ; then
				continue
			fi
			FOUND=1

			# If the process is still running, skip it
			if kill -0 "$pid" 2>/dev/null; then
				continue
			fi

			out_file=${TESTS_OUT_FILE[$i]}
			test_name=${TESTS_NAME[$i]}
			project_path=${TESTS_PROJECT_PATH[$i]}
			config_file=${TESTS_CONFIG_FILE[$i]}
			set +e
			wait "$pid"
			result_code=$?
			set -e
			if [ $result_code == 0 ] ; then
				printf "[${GRN}PASS${CRST}] | $test_name finished\n"
			else
				printf "[${RED}FAIL${CRST}] | $test_name finished\n"
			fi
			process_test_result "$test_name" "$result_code" "$project_path" "$out_file" "$config_file"
			TESTS_PID[i]=""
		done

		if [ $FOUND == 0 ] ; then
			break;
		fi
	done

	# Now run any tests that cannot be parallelized
	for smoke_test in "${TESTS[@]}" ; do
		if [ ${#EXCLUDE_TESTS[@]} -ne 0 ] && list_contains "$smoke_test" "${EXCLUDE_TESTS[@]}"; then
			continue
		fi

		if [[ "$smoke_test" == zz_* ]]; then
			if [ -f "./test/tests/$smoke_test.sh" ]; then
				execute_procedural_test "$smoke_test"
			else
				echo "Unknown test: $smoke_test"
				exit 1
			fi
		fi

	done
fi

printf "\n\n*************************\n"
printf "** Smoke Tests Summary **\n"
printf "*************************\n\n"

if [ ${#passed_tests[@]} -ne 0 ]; then
	printf "${GRN}Passed${CRST} Tests:\n"
	for t in "${passed_tests[@]}" ; do
		echo "	$t"
	done
fi

if [ ${#failed_tests[@]} -eq 0 ] ; then
	printf "\nNo failures reported.\n\n"
else
	printf "\n${RED}Failed${CRST} Tests:\n"
	for t in "${failed_tests[@]}" ; do
		echo "	$t"
	done

	printf "\nDescriptions for failed tests:\n"
	for t in "${failed_tests[@]}" ; do
		printf "\n%s\n\t" "$t"
		DESCRIBE_TEST=1 bash "test/tests/${t}.sh"
	done

	exit 1
fi

# vim: noexpandtab tabstop=4 shiftwidth=4<|MERGE_RESOLUTION|>--- conflicted
+++ resolved
@@ -44,9 +44,6 @@
 	esac
 done
 
-<<<<<<< HEAD
-rustup update $(rustup show active-toolchain | cut -d' ' -f1)
-=======
 # Make sure the active toolchain is installed including the wasm target (as
 # specified in rust-toolchain.toml), and clippy. Do NOT try to update other
 # toolchains people may have on their system, nor rustup itself -- this can take
@@ -57,7 +54,6 @@
 # `update` adds the wasm target if the toolchain is there but without that
 # target.
 rustup update --no-self-update "$(rustup show active-toolchain|cut -d' ' -f1)"
->>>>>>> 987b0091
 rustup component add clippy
 
 source "lib.include"
