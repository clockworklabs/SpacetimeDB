using SpacetimeDB.BSATN;
using SpacetimeDB.ClientApi;

using System;
using System.Collections.Concurrent;
using System.Linq;
using System.Net.Sockets;
using System.Net.WebSockets;
using System.Runtime.InteropServices;
using System.Text;
using System.Threading;
using System.Threading.Tasks;

namespace SpacetimeDB
{
    internal class WebSocket
    {
        public delegate void OpenEventHandler();

        public delegate void MessageEventHandler(byte[] message, DateTime timestamp);

        public delegate void CloseEventHandler(Exception? e);

        public delegate void ConnectErrorEventHandler(Exception e);
        public delegate void SendErrorEventHandler(Exception e);

        public struct ConnectOptions
        {
            public string Protocol;
        }

        // WebSocket buffer for incoming messages
        private static readonly int MAXMessageSize = 0x4000000; // 64MB

        // Connection parameters
        private readonly ConnectOptions _options;
        private readonly byte[] _receiveBuffer = new byte[MAXMessageSize];
        private readonly ConcurrentQueue<Action> dispatchQueue = new();

        protected ClientWebSocket Ws = new();
        private CancellationTokenSource? _connectCts;

        public WebSocket(ConnectOptions options)
        {
            _options = options;
#if UNITY_WEBGL && !UNITY_EDITOR
            InitializeWebGL();
#endif
        }

        public event OpenEventHandler? OnConnect;
        public event ConnectErrorEventHandler? OnConnectError;
        public event SendErrorEventHandler? OnSendError;

        /// <summary>
        ///  Called directly by background task (not on main thread!)
        /// </summary>
        public event MessageEventHandler? OnMessage;
        public event CloseEventHandler? OnClose;

#if UNITY_WEBGL && !UNITY_EDITOR
        private bool _isConnected = false;
        private bool _isConnecting = false;
        private bool _cancelConnectRequested = false;
        public bool IsConnected => _isConnected;
<<<<<<< HEAD
        public bool IsConnecting => _isConnecting;
#else 
=======
#else
>>>>>>> 0a3dda7f
        public bool IsConnected { get { return Ws != null && Ws.State == WebSocketState.Open; } }
        public bool IsConnecting { get { return Ws != null && Ws.State == WebSocketState.Connecting; } }
        public bool IsNoneState { get { return Ws != null && Ws.State == WebSocketState.None; } }
#endif

#if UNITY_WEBGL && !UNITY_EDITOR
[DllImport("__Internal")]
    private static extern void WebSocket_Init(
        IntPtr openCallback,
        IntPtr messageCallback,
        IntPtr closeCallback,
        IntPtr errorCallback
    );

    [DllImport("__Internal")]
    private static extern int WebSocket_Connect(string host, string uri, string protocol, string authToken, IntPtr callbackPtr);

    [DllImport("__Internal")]
    private static extern int WebSocket_Send(int socketId, byte[] data, int length);

    [DllImport("__Internal")]
    private static extern void WebSocket_Close(int socketId, int code, string reason);

    [AOT.MonoPInvokeCallback(typeof(Action<int>))]
    private static void WebGLOnOpen(int socketId)
    {
        Instance?.HandleWebGLOpen(socketId);
    }

    [AOT.MonoPInvokeCallback(typeof(Action<int, IntPtr, int>))]
    private static void WebGLOnMessage(int socketId, IntPtr dataPtr, int length)
    {
        try {
            byte[] data = new byte[length];
            Marshal.Copy(dataPtr, data, 0, length);
            Instance?.HandleWebGLMessage(socketId, data);
        } catch (Exception e) {
            UnityEngine.Debug.LogError($"Error handling message: {e}");
        }
    }

    [AOT.MonoPInvokeCallback(typeof(Action<int, int, IntPtr>))]
    private static void WebGLOnClose(int socketId, int code, IntPtr reasonPtr)
    {
        try {
            string reason = Marshal.PtrToStringUTF8(reasonPtr);
            Instance?.HandleWebGLClose(socketId, code, reason);
        } catch (Exception e) {
            UnityEngine.Debug.LogError($"Error handling close: {e}");
        }
    }

    [AOT.MonoPInvokeCallback(typeof(Action<int>))]
    private static void WebGLOnError(int socketId)
    {
        Instance?.HandleWebGLError(socketId);
    }

    [AOT.MonoPInvokeCallback(typeof(Action<int>))]
    private static void OnSocketIdReceived(int socketId)
    {
        Instance?._socketId.TrySetResult(socketId);
    }

    private static WebSocket Instance;
    private int _webglSocketId = -1;
    private TaskCompletionSource<int> _socketId;

    private void InitializeWebGL()
    {
        Instance = this;
        // Convert callbacks to function pointers
        var openPtr = Marshal.GetFunctionPointerForDelegate((Action<int>)WebGLOnOpen);
        var messagePtr = Marshal.GetFunctionPointerForDelegate((Action<int, IntPtr, int>)WebGLOnMessage);
        var closePtr = Marshal.GetFunctionPointerForDelegate((Action<int, int, IntPtr>)WebGLOnClose);
        var errorPtr = Marshal.GetFunctionPointerForDelegate((Action<int>)WebGLOnError);

        WebSocket_Init(openPtr, messagePtr, closePtr, errorPtr);
    }
#endif

        public async Task Connect(string? auth, string host, string nameOrAddress, ConnectionId connectionId, Compression compression, bool light, bool? confirmedReads)
        {
#if UNITY_WEBGL && !UNITY_EDITOR
            if (_isConnecting || _isConnected) return;

            _isConnecting = true;
            _cancelConnectRequested = false;
            try
            {
                var uri = $"{host}/v1/database/{nameOrAddress}/subscribe?connection_id={connectionId}&compression={compression}";
                if (light) uri += "&light=true";
                if (confirmedReads.HasValue)
                {
                    // Ensure to transmit the bool as lowercase.
                    var enabled = confirmedReads.GetValueOrDefault() ? "true" : "false";
                    uri += $"&confirmed={enabled}";
                }

                _socketId = new TaskCompletionSource<int>();
                var callbackPtr = Marshal.GetFunctionPointerForDelegate((Action<int>)OnSocketIdReceived);
                WebSocket_Connect(host, uri, _options.Protocol, auth, callbackPtr);
                _webglSocketId = await _socketId.Task;
                if (_webglSocketId == -1)
                {
                    dispatchQueue.Enqueue(() => OnConnectError?.Invoke(
                        new Exception("Failed to connect WebSocket")));
                }
                else if (_cancelConnectRequested)
                {
                    // If cancel was requested before open, proactively close now.
                    WebSocket_Close(_webglSocketId, (int)WebSocketCloseStatus.NormalClosure, "Canceled during connect.");
                }
            }
            catch (Exception e)
            {
                dispatchQueue.Enqueue(() => OnConnectError?.Invoke(e));
            }
            finally
            {
                _isConnecting = false;
            }
        // Events will be handled via UnitySendMessage callbacks
#else
            var uri = $"{host}/v1/database/{nameOrAddress}/subscribe?connection_id={connectionId}&compression={compression}";
            if (light)
            {
                uri += "&light=true";
            }
            if (confirmedReads.HasValue)
            {
                // Ensure to transmit the bool as lowercase.
                var enabled = confirmedReads.GetValueOrDefault() ? "true" : "false";
                uri += $"&confirmed={enabled}";
            }
            var url = new Uri(uri);
            Ws.Options.AddSubProtocol(_options.Protocol);

            _connectCts = new CancellationTokenSource(10000);
            if (!string.IsNullOrEmpty(auth))
            {
                Ws.Options.SetRequestHeader("Authorization", $"Bearer {auth}");
            }
            else
            {
                Ws.Options.UseDefaultCredentials = true;
            }

            try
            {
                await Ws.ConnectAsync(url, _connectCts.Token);
                if (Ws.State == WebSocketState.Open)
                {
                    if (OnConnect != null)
                    {
                        dispatchQueue.Enqueue(() => OnConnect());
                    }
                }
                else
                {
                    if (OnConnectError != null)
                    {
                        dispatchQueue.Enqueue(() => OnConnectError(
                            new Exception($"WebSocket connection failed. Current state: {Ws.State}")));
                    }
                    return;
                }
            }
            catch (WebSocketException ex) when (ex.WebSocketErrorCode == WebSocketError.Success)
            {
                // How can we get here:
                // - When you go to connect and the server isn't running (port closed) - target machine actively refused
                // - 404 - No module with at that module address instead of 101 upgrade
                // - 401? - When the identity received by SpacetimeDB wasn't signed by its signing key
                // - 400 - When the auth is malformed
                if (OnConnectError != null)
                {
                    // .net 6,7,8 has support for Ws.HttpStatusCode as long as you set
                    // ClientWebSocketOptions.CollectHttpResponseDetails = true
                    var message = "A WebSocketException occurred, even though the WebSocketErrorCode is \"Success\".\n"
                    + "This indicates that there was no native error information for the exception.\n"
                    + "Due to limitations in the .NET core version we do not have access to the HTTP status code returned by the request which would provide more info on the nature of the error.\n\n"
                    + "This error could arise for a number of reasons:\n"
                    + "1. The target machine actively refused the connection.\n"
                    + "2. The module you are trying to connect to does not exist (404 NOT FOUND).\n"
                    + "3. The auth token you sent to SpacetimeDB was not signed by the correct signing key (400 BAD REQUEST).\n"
                    + "4. The auth token is malformed (400 BAD REQUEST).\n"
                    + "5. You are not authorized (401 UNAUTHORIZED).\n\n"
                    + "Did you forget to start the server or publish your module?\n\n"
                    + "Here are some values that might help you debug:\n"
                    + $"Message: {ex.Message}\n"
                    + $"WebSocketErrorCode: {ex.WebSocketErrorCode}\n"
                    + $"ErrorCode: {ex.ErrorCode}\n"
                    + $"NativeErrorCode: {ex.NativeErrorCode}\n"
                    + $"InnerException Message: {ex.InnerException?.Message}\n"
                    + $"WebSocket CloseStatus: {Ws.CloseStatus}\n"
                    + $"WebSocket State: {Ws.State}\n"
                    + $"InnerException: {ex.InnerException}\n"
                    + $"Exception: {ex}"
                    ;
                    dispatchQueue.Enqueue(() => OnConnectError(new Exception(message)));
                }
            }
            catch (WebSocketException ex)
            {
                if (OnConnectError != null)
                {
                    var message = $"WebSocket connection failed: {ex.WebSocketErrorCode}\n"
                    + $"Exception message: {ex.Message}\n";
                    dispatchQueue.Enqueue(() => OnConnectError(new Exception(message)));
                }
            }
            catch (SocketException ex)
            {
                // This might occur if the server is unreachable or the DNS lookup fails.
                if (OnConnectError != null)
                {
                    dispatchQueue.Enqueue(() => OnConnectError(ex));
                }
            }
            catch (Exception ex)
            {
                if (OnConnectError != null)
                {
                    dispatchQueue.Enqueue(() => OnConnectError(ex));
                }
            }

            while (Ws.State == WebSocketState.Open)
            {
                try
                {
                    var receiveResult = await Ws.ReceiveAsync(new ArraySegment<byte>(_receiveBuffer),
                        CancellationToken.None);
                    if (receiveResult.MessageType == WebSocketMessageType.Close)
                    {
                        if (Ws.State != WebSocketState.Closed)
                        {
                            await Ws.CloseAsync(WebSocketCloseStatus.NormalClosure, string.Empty,
                            CancellationToken.None);
                        }
                        if (OnClose != null)
                        {
                            switch (receiveResult.CloseStatus)
                            {
                                case WebSocketCloseStatus.NormalClosure:
                                    dispatchQueue.Enqueue(() => OnClose(null));
                                    break;
                                case WebSocketCloseStatus.EndpointUnavailable:
                                    dispatchQueue.Enqueue(() => OnClose(new Exception("(1000) The connection has closed after the request was fulfilled.")));
                                    break;
                                case WebSocketCloseStatus.ProtocolError:
                                    dispatchQueue.Enqueue(() => OnClose(new Exception("(1002) The client or server is terminating the connection because of a protocol error.")));
                                    break;
                                case WebSocketCloseStatus.InvalidMessageType:
                                    dispatchQueue.Enqueue(() => OnClose(new Exception("(1003) The client or server is terminating the connection because it cannot accept the data type it received.")));
                                    break;
                                case WebSocketCloseStatus.Empty:
                                    dispatchQueue.Enqueue(() => OnClose(new Exception("(1005) No error specified.")));
                                    break;
                                case WebSocketCloseStatus.InvalidPayloadData:
                                    dispatchQueue.Enqueue(() => OnClose(new Exception("(1007) The client or server is terminating the connection because it has received data inconsistent with the message type.")));
                                    break;
                                case WebSocketCloseStatus.PolicyViolation:
                                    dispatchQueue.Enqueue(() => OnClose(new Exception("(1008) The connection will be closed because an endpoint has received a message that violates its policy.")));
                                    break;
                                case WebSocketCloseStatus.MessageTooBig:
                                    dispatchQueue.Enqueue(() => OnClose(new Exception("(1009) Message too big")));
                                    break;
                                case WebSocketCloseStatus.MandatoryExtension:
                                    dispatchQueue.Enqueue(() => OnClose(new Exception("(1010) The client is terminating the connection because it expected the server to negotiate an extension.")));
                                    break;
                                case WebSocketCloseStatus.InternalServerError:
                                    dispatchQueue.Enqueue(() => OnClose(new Exception("(1011) The connection will be closed by the server because of an error on the server.")));
                                    break;
                                default:
                                    dispatchQueue.Enqueue(() => OnClose(new Exception("Unknown error")));
                                    break;
                            }
                        }
                        return;
                    }

                    var startReceive = DateTime.UtcNow;
                    var count = receiveResult.Count;
                    while (receiveResult.EndOfMessage == false)
                    {
                        if (count >= MAXMessageSize)
                        {
                            // TODO: Improve this, we should allow clients to receive messages of whatever size
                            var closeMessage = $"Maximum message size: {MAXMessageSize} bytes.";
                            await Ws.CloseAsync(WebSocketCloseStatus.MessageTooBig, closeMessage,
                                CancellationToken.None);
                            if (OnClose != null)
                            {
                                dispatchQueue.Enqueue(() => OnClose(new Exception("(1009) Message too big")));
                            }
                            return;
                        }

                        receiveResult = await Ws.ReceiveAsync(
                            new ArraySegment<byte>(_receiveBuffer, count, MAXMessageSize - count),
                            CancellationToken.None);
                        count += receiveResult.Count;
                    }

                    if (OnMessage != null)
                    {
                        var message = _receiveBuffer.Take(count).ToArray();
                        // directly invoke message handling
                        OnMessage(message, startReceive);
                    }
                }
                catch (WebSocketException ex)
                {
                    if (OnClose != null) dispatchQueue.Enqueue(() => OnClose(ex));
                    return;
                }
            }
#endif
        }

        /// <summary>
        /// Cancel an in-flight ConnectAsync. Safe to call if no connect is pending.
        /// </summary>
        public void CancelConnect()
        {
#if UNITY_WEBGL && !UNITY_EDITOR
            // No CTS on WebGL. Mark cancel intent so that when socket id arrives or open fires,
            // we immediately close and avoid reporting a connected state.
            _cancelConnectRequested = true;
#else
            try { _connectCts?.Cancel(); } catch { /* ignore */ }
#endif
        }

        public Task Close(WebSocketCloseStatus code = WebSocketCloseStatus.NormalClosure)
        {
#if UNITY_WEBGL && !UNITY_EDITOR
            if (_webglSocketId >= 0)
            {
                // If connected or connecting with a valid socket id, request a close.
                WebSocket_Close(_webglSocketId, (int)code, "Disconnecting normally.");
                _cancelConnectRequested = false; // graceful close intent
                _isConnected = false;
            }
            else if (_isConnecting)
            {
                // We don't yet have a socket id; remember to cancel once it arrives/opens.
                _cancelConnectRequested = true;
            }
#else
            if (Ws?.State == WebSocketState.Open)
            {
                return Ws.CloseAsync(code, "Disconnecting normally.", CancellationToken.None);
            }
#endif
            return Task.CompletedTask;
        }

        /// <summary>
        /// Forcefully abort the WebSocket connection. This terminates any in-flight connect/receive/send
        /// and ensures the server-side socket is torn down promptly. Prefer Close() for graceful shutdowns.
        /// </summary>
        public void Abort()
        {
#if UNITY_WEBGL && !UNITY_EDITOR
            if (_webglSocketId >= 0)
            {
                WebSocket_Close(_webglSocketId, (int)WebSocketCloseStatus.NormalClosure, "Aborting connection.");
                _isConnected = false;
            }
            else if (_isConnecting)
            {
                // No socket yet; ensure we close immediately once it opens.
                _cancelConnectRequested = true;
            }
#else
            try
            {
                Ws?.Abort();
            }
            catch
            {
                // Intentionally swallow; Abort is best-effort.
            }
#endif
        }

        private Task? senderTask;
        private readonly ConcurrentQueue<ClientMessage> messageSendQueue = new();

        /// <summary>
        /// This sender guarantees that that messages are sent out in the order they are received. Our websocket
        /// library only allows us to await one send call, so we have to wait until the current send call is complete
        /// before we start another one. This function is also thread safe, just in case.
        /// </summary>
        /// <param name="message">The message to send</param>
        public void Send(ClientMessage message)
        {
#if UNITY_WEBGL && !UNITY_EDITOR
            try
            {
                var messageBSATN = new ClientMessage.BSATN();
                var encodedMessage = IStructuralReadWrite.ToBytes(messageBSATN, message);
                WebSocket_Send(_webglSocketId, encodedMessage, encodedMessage.Length);
            }
            catch (Exception e)
            {
                UnityEngine.Debug.LogError($"WebSocket send error: {e}");
                dispatchQueue.Enqueue(() => OnSendError?.Invoke(e));
            }
#else
            lock (messageSendQueue)
            {
                messageSendQueue.Enqueue(message);
                senderTask ??= Task.Run(ProcessSendQueue);
            }
#endif
        }

        private async Task ProcessSendQueue()
        {
            try
            {
                while (true)
                {
                    ClientMessage message;

                    lock (messageSendQueue)
                    {
                        if (!messageSendQueue.TryDequeue(out message))
                        {
                            // We are out of messages to send
                            senderTask = null;
                            return;
                        }
                    }

                    var messageBSATN = new ClientMessage.BSATN();
                    var encodedMessage = IStructuralReadWrite.ToBytes(messageBSATN, message);
                    await Ws!.SendAsync(encodedMessage, WebSocketMessageType.Binary, true, CancellationToken.None);
                }
            }
            catch (Exception e)
            {
                senderTask = null;
                if (OnSendError != null) dispatchQueue.Enqueue(() => OnSendError(e));
            }
        }

        public WebSocketState GetState()
        {
            return Ws!.State;
        }

#if UNITY_WEBGL && !UNITY_EDITOR
        public void HandleWebGLOpen(int socketId)
        {
            if (socketId == _webglSocketId)
            {
                if (_cancelConnectRequested)
                {
                    // Immediately close instead of reporting connected.
                    WebSocket_Close(_webglSocketId, (int)WebSocketCloseStatus.NormalClosure, "Canceled during connect.");
                    _isConnecting = false;
                    _isConnected = false;
                    _cancelConnectRequested = false;
                    return;
                }
                _isConnected = true;
                if (OnConnect != null)
                    dispatchQueue.Enqueue(() => OnConnect());
            }
        }

        public void HandleWebGLMessage(int socketId, byte[] message)
        {
            if (socketId == _webglSocketId && OnMessage != null)
            {
                dispatchQueue.Enqueue(() => OnMessage(message, DateTime.UtcNow));
            }
        }

        public void HandleWebGLClose(int socketId, int code, string reason)
        {
            UnityEngine.Debug.Log($"HandleWebGLClose: {code} {reason}");
            if (socketId == _webglSocketId && OnClose != null)
            {
                _isConnected = false;
                _isConnecting = false;
                _webglSocketId = -1;
                _cancelConnectRequested = false;
                var ex = code != (int)WebSocketCloseStatus.NormalClosure ? new Exception($"WebSocket closed with code {code}: {reason}") : null;
                dispatchQueue.Enqueue(() => OnClose?.Invoke(ex));
            }
        }

        public void HandleWebGLError(int socketId)
        {
            UnityEngine.Debug.Log($"HandleWebGLError: {socketId}");
            if (socketId == _webglSocketId && OnConnectError != null)
            {
                _isConnecting = false;
                _webglSocketId = -1;
                dispatchQueue.Enqueue(() => OnConnectError(new Exception($"Socket {socketId} error.")));
            }
        }
#endif

        public void Update()
        {
            while (dispatchQueue.TryDequeue(out var result))
            {
                result();
            }
        }
    }
}<|MERGE_RESOLUTION|>--- conflicted
+++ resolved
@@ -63,12 +63,8 @@
         private bool _isConnecting = false;
         private bool _cancelConnectRequested = false;
         public bool IsConnected => _isConnected;
-<<<<<<< HEAD
         public bool IsConnecting => _isConnecting;
 #else 
-=======
-#else
->>>>>>> 0a3dda7f
         public bool IsConnected { get { return Ws != null && Ws.State == WebSocketState.Open; } }
         public bool IsConnecting { get { return Ws != null && Ws.State == WebSocketState.Connecting; } }
         public bool IsNoneState { get { return Ws != null && Ws.State == WebSocketState.None; } }
