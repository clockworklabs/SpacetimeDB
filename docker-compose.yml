version: "3.6"

services:
  node:
    build:
      context: ./
      dockerfile: ./crates/standalone/Dockerfile
      args:
        CARGO_PROFILE: dev
    volumes:
      - ./crates/standalone:/usr/src/app/crates/standalone
      - ./crates/core:/usr/src/app/crates/core
      - ./crates/client-api:/usr/src/app/crates/client-api
      - ./crates/lib:/usr/src/app/crates/lib
      - ./crates/sats:/usr/src/app/crates/sats
      - ./crates/bindings:/usr/src/app/crates/bindings
      - ./crates/bindings-macro:/usr/src/app/crates/bindings-macro
      - ./crates/bindings-sys:/usr/src/app/crates/bindings-sys
      - ./crates/vm:/usr/src/app/crates/vm
      - ./crates/client-api-messages:/usr/src/app/crates/client-api-messages
      - ./flamegraphs:/usr/src/app/flamegraphs
      - /stdb
    ports:
      - "3000:80"
      # Tracy
      - "8086:8086"
    entrypoint: cargo watch -i flamegraphs -i log.conf --why -C crates/standalone -x 'run start'
    privileged: true
    environment:
      SPACETIMEDB_FLAMEGRAPH_PATH: ../../../../flamegraphs/flamegraph.folded
      RUST_BACKTRACE: 1
      ENV: dev
<<<<<<< HEAD
      SENDGRID_API_KEY:
      SENDGRID_SENDER:
=======
    networks:
      - spacetimedb_default

networks:
  spacetimedb_default:
     name: spacetimedb_default
>>>>>>> 50e357a5
<|MERGE_RESOLUTION|>--- conflicted
+++ resolved
@@ -30,14 +30,11 @@
       SPACETIMEDB_FLAMEGRAPH_PATH: ../../../../flamegraphs/flamegraph.folded
       RUST_BACKTRACE: 1
       ENV: dev
-<<<<<<< HEAD
       SENDGRID_API_KEY:
       SENDGRID_SENDER:
-=======
     networks:
       - spacetimedb_default
 
 networks:
   spacetimedb_default:
-     name: spacetimedb_default
->>>>>>> 50e357a5
+     name: spacetimedb_default