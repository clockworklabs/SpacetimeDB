mod energy_monitor;
pub mod routes;
pub mod subcommands;
pub mod util;
mod worker_db;

use crate::subcommands::start::ProgramMode;
use crate::subcommands::{start, version};
use anyhow::{anyhow, Context};
use async_trait::async_trait;
use clap::{ArgMatches, Command};
use energy_monitor::StandaloneEnergyMonitor;
use openssl::ec::{EcGroup, EcKey};
use openssl::nid::Nid;
use openssl::pkey::PKey;
use spacetimedb::address::Address;
use spacetimedb::auth::identity::{DecodingKey, EncodingKey};
use spacetimedb::client::ClientActorIndex;
use spacetimedb::control_db::ControlDb;
use spacetimedb::database_instance_context::DatabaseInstanceContext;
use spacetimedb::database_instance_context_controller::DatabaseInstanceContextController;
use spacetimedb::db::{db_metrics, Storage};
use spacetimedb::host::EnergyQuanta;
use spacetimedb::host::UpdateDatabaseResult;
use spacetimedb::host::UpdateOutcome;
use spacetimedb::host::{scheduler::Scheduler, HostController};
use spacetimedb::identity::Identity;
use spacetimedb::messages::control_db::{Database, DatabaseInstance, HostType, IdentityEmail, Node};
use spacetimedb::messages::worker_db::DatabaseInstanceState;
use spacetimedb::module_host_context::ModuleHostContext;
use spacetimedb::object_db::ObjectDb;
use spacetimedb::sendgrid_controller::SendGridController;
use spacetimedb::{stdb_path, worker_metrics};
use spacetimedb_lib::name::{DomainName, InsertDomainResult, RegisterTldResult, Tld};
use spacetimedb_lib::recovery::RecoveryCode;
use std::fs::File;
use std::io::Write;
use std::path::{Path, PathBuf};
use std::sync::Arc;
use worker_db::WorkerDb;

pub struct StandaloneEnv {
    worker_db: WorkerDb,
    control_db: ControlDb,
    db_inst_ctx_controller: DatabaseInstanceContextController,
    object_db: ObjectDb,
    host_controller: Arc<HostController>,
    client_actor_index: ClientActorIndex,
    public_key: DecodingKey,
    private_key: EncodingKey,

    /// Whether databases in this environment will be created entirely in memory
    /// or otherwise persist their message log and object store to disk.
    ///
    /// Note that this does not apply to the StandaloneEnv's own control_db
    /// or object_db.
    storage: Storage,
}

impl StandaloneEnv {
    pub async fn init(storage: Storage) -> anyhow::Result<Arc<Self>> {
        let worker_db = WorkerDb::init()?;
        let object_db = ObjectDb::init()?;
        let db_inst_ctx_controller = DatabaseInstanceContextController::new();
        let control_db = ControlDb::new()?;
        let energy_monitor = Arc::new(StandaloneEnergyMonitor::new());
        let host_controller = Arc::new(HostController::new(energy_monitor.clone()));
        let client_actor_index = ClientActorIndex::new();
        let (public_key, private_key) = get_or_create_keys()?;
        let this = Arc::new(Self {
            worker_db,
            control_db,
            db_inst_ctx_controller,
            object_db,
            host_controller,
            client_actor_index,
            public_key,
            private_key,
            storage,
        });
        energy_monitor.set_standalone_env(this.clone());
        Ok(this)
    }
}

fn get_or_create_keys() -> anyhow::Result<(DecodingKey, EncodingKey)> {
    let public_key_path =
        get_key_path("SPACETIMEDB_JWT_PUB_KEY").expect("SPACETIMEDB_JWT_PUB_KEY must be set to a valid path");
    let private_key_path =
        get_key_path("SPACETIMEDB_JWT_PRIV_KEY").expect("SPACETIMEDB_JWT_PRIV_KEY must be set to a valid path");

    let mut public_key_bytes = read_key(&public_key_path).ok();
    let mut private_key_bytes = read_key(&private_key_path).ok();

    // If both keys are unspecified, create them
    if public_key_bytes.is_none() && private_key_bytes.is_none() {
        create_keys(&public_key_path, &private_key_path)?;
        public_key_bytes = Some(read_key(&public_key_path)?);
        private_key_bytes = Some(read_key(&private_key_path)?);
    }

    if public_key_bytes.is_none() {
        anyhow::bail!("Unable to read public key for JWT token verification");
    }

    if private_key_bytes.is_none() {
        anyhow::bail!("Unable to read private key for JWT token signing");
    }

    let encoding_key = EncodingKey::from_ec_pem(&private_key_bytes.unwrap())?;
    let decoding_key = DecodingKey::from_ec_pem(&public_key_bytes.unwrap())?;

    Ok((decoding_key, encoding_key))
}

fn read_key(path: &Path) -> anyhow::Result<Vec<u8>> {
    std::fs::read(path).with_context(|| format!("couldn't read key from {path:?}"))
}

fn create_keys(public_key_path: &Path, private_key_path: &Path) -> anyhow::Result<()> {
    // Create a new EC group from a named curve.
    let group = EcGroup::from_curve_name(Nid::X9_62_PRIME256V1)?;

    // Create a new EC key with the specified group.
    let eckey = EcKey::generate(&group)?;

    // Create a new PKey from the EC key.
    let pkey = PKey::from_ec_key(eckey.clone())?;

    // Get the private key in PKCS#8 PEM format.
    let private_key = pkey.private_key_to_pem_pkcs8()?;

    // Write the private key to a file.
    if let Some(parent) = private_key_path.parent() {
        std::fs::create_dir_all(parent)?;
    }
    let mut priv_file = File::create(private_key_path)?;
    priv_file.write_all(&private_key)?;

    // Get the public key in PEM format.
    let public_key = eckey.public_key_to_pem()?;

    // Write the public key to a file.
    if let Some(parent) = public_key_path.parent() {
        std::fs::create_dir_all(parent)?;
    }
    let mut pub_file = File::create(public_key_path)?;
    pub_file.write_all(&public_key)?;
    Ok(())
}

fn get_key_path(env: &str) -> Option<PathBuf> {
    let Some(path) = std::env::var_os(env) else {
        return None;
    };
    let path = std::path::PathBuf::from(path);
    Some(path)
}

#[async_trait]
impl spacetimedb_client_api::NodeDelegate for StandaloneEnv {
    fn gather_metrics(&self) -> Vec<prometheus::proto::MetricFamily> {
        let mut metric_families = worker_metrics::REGISTRY.gather();
        metric_families.extend(db_metrics::REGISTRY.gather());
        metric_families
    }

    fn database_instance_context_controller(&self) -> &DatabaseInstanceContextController {
        &self.db_inst_ctx_controller
    }

    fn host_controller(&self) -> &Arc<HostController> {
        &self.host_controller
    }

    fn client_actor_index(&self) -> &ClientActorIndex {
        &self.client_actor_index
    }

    fn public_key(&self) -> &DecodingKey {
        &self.public_key
    }

    fn private_key(&self) -> &EncodingKey {
        &self.private_key
    }

    /// Standalone SpacetimeDB does not support SendGrid as a means to
    /// reissue authentication tokens.
    fn sendgrid_controller(&self) -> Option<&SendGridController> {
        None
    }

    async fn load_module_host_context(&self, db: Database, instance_id: u64) -> anyhow::Result<ModuleHostContext> {
        self.load_module_host_context_inner(db, instance_id).await
    }
}

impl spacetimedb_client_api::ControlStateReadAccess for StandaloneEnv {
    // Nodes
    fn get_node_id(&self) -> Option<u64> {
        Some(0)
    }

    fn get_node_by_id(&self, node_id: u64) -> spacetimedb::control_db::Result<Option<Node>> {
        if node_id == 0 {
            return Ok(Some(Node {
                id: 0,
                unschedulable: false,
                advertise_addr: "node:80".into(),
            }));
        }
        Ok(None)
    }

    fn get_nodes(&self) -> spacetimedb::control_db::Result<Vec<Node>> {
        Ok(vec![self.get_node_by_id(0)?.unwrap()])
    }

    // Databases
    fn get_database_by_id(&self, id: u64) -> spacetimedb::control_db::Result<Option<Database>> {
        self.control_db.get_database_by_id(id)
    }

    fn get_database_by_address(&self, address: &Address) -> spacetimedb::control_db::Result<Option<Database>> {
        self.control_db.get_database_by_address(address)
    }

    fn get_databases(&self) -> spacetimedb::control_db::Result<Vec<Database>> {
        self.control_db.get_databases()
    }

    // Database instances
    fn get_database_instance_state(
        &self,
        database_instance_id: u64,
    ) -> spacetimedb::control_db::Result<Option<DatabaseInstanceState>> {
        Ok(self.worker_db.get_database_instance_state(database_instance_id)?)
    }

    fn get_database_instance_by_id(&self, id: u64) -> spacetimedb::control_db::Result<Option<DatabaseInstance>> {
        self.control_db.get_database_instance_by_id(id)
    }

    fn get_database_instances(&self) -> spacetimedb::control_db::Result<Vec<DatabaseInstance>> {
        self.control_db.get_database_instances()
    }

    fn get_leader_database_instance_by_database(&self, database_id: u64) -> Option<DatabaseInstance> {
        self.control_db.get_leader_database_instance_by_database(database_id)
    }

    // Identities
    fn get_identities_for_email(&self, email: &str) -> spacetimedb::control_db::Result<Vec<IdentityEmail>> {
        self.control_db.get_identities_for_email(email)
    }

    fn get_recovery_codes(&self, email: &str) -> spacetimedb::control_db::Result<Vec<RecoveryCode>> {
        self.control_db.spacetime_get_recovery_codes(email)
    }

    // Energy
    fn get_energy_balance(&self, identity: &Identity) -> spacetimedb::control_db::Result<Option<EnergyQuanta>> {
        self.control_db.get_energy_balance(identity)
    }
<<<<<<< HEAD
=======
}

#[async_trait::async_trait]
impl spacetimedb_client_api::ControlCtx for StandaloneEnv {
    async fn insert_database(
        &self,
        address: &Address,
        identity: &Identity,
        program_bytes_address: &Hash,
        host_type: HostType,
        num_replicas: u32,
        force: bool,
    ) -> Result<(), anyhow::Error> {
        let database = Database {
            id: 0,
            address: *address,
            identity: *identity,
            host_type,
            num_replicas,
            program_bytes_address: *program_bytes_address,
        };
>>>>>>> e29cb678

    // DNS
    fn lookup_address(&self, domain: &DomainName) -> spacetimedb::control_db::Result<Option<Address>> {
        self.control_db.spacetime_dns(domain)
    }

    fn reverse_lookup(&self, address: &Address) -> spacetimedb::control_db::Result<Vec<DomainName>> {
        self.control_db.spacetime_reverse_dns(address)
    }
}

#[async_trait]
impl spacetimedb_client_api::ControlStateWriteAccess for StandaloneEnv {
    async fn create_address(&self) -> spacetimedb::control_db::Result<Address> {
        self.control_db.alloc_spacetime_address()
    }

    async fn publish_database(
        &self,
        identity: &Identity,
        spec: spacetimedb_client_api::DatabaseDef,
    ) -> spacetimedb::control_db::Result<Option<UpdateDatabaseResult>> {
        let existing_db = self.control_db.get_database_by_address(&spec.address)?;
        let program_bytes_address = self.object_db.insert_object(spec.program_bytes)?;
        let mut database = match existing_db.as_ref() {
            Some(existing) => Database {
                address: spec.address,
                num_replicas: spec.num_replicas,
                program_bytes_address,
                trace_log: spec.trace_log,
                ..existing.clone()
            },
            None => Database {
                id: 0,
                address: spec.address,
                identity: *identity,
                host_type: HostType::Wasmer,
                num_replicas: spec.num_replicas,
                program_bytes_address,
                trace_log: spec.trace_log,
            },
        };

        if let Some(existing) = existing_db.as_ref() {
            if &existing.identity != identity {
                return Err(anyhow!(
                    "Permission denied: `{}` does not own database `{}`",
                    identity.to_hex(),
                    spec.address.to_abbreviated_hex()
                )
                .into());
            }
            self.control_db.update_database(database.clone())?;
        } else {
            let id = self.control_db.insert_database(database.clone())?;
            database.id = id;
        }

        let database_id = database.id;
        let should_update_instances = existing_db.is_some();

        self.schedule_database(Some(database), existing_db).await?;

        if should_update_instances {
            let leader = self
                .control_db
                .get_leader_database_instance_by_database(database_id)
                .ok_or_else(|| anyhow!("Not found: leader instance for database {database_id}"))?;
            Ok(self.update_database_instance(leader).await?)
        } else {
            Ok(None)
        }
    }

    async fn delete_database(&self, identity: &Identity, address: &Address) -> spacetimedb::control_db::Result<()> {
        let Some(database) = self.control_db.get_database_by_address(address)? else {
            return Ok(());
        };
        if &database.identity != identity {
            return Err(anyhow!(
                "Permission denied: `{}` does not own database `{}`",
                identity.to_hex(),
                address.to_abbreviated_hex()
            )
            .into());
        }

        self.control_db.delete_database(database.id)?;
        self.schedule_database(None, Some(database)).await?;

        Ok(())
    }

    async fn create_identity(&self) -> spacetimedb::control_db::Result<Identity> {
        self.control_db.alloc_spacetime_identity()
    }

    async fn add_email(&self, identity: &Identity, email: &str) -> spacetimedb::control_db::Result<()> {
        self.control_db
            .associate_email_spacetime_identity(*identity, email)
            .await
    }

    async fn insert_recovery_code(
        &self,
        _identity: &Identity,
        email: &str,
        code: RecoveryCode,
    ) -> spacetimedb::control_db::Result<()> {
        self.control_db.spacetime_insert_recovery_code(email, code)
    }

    async fn add_energy(&self, identity: &Identity, amount: EnergyQuanta) -> spacetimedb::control_db::Result<()> {
        let mut balance = <Self as spacetimedb_client_api::ControlStateReadAccess>::get_energy_balance(self, identity)?
            .map(|quanta| quanta.0)
            .unwrap_or(0);
        balance = balance.saturating_add(amount.0);

        self.control_db.set_energy_balance(*identity, EnergyQuanta(balance))
    }
    async fn withdraw_energy(&self, identity: &Identity, amount: EnergyQuanta) -> spacetimedb::control_db::Result<()> {
        let energy_balance = self.control_db.get_energy_balance(identity)?;
        let energy_balance = energy_balance.unwrap_or(EnergyQuanta(0));
        log::trace!("Withdrawing {} energy from {}", amount.0, identity);
        log::trace!("Old balance: {}", energy_balance.0);
        let new_balance = energy_balance - amount;
        self.control_db.set_energy_balance(*identity, new_balance.as_quanta())
    }

    async fn register_tld(&self, identity: &Identity, tld: Tld) -> spacetimedb::control_db::Result<RegisterTldResult> {
        self.control_db.spacetime_register_tld(tld, *identity)
    }

    async fn create_dns_record(
        &self,
        identity: &Identity,
        domain: &DomainName,
        address: &Address,
    ) -> spacetimedb::control_db::Result<InsertDomainResult> {
        self.control_db
            .spacetime_insert_domain(address, domain.clone(), *identity, true)
    }
}

impl StandaloneEnv {
    async fn insert_database_instance(&self, database_instance: DatabaseInstance) -> Result<(), anyhow::Error> {
        let mut new_database_instance = database_instance.clone();
        let id = self.control_db.insert_database_instance(database_instance)?;
        new_database_instance.id = id;

        self.on_insert_database_instance(&new_database_instance).await?;

        Ok(())
    }

    // Nb. returns `None` if the database was not initialized yet and thus the
    // call was equivalent to create. May change to `Either` once create has a
    // more meaningful result.
    async fn update_database_instance(
        &self,
        database_instance: DatabaseInstance,
    ) -> Result<Option<UpdateDatabaseResult>, anyhow::Error> {
        self.control_db.update_database_instance(database_instance.clone())?;
        self.on_update_database_instance(&database_instance).await
    }

    async fn delete_database_instance(&self, database_instance_id: u64) -> Result<(), anyhow::Error> {
        self.control_db.delete_database_instance(database_instance_id)?;
        self.on_delete_database_instance(database_instance_id).await;

        Ok(())
    }

    // Internal
    #[allow(clippy::comparison_chain)]
    async fn schedule_database(
        &self,
        database: Option<Database>,
        old_database: Option<Database>,
    ) -> Result<(), anyhow::Error> {
        let new_replicas = database.as_ref().map(|db| db.num_replicas).unwrap_or(0) as i32;
        let old_replicas = old_database.as_ref().map(|db| db.num_replicas).unwrap_or(0) as i32;
        let replica_diff = new_replicas - old_replicas;

        let database_id = if let Some(database) = database {
            database.id
        } else {
            old_database.unwrap().id
        };

        log::trace!("Scheduling database {database_id}, new_replicas {new_replicas}, old_replicas {old_replicas}");

        if replica_diff > 0 {
            self.schedule_replicas(database_id, replica_diff as u32).await?;
        } else if replica_diff < 0 {
            self.deschedule_replicas(database_id, replica_diff.unsigned_abs())
                .await?;
        }

        Ok(())
    }

    async fn schedule_replicas(&self, database_id: u64, num_replicas: u32) -> Result<(), anyhow::Error> {
        // Just scheduling a bunch of replicas to the only machine
        for i in 0..num_replicas {
            let database_instance = DatabaseInstance {
                id: 0,
                database_id,
                node_id: 0,
                leader: i == 0,
            };
            self.insert_database_instance(database_instance).await?;
        }

        Ok(())
    }

    async fn deschedule_replicas(&self, database_id: u64, num_replicas: u32) -> Result<(), anyhow::Error> {
        for _ in 0..num_replicas {
            let instances = self.control_db.get_database_instances_by_database(database_id)?;
            let Some(instance) = instances.last() else {
                return Ok(());
            };
            self.delete_database_instance(instance.id).await?;
        }
        Ok(())
    }

    async fn on_insert_database_instance(&self, instance: &DatabaseInstance) -> Result<(), anyhow::Error> {
        let state = self.worker_db.get_database_instance_state(instance.id).unwrap();
        if let Some(mut state) = state {
            if !state.initialized {
                // Start and init the service
                self.init_module_on_database_instance(instance.database_id, instance.id)
                    .await?;
                state.initialized = true;
                self.worker_db.upsert_database_instance_state(state).unwrap();
            } else {
                self.start_module_on_database_instance(instance.database_id, instance.id)
                    .await?;
            }
            Ok(())
        } else {
            // Start and init the service
            let mut state = DatabaseInstanceState {
                database_instance_id: instance.id,
                initialized: false,
            };
            self.init_module_on_database_instance(instance.database_id, instance.id)
                .await?;
            self.worker_db.upsert_database_instance_state(state.clone()).unwrap();
            state.initialized = true;
            self.worker_db.upsert_database_instance_state(state).unwrap();
            Ok(())
        }
    }

    async fn on_update_database_instance(
        &self,
        instance: &DatabaseInstance,
    ) -> Result<Option<UpdateDatabaseResult>, anyhow::Error> {
        let state = self.worker_db.get_database_instance_state(instance.id)?;
        match state {
            Some(state) if state.initialized => self
                .update_module_on_database_instance(instance.database_id, instance.id)
                .await
                .map(Some),

            _ => self.on_insert_database_instance(instance).await.map(|()| None),
        }
    }

    async fn on_delete_database_instance(&self, instance_id: u64) {
        let state = self.worker_db.get_database_instance_state(instance_id).unwrap();
        if let Some(_state) = state {
            // TODO(cloutiertyler): We should think about how to clean up
            // database instances which have been deleted. This will just drop
            // them from memory, but will not remove them from disk.  We need
            // some kind of database lifecycle manager long term.
            let (_, scheduler) = self.db_inst_ctx_controller.remove(instance_id).unzip();
            self.host_controller.delete_module_host(instance_id).await.unwrap();
            if let Some(scheduler) = scheduler {
                scheduler.clear();
            }
        }
    }

    async fn load_module_host_context(
        &self,
        database_id: u64,
        instance_id: u64,
    ) -> Result<ModuleHostContext, anyhow::Error> {
        let database = if let Some(database) = self.control_db.get_database_by_id(database_id)? {
            database
        } else {
            return Err(anyhow::anyhow!(
                "Unknown database/instance: {}/{}",
                database_id,
                instance_id
            ));
        };
        self.load_module_host_context_inner(database, instance_id).await
    }

    async fn load_module_host_context_inner(
        &self,
        database: Database,
        instance_id: u64,
    ) -> anyhow::Result<ModuleHostContext> {
        let program_bytes = self.object_db.get_object(&database.program_bytes_address)?.unwrap();

        let root_db_path = stdb_path("worker_node/database_instances");

        let (dbic, (scheduler, scheduler_starter)) =
            if let Some((dbic, scheduler)) = self.db_inst_ctx_controller.get(instance_id) {
                (dbic, scheduler.new_with_same_db())
            } else {
                // `spawn_blocking` because we're accessing the filesystem
                let (dbic, (scheduler, scheduler_starter)) = tokio::task::spawn_blocking({
                    let database = database.clone();
                    let path = root_db_path.clone();
                    let storage = self.storage;
                    move || -> anyhow::Result<_> {
                        let dbic = DatabaseInstanceContext::from_database(storage, &database, instance_id, path);
                        let sched = Scheduler::open(dbic.scheduler_db_path(root_db_path))?;
                        Ok((dbic, sched))
                    }
                })
                .await??;

                self.db_inst_ctx_controller.insert(dbic.clone(), scheduler.clone());
                (dbic, (scheduler, scheduler_starter))
            };

        let mhc = ModuleHostContext {
            dbic,
            host_type: database.host_type,
            program_bytes: program_bytes.into(),
            scheduler,
            scheduler_starter,
        };

        Ok(mhc)
    }

    async fn init_module_on_database_instance(&self, database_id: u64, instance_id: u64) -> Result<(), anyhow::Error> {
        let module_host_context = self.load_module_host_context(database_id, instance_id).await?;
        let _address = self.host_controller.init_module_host(module_host_context).await?;
        Ok(())
    }

    async fn start_module_on_database_instance(&self, database_id: u64, instance_id: u64) -> Result<(), anyhow::Error> {
        let module_host_context = self.load_module_host_context(database_id, instance_id).await?;
        let _address = self.host_controller.add_module_host(module_host_context).await?;
        Ok(())
    }

    async fn update_module_on_database_instance(
        &self,
        database_id: u64,
        instance_id: u64,
    ) -> Result<UpdateDatabaseResult, anyhow::Error> {
        let module_host_context = self.load_module_host_context(database_id, instance_id).await?;
        let UpdateOutcome {
            module_host: _,
            update_result,
        } = self.host_controller.update_module_host(module_host_context).await?;

        Ok(update_result)
    }
}

pub async fn exec_subcommand(cmd: &str, args: &ArgMatches) -> Result<(), anyhow::Error> {
    match cmd {
        "start" => start::exec(args).await,
        "version" => version::exec(args).await,
        unknown => Err(anyhow::anyhow!("Invalid subcommand: {}", unknown)),
    }
}

pub fn get_subcommands() -> Vec<Command> {
    vec![start::cli(ProgramMode::Standalone), version::cli()]
}<|MERGE_RESOLUTION|>--- conflicted
+++ resolved
@@ -263,30 +263,6 @@
     fn get_energy_balance(&self, identity: &Identity) -> spacetimedb::control_db::Result<Option<EnergyQuanta>> {
         self.control_db.get_energy_balance(identity)
     }
-<<<<<<< HEAD
-=======
-}
-
-#[async_trait::async_trait]
-impl spacetimedb_client_api::ControlCtx for StandaloneEnv {
-    async fn insert_database(
-        &self,
-        address: &Address,
-        identity: &Identity,
-        program_bytes_address: &Hash,
-        host_type: HostType,
-        num_replicas: u32,
-        force: bool,
-    ) -> Result<(), anyhow::Error> {
-        let database = Database {
-            id: 0,
-            address: *address,
-            identity: *identity,
-            host_type,
-            num_replicas,
-            program_bytes_address: *program_bytes_address,
-        };
->>>>>>> e29cb678
 
     // DNS
     fn lookup_address(&self, domain: &DomainName) -> spacetimedb::control_db::Result<Option<Address>> {
@@ -316,7 +292,6 @@
                 address: spec.address,
                 num_replicas: spec.num_replicas,
                 program_bytes_address,
-                trace_log: spec.trace_log,
                 ..existing.clone()
             },
             None => Database {
@@ -326,7 +301,6 @@
                 host_type: HostType::Wasmer,
                 num_replicas: spec.num_replicas,
                 program_bytes_address,
-                trace_log: spec.trace_log,
             },
         };
 
