use spacetimedb_primitives::{ColId, ColList};

use crate::algebraic_value::de::{ValueDeserializeError, ValueDeserializer};
use crate::algebraic_value::ser::value_serialize;
use crate::de::Deserialize;
use crate::meta_type::MetaType;
use crate::product_value::InvalidFieldError;
use crate::{AlgebraicType, AlgebraicValue, ProductTypeElement, SpacetimeType, ValueWithType, WithTypespace};

/// The tag used inside the special `Identity` product type.
pub const IDENTITY_TAG: &str = "__identity__";
<<<<<<< HEAD
/// The tag used inside the special `ConnectionId` product type.
pub const CONNECTION_ID_TAG: &str = "__connection_id__";
=======
/// The tag used inside the special `Address` product type.
pub const ADDRESS_TAG: &str = "__address__";
/// The tag used inside the special `Timestamp` product type.
pub const TIMESTAMP_TAG: &str = "__timestamp_micros_since_unix_epoch__";
/// The tag used inside the special `TimeDuration` product type.
pub const TIME_DURATION_TAG: &str = "__time_duration_micros__";
>>>>>>> 91327d58

/// A structural product type  of the factors given by `elements`.
///
/// This is also known as `struct` and `tuple` in many languages,
/// but note that unlike most languages, products in SATs are *[structural]* and not nominal.
/// When checking whether two nominal types are the same,
/// their names and/or declaration sites (e.g., module / namespace) are considered.
/// Meanwhile, a structural type system would only check the structure of the type itself,
/// e.g., the names of its fields and their types in the case of a record.
/// The name "product" comes from category theory.
///
/// See also: https://ncatlab.org/nlab/show/product+type.
///
/// These structures are known as product types because the number of possible values in product
/// ```ignore
/// { N_0: T_0, N_1: T_1, ..., N_n: T_n }
/// ```
/// is:
/// ```ignore
/// Π (i ∈ 0..n). values(T_i)
/// ```
/// so for example, `values({ A: U64, B: Bool }) = values(U64) * values(Bool)`.
///
/// [structural]: https://en.wikipedia.org/wiki/Structural_type_system
#[derive(Clone, Eq, PartialEq, Ord, PartialOrd, Hash, SpacetimeType)]
#[sats(crate = crate)]
pub struct ProductType {
    /// The factors of the product type.
    ///
    /// These factors can either be named or unnamed.
    /// When all the factors are unnamed, we can regard this as a plain tuple type.
    pub elements: Box<[ProductTypeElement]>,
}

impl std::fmt::Debug for ProductType {
    fn fmt(&self, f: &mut std::fmt::Formatter<'_>) -> std::fmt::Result {
        f.write_str("ProductType ")?;
        f.debug_map()
            .entries(
                self.elements
                    .iter()
                    .map(|elem| (crate::dbg_aggregate_name(&elem.name), &elem.algebraic_type)),
            )
            .finish()
    }
}

impl ProductType {
    /// Returns a product type with the given `elements` as its factors.
    pub const fn new(elements: Box<[ProductTypeElement]>) -> Self {
        Self { elements }
    }

    /// Returns the unit product type.
    pub fn unit() -> Self {
        Self::new([].into())
    }

    /// Returns whether this is a "newtype" with `label` and satisfying `inner`.
    /// Does not follow `Ref`s.
    fn is_newtype(&self, check: &str, inner: impl FnOnce(&AlgebraicType) -> bool) -> bool {
        match &*self.elements {
            [ProductTypeElement {
                name: Some(name),
                algebraic_type,
            }] => &**name == check && inner(algebraic_type),
            _ => false,
        }
    }

    /// Returns whether this is the special case of `spacetimedb_lib::Identity`.
    /// Does not follow `Ref`s.
    pub fn is_identity(&self) -> bool {
        self.is_newtype(IDENTITY_TAG, |i| i.is_u256())
    }

    /// Returns whether this is the special case of `spacetimedb_lib::ConnectionId`.
    /// Does not follow `Ref`s.
    pub fn is_connection_id(&self) -> bool {
        self.is_newtype(CONNECTION_ID_TAG, |i| i.is_u128())
    }

<<<<<<< HEAD
    /// Returns whether this is a special known `tag`, currently `ConnectionId` or `Identity`.
    pub fn is_special_tag(tag_name: &str) -> bool {
        tag_name == IDENTITY_TAG || tag_name == CONNECTION_ID_TAG
=======
    fn is_i64_newtype(&self, expected_tag: &str) -> bool {
        match &*self.elements {
            [ProductTypeElement {
                name: Some(name),
                algebraic_type: AlgebraicType::I64,
            }] => &**name == expected_tag,
            _ => false,
        }
    }

    /// Returns whether this is the special case of `spacetimedb_lib::Timestamp`.
    /// Does not follow `Ref`s.
    pub fn is_timestamp(&self) -> bool {
        self.is_i64_newtype(TIMESTAMP_TAG)
    }

    /// Returns whether this is the special case of `spacetimedb_lib::TimeDuration`.
    /// Does not follow `Ref`s.
    pub fn is_time_duration(&self) -> bool {
        self.is_i64_newtype(TIME_DURATION_TAG)
    }

    /// Returns whether this is a special known `tag`,
    /// currently `Address`, `Identity`, `Timestamp` or `TimeDuration`.
    pub fn is_special_tag(tag_name: &str) -> bool {
        [IDENTITY_TAG, ADDRESS_TAG, TIMESTAMP_TAG, TIME_DURATION_TAG].contains(&tag_name)
>>>>>>> 91327d58
    }

    /// Returns whether this is a special known type, currently `ConnectionId` or `Identity`.
    /// Does not follow `Ref`s.
    pub fn is_special(&self) -> bool {
<<<<<<< HEAD
        self.is_identity() || self.is_connection_id()
=======
        self.is_identity() || self.is_address() || self.is_timestamp() || self.is_time_duration()
>>>>>>> 91327d58
    }

    /// Returns whether this is a unit type, that is, has no elements.
    pub fn is_unit(&self) -> bool {
        self.elements.is_empty()
    }

    /// Returns index of the field with the given `name`.
    pub fn index_of_field_name(&self, name: &str) -> Option<usize> {
        self.elements
            .iter()
            .position(|field| field.name.as_deref() == Some(name))
    }

    /// This utility function is designed to project fields based on the supplied `indexes`.
    ///
    /// **Important:**
    ///
    /// The resulting [AlgebraicType] will wrap into a [ProductType] when projecting multiple
    /// (including zero) fields, otherwise it will consist of a single [AlgebraicType].
    ///
    /// **Parameters:**
    /// - `cols`: A [ColList] containing the indexes of fields to be projected.
    pub fn project(&self, cols: &ColList) -> Result<AlgebraicType, InvalidFieldError> {
        let get_field = |col_pos: ColId| {
            self.elements
                .get(col_pos.idx())
                .ok_or(InvalidFieldError { col_pos, name: None })
        };
        if let Some(head) = cols.as_singleton() {
            get_field(head).map(|f| f.algebraic_type.clone())
        } else {
            let mut fields = Vec::with_capacity(cols.len() as usize);
            for col in cols.iter() {
                fields.push(get_field(col)?.clone());
            }
            Ok(AlgebraicType::product(fields.into_boxed_slice()))
        }
    }
}

impl<I: Into<ProductTypeElement>> FromIterator<I> for ProductType {
    fn from_iter<T: IntoIterator<Item = I>>(iter: T) -> Self {
        Self::new(iter.into_iter().map(Into::into).collect())
    }
}
impl<'a, I: Into<AlgebraicType>> FromIterator<(&'a str, I)> for ProductType {
    fn from_iter<T: IntoIterator<Item = (&'a str, I)>>(iter: T) -> Self {
        iter.into_iter()
            .map(|(name, ty)| ProductTypeElement::new_named(ty.into(), name))
            .collect()
    }
}

impl<'a, I: Into<AlgebraicType>> FromIterator<(Option<&'a str>, I)> for ProductType {
    fn from_iter<T: IntoIterator<Item = (Option<&'a str>, I)>>(iter: T) -> Self {
        iter.into_iter()
            .map(|(name, ty)| ProductTypeElement::new(ty.into(), name.map(Into::into)))
            .collect()
    }
}

impl From<Box<[ProductTypeElement]>> for ProductType {
    fn from(fields: Box<[ProductTypeElement]>) -> Self {
        ProductType::new(fields)
    }
}
impl<const N: usize> From<[ProductTypeElement; N]> for ProductType {
    fn from(fields: [ProductTypeElement; N]) -> Self {
        ProductType::new(fields.into())
    }
}
impl<const N: usize> From<[(Option<&str>, AlgebraicType); N]> for ProductType {
    fn from(fields: [(Option<&str>, AlgebraicType); N]) -> Self {
        fields.into_iter().collect()
    }
}
impl<const N: usize> From<[(&str, AlgebraicType); N]> for ProductType {
    fn from(fields: [(&str, AlgebraicType); N]) -> Self {
        fields.into_iter().collect()
    }
}
impl<const N: usize> From<[AlgebraicType; N]> for ProductType {
    fn from(fields: [AlgebraicType; N]) -> Self {
        fields.into_iter().collect()
    }
}

impl MetaType for ProductType {
    fn meta_type() -> AlgebraicType {
        AlgebraicType::product([("elements", AlgebraicType::array(ProductTypeElement::meta_type()))])
    }
}

impl ProductType {
    pub fn as_value(&self) -> AlgebraicValue {
        value_serialize(self)
    }

    pub fn from_value(value: &AlgebraicValue) -> Result<ProductType, ValueDeserializeError> {
        Self::deserialize(ValueDeserializer::from_ref(value))
    }
}

impl<'a> WithTypespace<'a, ProductType> {
    #[inline]
    pub fn elements(&self) -> ElementsWithTypespace<'a> {
        self.iter_with(&*self.ty().elements)
    }

    #[inline]
    pub fn with_values<I: IntoIterator<Item = &'a AlgebraicValue>>(
        &self,
        vals: I,
    ) -> ElementValuesWithType<'a, I::IntoIter>
    where
        I::IntoIter: ExactSizeIterator,
    {
        let elements = self.elements();
        let vals = vals.into_iter();
        assert_eq!(elements.len(), vals.len());
        ElementValuesWithType {
            inner: std::iter::zip(elements, vals),
        }
    }
}

impl<'a> IntoIterator for WithTypespace<'a, ProductType> {
    type Item = WithTypespace<'a, ProductTypeElement>;
    type IntoIter = ElementsWithTypespace<'a>;
    #[inline]
    fn into_iter(self) -> Self::IntoIter {
        self.elements()
    }
}

pub type ElementsWithTypespace<'a> = crate::IterWithTypespace<'a, std::slice::Iter<'a, ProductTypeElement>>;

pub struct ElementValuesWithType<'a, I> {
    inner: std::iter::Zip<ElementsWithTypespace<'a>, I>,
}

impl<'a, I> Iterator for ElementValuesWithType<'a, I>
where
    I: ExactSizeIterator<Item = &'a AlgebraicValue>,
{
    type Item = ValueWithType<'a, AlgebraicValue>;
    fn next(&mut self) -> Option<Self::Item> {
        self.inner.next().map(|(ty, val)| ty.algebraic_type().with_value(val))
    }
    fn size_hint(&self) -> (usize, Option<usize>) {
        self.inner.size_hint()
    }
}

impl<'a, I> ExactSizeIterator for ElementValuesWithType<'a, I> where I: ExactSizeIterator<Item = &'a AlgebraicValue> {}<|MERGE_RESOLUTION|>--- conflicted
+++ resolved
@@ -9,17 +9,12 @@
 
 /// The tag used inside the special `Identity` product type.
 pub const IDENTITY_TAG: &str = "__identity__";
-<<<<<<< HEAD
 /// The tag used inside the special `ConnectionId` product type.
 pub const CONNECTION_ID_TAG: &str = "__connection_id__";
-=======
-/// The tag used inside the special `Address` product type.
-pub const ADDRESS_TAG: &str = "__address__";
 /// The tag used inside the special `Timestamp` product type.
 pub const TIMESTAMP_TAG: &str = "__timestamp_micros_since_unix_epoch__";
 /// The tag used inside the special `TimeDuration` product type.
 pub const TIME_DURATION_TAG: &str = "__time_duration_micros__";
->>>>>>> 91327d58
 
 /// A structural product type  of the factors given by `elements`.
 ///
@@ -102,11 +97,6 @@
         self.is_newtype(CONNECTION_ID_TAG, |i| i.is_u128())
     }
 
-<<<<<<< HEAD
-    /// Returns whether this is a special known `tag`, currently `ConnectionId` or `Identity`.
-    pub fn is_special_tag(tag_name: &str) -> bool {
-        tag_name == IDENTITY_TAG || tag_name == CONNECTION_ID_TAG
-=======
     fn is_i64_newtype(&self, expected_tag: &str) -> bool {
         match &*self.elements {
             [ProductTypeElement {
@@ -132,18 +122,13 @@
     /// Returns whether this is a special known `tag`,
     /// currently `Address`, `Identity`, `Timestamp` or `TimeDuration`.
     pub fn is_special_tag(tag_name: &str) -> bool {
-        [IDENTITY_TAG, ADDRESS_TAG, TIMESTAMP_TAG, TIME_DURATION_TAG].contains(&tag_name)
->>>>>>> 91327d58
+        [IDENTITY_TAG, CONNECTION_ID_TAG, TIMESTAMP_TAG, TIME_DURATION_TAG].contains(&tag_name)
     }
 
     /// Returns whether this is a special known type, currently `ConnectionId` or `Identity`.
     /// Does not follow `Ref`s.
     pub fn is_special(&self) -> bool {
-<<<<<<< HEAD
-        self.is_identity() || self.is_connection_id()
-=======
-        self.is_identity() || self.is_address() || self.is_timestamp() || self.is_time_duration()
->>>>>>> 91327d58
+        self.is_identity() || self.is_connection_id() || self.is_timestamp() || self.is_time_duration()
     }
 
     /// Returns whether this is a unit type, that is, has no elements.
