use crate::sym;
use crate::util::{check_duplicate, check_duplicate_msg, ident_to_litstr, match_meta};
use proc_macro2::{Span, TokenStream};
use quote::{quote, quote_spanned};
use syn::parse::Parser as _;
use syn::spanned::Spanned;
use syn::{FnArg, Ident, ItemFn, LitStr, PatType};

#[derive(Default)]
pub(crate) struct ReducerArgs {
    name: Option<LitStr>,
    lifecycle: Option<LifecycleReducer>,
}

enum LifecycleReducer {
    Init(Span),
    ClientConnected(Span),
    ClientDisconnected(Span),
    Update(Span),
}
impl LifecycleReducer {
    fn to_lifecycle_value(&self) -> Option<TokenStream> {
        let (Self::Init(span) | Self::ClientConnected(span) | Self::ClientDisconnected(span) | Self::Update(span)) =
            *self;
        let name = match self {
            Self::Init(_) => "Init",
            Self::ClientConnected(_) => "OnConnect",
            Self::ClientDisconnected(_) => "OnDisconnect",
            Self::Update(_) => return None,
        };
        let ident = Ident::new(name, span);
        Some(quote_spanned!(span => spacetimedb::rt::LifecycleReducer::#ident))
    }
}

impl ReducerArgs {
    pub(crate) fn parse(input: TokenStream) -> syn::Result<Self> {
        let mut args = Self::default();
        syn::meta::parser(|meta| {
            let mut set_lifecycle = |kind: fn(Span) -> _| -> syn::Result<()> {
                check_duplicate_msg(&args.lifecycle, &meta, "already specified a lifecycle reducer kind")?;
                args.lifecycle = Some(kind(meta.path.span()));
                Ok(())
            };
            match_meta!(match meta {
                sym::init => set_lifecycle(LifecycleReducer::Init)?,
                sym::client_connected => set_lifecycle(LifecycleReducer::ClientConnected)?,
                sym::client_disconnected => set_lifecycle(LifecycleReducer::ClientDisconnected)?,
                sym::update => set_lifecycle(LifecycleReducer::Update)?,
                sym::name => {
                    check_duplicate(&args.name, &meta)?;
                    args.name = Some(meta.value()?.parse()?);
                }
            });
            Ok(())
        })
        .parse2(input)?;
        Ok(args)
    }
}

pub(crate) fn assert_only_lifetime_generics(original_function: &ItemFn, function_kind_plural: &str) -> syn::Result<()> {
    for param in &original_function.sig.generics.params {
        let err = |msg| syn::Error::new_spanned(param, msg);
        match param {
            syn::GenericParam::Lifetime(_) => {}
            syn::GenericParam::Type(_) => {
                return Err(err(format!(
                    "type parameters are not allowed on {function_kind_plural}"
                )))
            }
            syn::GenericParam::Const(_) => {
                return Err(err(format!(
                    "const parameters are not allowed on {function_kind_plural}"
                )))
            }
        }
    }
    Ok(())
}

/// Extract all function parameters, except for `self` ones that aren't allowed.
pub(crate) fn extract_typed_args(original_function: &ItemFn) -> syn::Result<Vec<&PatType>> {
    original_function
        .sig
        .inputs
        .iter()
        .map(|arg| match arg {
            FnArg::Typed(arg) => Ok(arg),
            _ => Err(syn::Error::new_spanned(arg, "expected typed argument")),
        })
        .collect()
}

pub(crate) fn reducer_impl(args: ReducerArgs, original_function: &ItemFn) -> syn::Result<TokenStream> {
    let func_name = &original_function.sig.ident;
    let vis = &original_function.vis;

    let reducer_name = args.name.unwrap_or_else(|| ident_to_litstr(func_name));

    assert_only_lifetime_generics(original_function, "reducers")?;

    let lifecycle = args.lifecycle.iter().filter_map(|lc| lc.to_lifecycle_value());

    let typed_args = extract_typed_args(original_function)?;

    // Extract all function parameter names.
    let opt_arg_names = typed_args.iter().map(|arg| {
        if let syn::Pat::Ident(i) = &*arg.pat {
            let name = i.ident.to_string();
            quote!(Some(#name))
        } else {
            quote!(None)
        }
    });

    let arg_tys = typed_args.iter().map(|arg| arg.ty.as_ref()).collect::<Vec<_>>();
    let first_arg_ty = arg_tys.first().into_iter();
    let rest_arg_tys = arg_tys.iter().skip(1);

    // Extract the return type.
    let ret_ty = match &original_function.sig.output {
        syn::ReturnType::Default => None,
        syn::ReturnType::Type(_, t) => Some(&**t),
    }
    .into_iter();

    let register_describer_symbol = format!("__preinit__20_register_describer_{}", reducer_name.value());

    let lt_params = &original_function.sig.generics;
    let lt_where_clause = &lt_params.where_clause;

    let generated_describe_function = quote! {
        #[export_name = #register_describer_symbol]
        pub extern "C" fn __register_describer() {
            spacetimedb::rt::register_reducer::<_, #func_name>(#func_name)
        }
    };

    Ok(quote! {
        const _: () = {
            #generated_describe_function
        };
        #[allow(non_camel_case_types)]
        #vis struct #func_name { _never: ::core::convert::Infallible }
        const _: () = {
            fn _assert_args #lt_params () #lt_where_clause {
                #(let _ = <#first_arg_ty as spacetimedb::rt::ReducerContextArg>::_ITEM;)*
                #(let _ = <#rest_arg_tys as spacetimedb::rt::ReducerArg>::_ITEM;)*
                #(let _ = <#ret_ty as spacetimedb::rt::IntoReducerResult>::into_result;)*
            }
        };
        impl #func_name {
            fn invoke(__ctx: spacetimedb::ReducerContext, __args: &[u8]) -> spacetimedb::ReducerResult {
                spacetimedb::rt::invoke_reducer(#func_name, __ctx, __args)
            }
        }
        #[automatically_derived]
<<<<<<< HEAD
        impl spacetimedb::rt::ExportFunctionInfo for #func_name {
=======
        impl spacetimedb::rt::FnInfo for #func_name {
            type Invoke = spacetimedb::rt::ReducerFn;
>>>>>>> 5ad2dcff
            const NAME: &'static str = #reducer_name;
            const ARG_NAMES: &'static [Option<&'static str>] = &[#(#opt_arg_names),*];
<<<<<<< HEAD
        }
        #[automatically_derived]
        impl spacetimedb::rt::ReducerInfo for #func_name {
            #(const LIFECYCLE: Option<spacetimedb::rt::LifecycleReducer> = Some(#lifecycle);)*
            const INVOKE: spacetimedb::rt::ReducerFn = #func_name::invoke;
=======
            const INVOKE: Self::Invoke = #func_name::invoke;
>>>>>>> 5ad2dcff
        }
    })
}<|MERGE_RESOLUTION|>--- conflicted
+++ resolved
@@ -156,23 +156,12 @@
             }
         }
         #[automatically_derived]
-<<<<<<< HEAD
-        impl spacetimedb::rt::ExportFunctionInfo for #func_name {
-=======
         impl spacetimedb::rt::FnInfo for #func_name {
             type Invoke = spacetimedb::rt::ReducerFn;
->>>>>>> 5ad2dcff
             const NAME: &'static str = #reducer_name;
+            #(const LIFECYCLE: Option<spacetimedb::rt::LifecycleReducer> = Some(#lifecycle);)*
             const ARG_NAMES: &'static [Option<&'static str>] = &[#(#opt_arg_names),*];
-<<<<<<< HEAD
-        }
-        #[automatically_derived]
-        impl spacetimedb::rt::ReducerInfo for #func_name {
-            #(const LIFECYCLE: Option<spacetimedb::rt::LifecycleReducer> = Some(#lifecycle);)*
-            const INVOKE: spacetimedb::rt::ReducerFn = #func_name::invoke;
-=======
             const INVOKE: Self::Invoke = #func_name::invoke;
->>>>>>> 5ad2dcff
         }
     })
 }