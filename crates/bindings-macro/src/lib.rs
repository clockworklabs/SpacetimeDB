//! Defines procedural macros like `#[spacetimedb::table]`,
//! simplifying writing SpacetimeDB modules in Rust.

#![crate_type = "proc-macro"]

#[macro_use]
mod macros;

mod module;

extern crate core;
extern crate proc_macro;

use heck::ToSnakeCase;
use module::{derive_deserialize, derive_satstype, derive_serialize};
use proc_macro::TokenStream as StdTokenStream;
use proc_macro2::{Span, TokenStream};
use quote::{format_ident, quote, quote_spanned, ToTokens};
use std::collections::HashMap;
use std::time::Duration;
use syn::ext::IdentExt;
use syn::meta::ParseNestedMeta;
use syn::parse::{Parse, ParseStream, Parser as _};
use syn::punctuated::Punctuated;
use syn::spanned::Spanned;
use syn::{parse_quote, FnArg, Ident, ItemFn, Path, Token};

mod sym {

    /// A symbol known at compile-time against
    /// which identifiers and paths may be matched.
    pub struct Symbol(&'static str);

    macro_rules! symbol {
        ($ident:ident) => {
            symbol!($ident, $ident);
        };
        ($const:ident, $ident:ident) => {
            #[allow(non_upper_case_globals)]
            #[doc = concat!("Matches `", stringify!($ident), "`.")]
            pub const $const: Symbol = Symbol(stringify!($ident));
        };
    }

    symbol!(auto_inc);
    symbol!(btree);
    symbol!(client_connected);
    symbol!(client_disconnected);
    symbol!(columns);
    symbol!(crate_, crate);
    symbol!(index);
    symbol!(init);
    symbol!(name);
    symbol!(primary_key);
    symbol!(private);
    symbol!(public);
    symbol!(sats);
    symbol!(scheduled);
    symbol!(unique);
    symbol!(update);

    impl PartialEq<Symbol> for syn::Ident {
        fn eq(&self, sym: &Symbol) -> bool {
            self == sym.0
        }
    }
    impl PartialEq<Symbol> for &syn::Ident {
        fn eq(&self, sym: &Symbol) -> bool {
            *self == sym.0
        }
    }
    impl PartialEq<Symbol> for syn::Path {
        fn eq(&self, sym: &Symbol) -> bool {
            self.is_ident(sym)
        }
    }
    impl PartialEq<Symbol> for &syn::Path {
        fn eq(&self, sym: &Symbol) -> bool {
            self.is_ident(sym)
        }
    }
    impl std::fmt::Display for Symbol {
        fn fmt(&self, f: &mut std::fmt::Formatter<'_>) -> std::fmt::Result {
            f.write_str(self.0)
        }
    }
    impl std::borrow::Borrow<str> for Symbol {
        fn borrow(&self) -> &str {
            self.0
        }
    }
}

/// Parses `item`, passing it and `args` to `f`,
/// which should return only whats newly added, excluding the `item`.
/// Returns the full token stream `extra_attr item newly_added`.
fn cvt_attr<Item: Parse + quote::ToTokens>(
    args: StdTokenStream,
    item: StdTokenStream,
    extra_attr: TokenStream,
    f: impl FnOnce(TokenStream, MutItem<'_, Item>) -> syn::Result<TokenStream>,
) -> StdTokenStream {
    let item: TokenStream = item.into();
    let mut parsed_item = match syn::parse2::<Item>(item.clone()) {
        Ok(i) => i,
        Err(e) => return TokenStream::from_iter([item, e.into_compile_error()]).into(),
    };
    let mut modified = false;
    let mut_item = MutItem {
        val: &mut parsed_item,
        modified: &mut modified,
    };
    let generated = f(args.into(), mut_item).unwrap_or_else(syn::Error::into_compile_error);
    let item = if modified {
        parsed_item.into_token_stream()
    } else {
        item
    };
    TokenStream::from_iter([extra_attr, item, generated]).into()
}

fn ident_to_litstr(ident: &Ident) -> syn::LitStr {
    syn::LitStr::new(&ident.to_string(), ident.span())
}

struct MutItem<'a, T> {
    val: &'a mut T,
    modified: &'a mut bool,
}
impl<T> std::ops::Deref for MutItem<'_, T> {
    type Target = T;
    fn deref(&self) -> &Self::Target {
        self.val
    }
}
impl<T> std::ops::DerefMut for MutItem<'_, T> {
    fn deref_mut(&mut self) -> &mut Self::Target {
        *self.modified = true;
        self.val
    }
}

/// Convert the `dur`ation to a `TokenStream` corresponding to it.
fn duration_totokens(dur: Duration) -> TokenStream {
    let (secs, nanos) = (dur.as_secs(), dur.subsec_nanos());
    quote!({
        const DUR: ::core::time::Duration = ::core::time::Duration::new(#secs, #nanos);
        DUR
    })
}

trait ErrorSource {
    fn error(self, msg: impl std::fmt::Display) -> syn::Error;
}
impl ErrorSource for Span {
    fn error(self, msg: impl std::fmt::Display) -> syn::Error {
        syn::Error::new(self, msg)
    }
}
impl ErrorSource for &syn::meta::ParseNestedMeta<'_> {
    fn error(self, msg: impl std::fmt::Display) -> syn::Error {
        self.error(msg)
    }
}

/// Ensures that `x` is `None` or returns an error.
fn check_duplicate<T>(x: &Option<T>, src: impl ErrorSource) -> syn::Result<()> {
    check_duplicate_msg(x, src, "duplicate attribute")
}
fn check_duplicate_msg<T>(x: &Option<T>, src: impl ErrorSource, msg: impl std::fmt::Display) -> syn::Result<()> {
    if x.is_none() {
        Ok(())
    } else {
        Err(src.error(msg))
    }
}

#[derive(Default)]
struct ReducerArgs {
    lifecycle: Option<LifecycleReducer>,
}

enum LifecycleReducer {
    Init(Span),
    ClientConnected(Span),
    ClientDisconnected(Span),
    Update(Span),
}
impl LifecycleReducer {
    fn reducer_name(&self) -> &'static str {
        match self {
            Self::Init(_) => "__init__",
            Self::ClientConnected(_) => "__identity_connected__",
            Self::ClientDisconnected(_) => "__identity_disconnected__",
            Self::Update(_) => "__update__",
        }
    }
    fn to_lifecycle_value(&self) -> Option<TokenStream> {
        let (Self::Init(span) | Self::ClientConnected(span) | Self::ClientDisconnected(span) | Self::Update(span)) =
            *self;
        let name = match self {
            Self::Init(_) => "Init",
            Self::ClientConnected(_) => "OnConnect",
            Self::ClientDisconnected(_) => "OnDisconnect",
            Self::Update(_) => return None,
        };
        let ident = Ident::new(name, span);
        Some(quote_spanned!(span => spacetimedb::rt::LifecycleReducer::#ident))
    }
}

impl ReducerArgs {
    fn parse(input: TokenStream) -> syn::Result<Self> {
        let mut args = Self::default();
        syn::meta::parser(|meta| {
            let mut set_lifecycle = |kind: fn(Span) -> _| -> syn::Result<()> {
                check_duplicate_msg(&args.lifecycle, &meta, "already specified a lifecycle reducer kind")?;
                args.lifecycle = Some(kind(meta.path.span()));
                Ok(())
            };
            match_meta!(match meta {
                sym::init => set_lifecycle(LifecycleReducer::Init)?,
                sym::client_connected => set_lifecycle(LifecycleReducer::ClientConnected)?,
                sym::client_disconnected => set_lifecycle(LifecycleReducer::ClientDisconnected)?,
                sym::update => set_lifecycle(LifecycleReducer::Update)?,
            });
            Ok(())
        })
        .parse2(input)?;
        Ok(args)
    }
}

/// Marks a function as a spacetimedb reducer.
///
/// A reducer is a function which traverses and updates the database,
/// a sort of stored procedure that lives in the database, and which can be invoked remotely.
/// Each reducer call runs in its own transaction,
/// and its updates to the database are only committed if the reducer returns successfully.
///
/// A reducer may take no arguments, like so:
///
/// ```rust,ignore
/// #[spacetimedb::reducer]
/// pub fn hello_world() {
///     println!("Hello, World!");
/// }
/// ```
///
/// But it may also take some:
/// ```rust,ignore
/// #[spacetimedb::reducer]
/// pub fn add_person(name: String, age: u16) {
///     // Logic to add a person with `name` and `age`.
/// }
/// ```
///
/// Reducers cannot return values, but can return errors.
/// To do so, a reducer must have a return type of `Result<(), impl Debug>`.
/// When such an error occurs, it will be formatted and printed out to logs,
/// resulting in an aborted transaction.
///
/// # Lifecycle Reducers
///
/// You can specify special lifecycle reducers that are run at set points in
/// the module's lifecycle. You can have one each per module.
///
/// ## `#[spacetimedb::reducer(init)]`
///
/// This reducer is run the first time a module is published
/// and anytime the database is cleared.
///
/// The reducer cannot be called manually
/// and may not have any parameters except for `ReducerContext`.
/// If an error occurs when initializing, the module will not be published.
///
/// ## `#[spacetimedb::reducer(client_connected)]`
///
/// This reducer is run when a client connects to the SpacetimeDB module.
/// Their identity can be found in the sender value of the `ReducerContext`.
///
/// The reducer cannot be called manually
/// and may not have any parameters except for `ReducerContext`.
/// If an error occurs in the reducer, the client will be disconnected.
///
///
/// ## `#[spacetimedb::reducer(client_disconnected)]`
///
/// This reducer is run when a client disconnects from the SpacetimeDB module.
/// Their identity can be found in the sender value of the `ReducerContext`.
///
/// The reducer cannot be called manually
/// and may not have any parameters except for `ReducerContext`.
/// If an error occurs in the disconnect reducer,
/// the client is still recorded as disconnected.
///
/// ## `#[spacetimedb::reducer(update)]`
///
/// This reducer is run when the module is updated,
/// i.e., when publishing a module for a database that has already been initialized.
///
/// The reducer cannot be called manually and may not have any parameters.
/// If an error occurs when initializing, the module will not be published.
#[proc_macro_attribute]
pub fn reducer(args: StdTokenStream, item: StdTokenStream) -> StdTokenStream {
    cvt_attr::<ItemFn>(args, item, quote!(), |args, original_function| {
        let args = ReducerArgs::parse(args)?;
        reducer_impl(args, &original_function)
    })
}

fn reducer_impl(args: ReducerArgs, original_function: &ItemFn) -> syn::Result<TokenStream> {
    let func_name = &original_function.sig.ident;
    let vis = &original_function.vis;

    // Extract reducer name, making sure it's not `__XXX__` as that's the form we reserve for special reducers.
    let reducer_name;
    let reducer_name = match &args.lifecycle {
        Some(lifecycle) => lifecycle.reducer_name(),
        None => {
            reducer_name = func_name.to_string();
            if reducer_name.starts_with("__") && reducer_name.ends_with("__") {
                return Err(syn::Error::new_spanned(
                    &original_function.sig.ident,
                    "reserved reducer name",
                ));
            }
            &reducer_name
        }
    };

    let lifecycle = args.lifecycle.iter().filter_map(|lc| lc.to_lifecycle_value());

    // Extract all function parameters, except for `self` ones that aren't allowed.
    let typed_args = original_function
        .sig
        .inputs
        .iter()
        .map(|arg| match arg {
            FnArg::Typed(arg) => Ok(arg),
            _ => Err(syn::Error::new_spanned(arg, "expected typed argument")),
        })
        .collect::<syn::Result<Vec<_>>>()?;

    // Extract all function parameter names.
    let opt_arg_names = typed_args.iter().map(|arg| {
        if let syn::Pat::Ident(i) = &*arg.pat {
            let name = i.ident.to_string();
            quote!(Some(#name))
        } else {
            quote!(None)
        }
    });

    let arg_tys = typed_args.iter().map(|arg| arg.ty.as_ref()).collect::<Vec<_>>();

    // Extract the return type.
    let ret_ty = match &original_function.sig.output {
        syn::ReturnType::Default => None,
        syn::ReturnType::Type(_, t) => Some(&**t),
    }
    .into_iter();

    let register_describer_symbol = format!("__preinit__20_register_describer_{reducer_name}");

    let generated_function = quote! {
        fn __reducer(__ctx: spacetimedb::ReducerContext, __args: &[u8]) -> spacetimedb::ReducerResult {
            #(spacetimedb::rt::assert_reducer_arg::<#arg_tys>();)*
            #(spacetimedb::rt::assert_reducer_ret::<#ret_ty>();)*
            spacetimedb::rt::invoke_reducer(#func_name, __ctx, __args)
        }
    };

    let generated_describe_function = quote! {
        #[export_name = #register_describer_symbol]
        pub extern "C" fn __register_describer() {
            spacetimedb::rt::register_reducer::<_, #func_name>(#func_name)
        }
    };

    Ok(quote! {
        const _: () = {
            #generated_describe_function
        };
        #[allow(non_camel_case_types)]
        #vis struct #func_name { _never: ::core::convert::Infallible }
        impl spacetimedb::rt::ReducerInfo for #func_name {
            const NAME: &'static str = #reducer_name;
            #(const LIFECYCLE: Option<spacetimedb::rt::LifecycleReducer> = Some(#lifecycle);)*
            const ARG_NAMES: &'static [Option<&'static str>] = &[#(#opt_arg_names),*];
            const INVOKE: spacetimedb::rt::ReducerFn = {
                #generated_function
                __reducer
            };
        }
    })
}

struct TableArgs {
    access: Option<TableAccess>,
    scheduled: Option<Path>,
    name: Ident,
    indices: Vec<IndexArg>,
}

enum TableAccess {
    Public(Span),
    Private(Span),
}

impl TableAccess {
    fn to_value(&self) -> TokenStream {
        let (TableAccess::Public(span) | TableAccess::Private(span)) = *self;
        let name = match self {
            TableAccess::Public(_) => "Public",
            TableAccess::Private(_) => "Private",
        };
        let ident = Ident::new(name, span);
        quote_spanned!(span => spacetimedb::table::TableAccess::#ident)
    }
}

// add scheduled_id and scheduled_at fields to the struct
fn add_scheduled_fields(item: &mut syn::DeriveInput) {
    if let syn::Data::Struct(struct_data) = &mut item.data {
        if let syn::Fields::Named(fields) = &mut struct_data.fields {
            let extra_fields: syn::FieldsNamed = parse_quote!({
                #[primary_key]
                #[auto_inc]
                pub scheduled_id: u64,
                pub scheduled_at: spacetimedb::spacetimedb_lib::ScheduleAt,
            });
            fields.named.extend(extra_fields.named);
        }
    }
}

/// Check if the Identifier provided in `scheduled()` is a valid reducer
/// generate a function that tried to call reducer passing `ReducerContext`
fn reducer_type_check(item: &syn::DeriveInput, reducer_name: &Path) -> TokenStream {
    let struct_name = &item.ident;
    quote! {
        const _: () = spacetimedb::rt::assert_reducer_typecheck::<(#struct_name,)>(#reducer_name);
    }
}

struct IndexArg {
    name: Ident,
    kind: IndexType,
}

enum IndexType {
    BTree { columns: Vec<Ident> },
}

impl TableArgs {
    fn parse(input: TokenStream, struct_ident: &Ident) -> syn::Result<Self> {
        let mut access = None;
        let mut scheduled = None;
        let mut name = None;
        let mut indices = Vec::new();
        syn::meta::parser(|meta| {
            match_meta!(match meta {
                sym::public => {
                    check_duplicate_msg(&access, &meta, "already specified access level")?;
                    access = Some(TableAccess::Public(meta.path.span()));
                }
                sym::private => {
                    check_duplicate_msg(&access, &meta, "already specified access level")?;
                    access = Some(TableAccess::Private(meta.path.span()));
                }
                sym::name => {
                    check_duplicate(&name, &meta)?;
                    let value = meta.value()?;
                    name = Some(value.parse()?);
                }
                sym::index => indices.push(IndexArg::parse_meta(meta)?),
                sym::scheduled => {
                    check_duplicate(&scheduled, &meta)?;
                    let in_parens;
                    syn::parenthesized!(in_parens in meta.input);
                    scheduled = Some(in_parens.parse::<Path>()?);
                }
            });
            Ok(())
        })
        .parse2(input)?;
        let name = name.ok_or_else(|| {
            let table = struct_ident.to_string().to_snake_case();
            syn::Error::new(
                Span::call_site(),
                format_args!("must specify table name, e.g. `#[spacetimedb::table(name = {table})]"),
            )
        })?;
        Ok(TableArgs {
            access,
            scheduled,
            name,
            indices,
        })
    }
}

impl IndexArg {
    fn parse_meta(meta: ParseNestedMeta) -> syn::Result<Self> {
        let mut name = None;
        let mut algo = None;

        meta.parse_nested_meta(|meta| {
            match_meta!(match meta {
                sym::name => {
                    check_duplicate(&name, &meta)?;
                    name = Some(meta.value()?.parse()?);
                }
                sym::btree => {
                    check_duplicate_msg(&algo, &meta, "index algorithm specified twice")?;
                    algo = Some(Self::parse_btree(meta)?);
                }
            });
            Ok(())
        })?;
        let name = name.ok_or_else(|| meta.error("missing index name, e.g. name = my_index"))?;
        let kind = algo.ok_or_else(|| meta.error("missing index algorithm, e.g., `btree(columns = [col1, col2])`"))?;

        Ok(IndexArg { name, kind })
    }

    fn parse_btree(meta: ParseNestedMeta) -> syn::Result<IndexType> {
        let mut columns = None;
        meta.parse_nested_meta(|meta| {
            match_meta!(match meta {
                sym::columns => {
                    check_duplicate(&columns, &meta)?;
                    let value = meta.value()?;
                    let inner;
                    syn::bracketed!(inner in value);
                    columns = Some(
                        Punctuated::<Ident, Token![,]>::parse_terminated(&inner)?
                            .into_iter()
                            .collect::<Vec<_>>(),
                    );
                }
            });
            Ok(())
        })?;
        let columns = columns
            .ok_or_else(|| meta.error("must specify columns for btree index, e.g. `btree(columns = [col1, col2])`"))?;
        Ok(IndexType::BTree { columns })
    }

    /// Parses an inline `#[index(btree)]` attribute on a field.
    fn parse_index_attr(field: &Ident, attr: &syn::Attribute) -> syn::Result<Self> {
        let mut kind = None;
        attr.parse_nested_meta(|meta| {
            match_meta!(match meta {
                sym::btree => {
                    check_duplicate_msg(&kind, &meta, "index type specified twice")?;
                    kind = Some(IndexType::BTree {
                        columns: vec![field.clone()],
                    });
                }
            });
            Ok(())
        })?;
        let kind = kind.ok_or_else(|| syn::Error::new_spanned(&attr.meta, "must specify kind of index (`btree`)"))?;
        let name = field.clone();
        Ok(IndexArg { kind, name })
    }

    fn validate<'a>(&'a self, table_name: &str, cols: &'a [Column<'a>]) -> syn::Result<ValidatedIndex<'_>> {
        let kind = match &self.kind {
            IndexType::BTree { columns } => {
                let cols = columns
                    .iter()
                    .map(|ident| {
                        let col = cols
                            .iter()
                            .find(|col| col.field.ident == Some(ident))
                            .ok_or_else(|| syn::Error::new(ident.span(), "not a column of the table"))?;
                        Ok(col)
                    })
                    .collect::<syn::Result<Vec<_>>>()?;

                ValidatedIndexType::BTree { cols }
            }
        };
        let index_name = match &kind {
            ValidatedIndexType::BTree { cols } => ([table_name, "btree"].into_iter())
                .chain(cols.iter().map(|col| col.field.name.as_deref().unwrap()))
                .collect::<Vec<_>>()
                .join("_"),
        };
        Ok(ValidatedIndex {
            index_name,
            accessor_name: &self.name,
            kind,
        })
    }
}

struct ValidatedIndex<'a> {
    index_name: String,
    accessor_name: &'a Ident,
    kind: ValidatedIndexType<'a>,
}

enum ValidatedIndexType<'a> {
    BTree { cols: Vec<&'a Column<'a>> },
}

impl ValidatedIndex<'_> {
    fn desc(&self) -> TokenStream {
        let algo = match &self.kind {
            ValidatedIndexType::BTree { cols } => {
                let col_ids = cols.iter().map(|col| col.index);
                quote!(spacetimedb::table::IndexAlgo::BTree {
                    columns: &[#(#col_ids),*]
                })
            }
        };
        let index_name = &self.index_name;
        let accessor_name = ident_to_litstr(self.accessor_name);
        quote!(spacetimedb::table::IndexDesc {
            name: #index_name,
            accessor_name: #accessor_name,
            algo: #algo,
        })
    }

    fn accessor(&self, vis: &syn::Visibility, row_type_ident: &Ident) -> TokenStream {
        match &self.kind {
            ValidatedIndexType::BTree { cols } => {
                let index_ident = self.accessor_name;
                let col_tys = cols.iter().map(|col| col.ty);
                let mut doc = format!(
                    "Gets the `{index_ident}` [`BTreeIndex`][spacetimedb::BTreeIndex] as defined \
                     on this table. \n\
                     \n\
                     This B-tree index is defined on the following columns, in order:\n"
                );
                for col in cols {
                    use std::fmt::Write;
                    writeln!(
                        doc,
                        "- [`{ident}`][{row_type_ident}#structfield.{ident}]: [`{ty}`]",
                        ident = col.field.ident.unwrap(),
                        ty = col.ty.to_token_stream()
                    )
                    .unwrap();
                }
                quote! {
                    #[doc = #doc]
                    #vis fn #index_ident(&self) -> spacetimedb::BTreeIndex<Self, (#(#col_tys,)*), __indices::#index_ident> {
                        spacetimedb::BTreeIndex::__new()
                    }
                }
            }
        }
    }

    fn marker_type(&self) -> TokenStream {
        let index_ident = self.accessor_name;
        let index_name = &self.index_name;
        quote! {
            pub struct #index_ident;
            impl spacetimedb::table::Index for #index_ident {
                fn index_id() -> spacetimedb::table::IndexId {
                    static INDEX_ID: std::sync::OnceLock<spacetimedb::table::IndexId> = std::sync::OnceLock::new();
                    *INDEX_ID.get_or_init(|| {
                        spacetimedb::sys::index_id_from_name(#index_name).unwrap()
                    })
                }
            }
        }
    }
}

/// Generates code for treating this struct type as a table.
///
/// Among other things, this derives `Serialize`, `Deserialize`,
/// `SpacetimeType`, and `Table` for our type.
///
/// # Example
///
/// ```ignore
/// #[spacetimedb::table(name = users, public)]
/// pub struct User {
///     #[auto_inc]
///     #[primary_key]
///     pub id: u32,
///     #[unique]
///     pub username: String,
///     #[index(btree)]
///     pub popularity: u32,
/// }
/// ```
///
/// # Macro arguments
///
/// * `public` and `private`
///
///    Tables are private by default. If you'd like to make your table publically
///    accessible by anyone, put `public` in the macro arguments (e.g.
///    `#[spacetimedb::table(public)]`). You can also specify `private` if
///    you'd like to be specific. This is fully separate from Rust's module visibility
///    system; `pub struct` or `pub(crate) struct` do not affect the table visibility, only
///    the visibility of the items in your own source code.
///
/// * `index(name = my_index, btree(columns = [a, b, c]))`
///
///    You can specify an index on 1 or more of the table's columns with the above syntax.
///    You can also just put `#[index(btree)]` on the field itself if you only need
///    a single-column attribute; see column attributes below.
///
/// * `name = my_table`
///
///    Specify the name of the table in the database, if you want it to be different from
///    the name of the struct.
///
/// # Column (field) attributes
///
/// * `#[auto_inc]`
///
///    Creates a database sequence.
///
///    When a row is inserted with the annotated field set to `0` (zero),
///    the sequence is incremented, and this value is used instead.
///    Can only be used on numeric types and may be combined with indexes.
///
///    Note that using `#[auto_inc]` on a field does not also imply `#[primary_key]` or `#[unique]`.
///    If those semantics are desired, those attributes should also be used.
///
/// * `#[unique]`
///
///    Creates an index and unique constraint for the annotated field.
///
/// * `#[primary_key]`
///
///    Similar to `#[unique]`, but generates additional CRUD methods.
///
/// * `#[index(btree)]`
///
///    Creates a single-column index with the specified algorithm.
///
/// [`Serialize`]: https://docs.rs/spacetimedb/latest/spacetimedb/trait.Serialize.html
/// [`Deserialize`]: https://docs.rs/spacetimedb/latest/spacetimedb/trait.Deserialize.html
/// [`SpacetimeType`]: https://docs.rs/spacetimedb/latest/spacetimedb/trait.SpacetimeType.html
/// [`TableType`]: https://docs.rs/spacetimedb/latest/spacetimedb/trait.TableType.html
#[proc_macro_attribute]
pub fn table(args: StdTokenStream, item: StdTokenStream) -> StdTokenStream {
    // put this on the struct so we don't get unknown attribute errors
    let extra_attr = quote!(#[derive(spacetimedb::__TableHelper)]);
    cvt_attr::<syn::DeriveInput>(args, item, extra_attr, |args, item| {
        let args = TableArgs::parse(args, &item.ident)?;
        table_impl(args, item)
    })
}

#[doc(hidden)]
#[proc_macro_derive(__TableHelper, attributes(sats, unique, auto_inc, primary_key, index))]
pub fn table_helper(_input: StdTokenStream) -> StdTokenStream {
    Default::default()
}

#[derive(Copy, Clone)]
struct Column<'a> {
    index: u16,
    field: &'a module::SatsField<'a>,
    ty: &'a syn::Type,
}

enum ColumnAttr {
    Unique(Span),
    AutoInc(Span),
    PrimaryKey(Span),
    Index(IndexArg),
}

impl ColumnAttr {
    fn parse(attr: &syn::Attribute, field_ident: &Ident) -> syn::Result<Option<Self>> {
        let Some(ident) = attr.path().get_ident() else {
            return Ok(None);
        };
        Ok(if ident == sym::index {
            let index = IndexArg::parse_index_attr(field_ident, attr)?;
            Some(ColumnAttr::Index(index))
        } else if ident == sym::unique {
            attr.meta.require_path_only()?;
            Some(ColumnAttr::Unique(ident.span()))
        } else if ident == sym::auto_inc {
            attr.meta.require_path_only()?;
            Some(ColumnAttr::AutoInc(ident.span()))
        } else if ident == sym::primary_key {
            attr.meta.require_path_only()?;
            Some(ColumnAttr::PrimaryKey(ident.span()))
        } else {
            None
        })
    }
}

fn table_impl(mut args: TableArgs, mut item: MutItem<syn::DeriveInput>) -> syn::Result<TokenStream> {
    let scheduled_reducer_type_check = args.scheduled.as_ref().map(|reducer| {
        add_scheduled_fields(&mut item);
        reducer_type_check(&item, reducer)
    });

    let vis = &item.vis;
    let sats_ty = module::sats_type_from_derive(&item, quote!(spacetimedb::spacetimedb_lib))?;

    let original_struct_ident = sats_ty.ident;
    let table_ident = &args.name;
    let table_name = table_ident.unraw().to_string();
    let module::SatsTypeData::Product(fields) = &sats_ty.data else {
        return Err(syn::Error::new(Span::call_site(), "spacetimedb table must be a struct"));
    };

    let table_id_from_name_func = quote! {
        fn table_id() -> spacetimedb::TableId {
            static TABLE_ID: std::sync::OnceLock<spacetimedb::TableId> = std::sync::OnceLock::new();
            *TABLE_ID.get_or_init(|| {
                spacetimedb::table_id_from_name(<Self as spacetimedb::table::TableInternal>::TABLE_NAME)
            })
        }
    };

    if fields.len() > u16::MAX.into() {
        return Err(syn::Error::new_spanned(
            &*item,
            "too many columns; the most a table can have is 2^16",
        ));
    }

    let mut columns = vec![];
    let mut unique_columns = vec![];
    let mut sequenced_columns = vec![];
    let mut primary_key_column = None;

    for (i, field) in fields.iter().enumerate() {
        let col_num = i as u16;
        let field_ident = field.ident.unwrap();

        let mut unique = None;
        let mut auto_inc = None;
        let mut primary_key = None;
        for attr in field.original_attrs {
            let Some(attr) = ColumnAttr::parse(attr, field_ident)? else {
                continue;
            };
            match attr {
                ColumnAttr::Unique(span) => {
                    check_duplicate(&unique, span)?;
                    unique = Some(span);
                }
                ColumnAttr::AutoInc(span) => {
                    check_duplicate(&auto_inc, span)?;
                    auto_inc = Some(span);
                }
                ColumnAttr::PrimaryKey(span) => {
                    check_duplicate(&primary_key, span)?;
                    primary_key = Some(span);
                }
                ColumnAttr::Index(index_arg) => args.indices.push(index_arg),
            }
        }

        let column = Column {
            index: col_num,
            field,
            ty: field.ty,
        };

        if unique.is_some() || primary_key.is_some() {
            unique_columns.push(column);
        }
        if auto_inc.is_some() {
            sequenced_columns.push(column);
        }
        if let Some(span) = primary_key {
            check_duplicate_msg(&primary_key_column, span, "can only have one primary key per table")?;
            primary_key_column = Some(column);
        }

        columns.push(column);
    }

    let row_type = quote!(#original_struct_ident);

    let indices = args
        .indices
        .iter()
        .map(|index| index.validate(&table_name, &columns))
        .collect::<syn::Result<Vec<_>>>()?;

    let index_descs = indices.iter().map(|index| index.desc());
    let index_accessors = indices.iter().map(|index| index.accessor(vis, original_struct_ident));
    let index_marker_types = indices.iter().map(|index| index.marker_type());

    let unique_field_accessors = unique_columns.iter().map(|unique| {
        let column_index = unique.index;
        let vis = unique.field.vis;
        let column_type = unique.field.ty;
        let column_ident = unique.field.ident.unwrap();

        let doc = format!(
            "Gets the [`UniqueColumn`][spacetimedb::UniqueColumn] for the \
             [`{column_ident}`][{row_type}::{column_ident}] column."
        );
        quote! {
            #[doc = #doc]
            #vis fn #column_ident(&self) -> spacetimedb::UniqueColumn<Self, #column_type, #column_index> {
                spacetimedb::UniqueColumn::__new()
            }
        }
    });

    let tablehandle_ident = format_ident!("{}__TableHandle", table_ident);

    let deserialize_impl = derive_deserialize(&sats_ty);
    let serialize_impl = derive_serialize(&sats_ty);
    let schema_impl = derive_satstype(&sats_ty);
<<<<<<< HEAD
    let column_attrs = columns.iter().map(|col| {
        Ident::new(
            ColumnAttribute::FLAGS
                .iter()
                .find_map(|f| (col.attr == *f.value()).then_some(f.name()))
                .expect("Invalid column attribute"),
            Span::call_site(),
        )
    });
=======
>>>>>>> e78cb7c6

    // Generate `integrate_generated_columns`
    // which will integrate all generated auto-inc col values into `_row`.
    let integrate_gen_col = sequenced_columns.iter().map(|col| {
        let field = col.field.ident.unwrap();
        quote_spanned!(field.span()=>
            if spacetimedb::table::IsSequenceTrigger::is_sequence_trigger(&_row.#field) {
                _row.#field = spacetimedb::sats::bsatn::from_reader(_in).unwrap();
            }
        )
    });
    let integrate_generated_columns = quote_spanned!(item.span() =>
        fn integrate_generated_columns(_row: &mut #row_type, mut _generated_cols: &[u8]) {
            let mut _in = &mut _generated_cols;
            #(#integrate_gen_col)*
        }
    );

    let table_access = args.access.iter().map(|acc| acc.to_value());
    let unique_col_ids = unique_columns.iter().map(|col| col.index);
    let primary_col_id = primary_key_column.iter().map(|col| col.index);
    let sequence_col_ids = sequenced_columns.iter().map(|col| col.index);
    let scheduled_reducer_ident = args.scheduled.iter();

    let unique_err = if !unique_columns.is_empty() {
        quote!(spacetimedb::UniqueConstraintViolation)
    } else {
        quote!(::core::convert::Infallible)
    };
    let autoinc_err = if !sequenced_columns.is_empty() {
        quote!(spacetimedb::AutoIncOverflow)
    } else {
        quote!(::core::convert::Infallible)
    };

    let field_names = fields.iter().map(|f| f.ident.unwrap()).collect::<Vec<_>>();
    let field_types = fields.iter().map(|f| f.ty).collect::<Vec<_>>();

    let tabletype_impl = quote! {
        impl spacetimedb::Table for #tablehandle_ident {
            type Row = #row_type;

            type UniqueConstraintViolation = #unique_err;
            type AutoIncOverflow = #autoinc_err;

            #integrate_generated_columns
        }
        impl spacetimedb::table::TableInternal for #tablehandle_ident {
            const TABLE_NAME: &'static str = #table_name;
            // the default value if not specified is Private
            #(const TABLE_ACCESS: spacetimedb::table::TableAccess = #table_access;)*
            const UNIQUE_COLUMNS: &'static [u16] = &[#(#unique_col_ids),*];
            const INDEXES: &'static [spacetimedb::table::IndexDesc<'static>] = &[#(#index_descs),*];
            #(const PRIMARY_KEY: Option<u16> = Some(#primary_col_id);)*
            const SEQUENCES: &'static [u16] = &[#(#sequence_col_ids),*];
            #(const SCHEDULED_REDUCER_NAME: Option<&'static str> = Some(<#scheduled_reducer_ident as spacetimedb::rt::ReducerInfo>::NAME);)*

            #table_id_from_name_func
        }
    };

    let register_describer_symbol = format!("__preinit__20_register_describer_{table_ident}");

    let describe_table_func = quote! {
        #[export_name = #register_describer_symbol]
        extern "C" fn __register_describer() {
            spacetimedb::rt::register_table::<#tablehandle_ident>()
        }
    };

    let col_num = 0u16..;
    let field_access_impls = quote! {
        #(impl spacetimedb::table::FieldAccess<#col_num> for #original_struct_ident {
            type Field = #field_types;
            fn get_field(&self) -> &Self::Field {
                &self.#field_names
            }
        })*
    };

    // Attempt to improve the compile error when a table field doesn't satisfy
    // the supertraits of `TableType`. We make it so the field span indicates
    // which fields are offenders, and error reporting stops if the field doesn't
    // implement `SpacetimeType` (which happens to be the derive macro one is
    // supposed to use). That is, the user doesn't see errors about `Serialize`,
    // `Deserialize` not being satisfied, which they wouldn't know what to do
    // about.
    let assert_fields_are_spacetimetypes = {
        let trait_ident = Ident::new("AssertSpacetimeFields", Span::call_site());
        let field_impls = fields
            .iter()
            .map(|field| (field.ty, field.span))
            .collect::<HashMap<_, _>>()
            .into_iter()
            .map(|(ty, span)| quote_spanned!(span=> impl #trait_ident for #ty {}));

        quote_spanned! {item.span()=>
            trait #trait_ident: spacetimedb::SpacetimeType {}
            #(#field_impls)*
        }
    };

    let row_type_to_table = quote!(<#row_type as spacetimedb::table::__MapRowTypeToTable>::Table);

    // Output all macro data
    let trait_def = quote_spanned! {table_ident.span()=>
        #[allow(non_camel_case_types, dead_code)]
        #vis trait #table_ident {
            fn #table_ident(&self) -> &#row_type_to_table;
        }
        impl #table_ident for spacetimedb::Local {
            fn #table_ident(&self) -> &#row_type_to_table {
                #[allow(non_camel_case_types)]
                type #tablehandle_ident = #row_type_to_table;
                &#tablehandle_ident {}
            }
        }
    };

    let tablehandle_def = quote! {
        #[allow(non_camel_case_types)]
        #[non_exhaustive]
        #vis struct #tablehandle_ident {}
    };

    let emission = quote! {
        const _: () = {
            #assert_fields_are_spacetimetypes
        };

        #trait_def

        #[cfg(doc)]
        #tablehandle_def

        const _: () = {
            #[cfg(not(doc))]
            #tablehandle_def

            impl spacetimedb::table::__MapRowTypeToTable for #row_type {
                type Table = #tablehandle_ident;
            }

            impl #tablehandle_ident {
                #(#unique_field_accessors)*
                #(#index_accessors)*
            }

            #tabletype_impl

            #[allow(non_camel_case_types)]
            mod __indices {
                #(#index_marker_types)*
            }

            #describe_table_func
        };

        #schema_impl
        #deserialize_impl
        #serialize_impl

        #field_access_impls

        #scheduled_reducer_type_check
    };

    if std::env::var("PROC_MACRO_DEBUG").is_ok() {
        {
            #![allow(clippy::disallowed_macros)]
            println!("{}", emission);
        }
    }

    Ok(emission)
}

#[proc_macro]
pub fn duration(input: proc_macro::TokenStream) -> proc_macro::TokenStream {
    let dur = syn::parse_macro_input!(input with parse_duration);
    duration_totokens(dur).into()
}

fn parse_duration(input: ParseStream) -> syn::Result<Duration> {
    let lookahead = input.lookahead1();
    let (s, span) = if lookahead.peek(syn::LitStr) {
        let s = input.parse::<syn::LitStr>()?;
        (s.value(), s.span())
    } else if lookahead.peek(syn::LitInt) {
        let i = input.parse::<syn::LitInt>()?;
        (i.to_string(), i.span())
    } else {
        return Err(lookahead.error());
    };
    humantime::parse_duration(&s).map_err(|e| syn::Error::new(span, format_args!("can't parse as duration: {e}")))
}

#[proc_macro_derive(Deserialize, attributes(sats))]
pub fn deserialize(input: proc_macro::TokenStream) -> proc_macro::TokenStream {
    let input = syn::parse_macro_input!(input as syn::DeriveInput);
    module::sats_type_from_derive(&input, quote!(spacetimedb_lib))
        .map(|ty| derive_deserialize(&ty))
        .unwrap_or_else(syn::Error::into_compile_error)
        .into()
}

#[proc_macro_derive(Serialize, attributes(sats))]
pub fn serialize(input: proc_macro::TokenStream) -> proc_macro::TokenStream {
    let input = syn::parse_macro_input!(input as syn::DeriveInput);
    module::sats_type_from_derive(&input, quote!(spacetimedb_lib))
        .map(|ty| derive_serialize(&ty))
        .unwrap_or_else(syn::Error::into_compile_error)
        .into()
}

#[proc_macro_derive(SpacetimeType, attributes(sats))]
pub fn schema_type(input: proc_macro::TokenStream) -> proc_macro::TokenStream {
    let input = syn::parse_macro_input!(input as syn::DeriveInput);

    (|| {
        let ty = module::sats_type_from_derive(&input, quote!(spacetimedb::spacetimedb_lib))?;

        let ident = ty.ident;
        let name = &ty.name;
        let krate = &ty.krate;

        let schema_impl = derive_satstype(&ty);
        let deserialize_impl = derive_deserialize(&ty);
        let serialize_impl = derive_serialize(&ty);

        let emission = quote! {
            #schema_impl
            #deserialize_impl
            #serialize_impl

            // unfortunately, generic types don't work in modules at the moment.
            #krate::__make_register_reftype!(#ident, #name);
        };

        if std::env::var("PROC_MACRO_DEBUG").is_ok() {
            {
                #![allow(clippy::disallowed_macros)]
                println!("{}", emission);
            }
        }

        Ok(emission)
    })()
    .unwrap_or_else(syn::Error::into_compile_error)
    .into()
}<|MERGE_RESOLUTION|>--- conflicted
+++ resolved
@@ -919,18 +919,6 @@
     let deserialize_impl = derive_deserialize(&sats_ty);
     let serialize_impl = derive_serialize(&sats_ty);
     let schema_impl = derive_satstype(&sats_ty);
-<<<<<<< HEAD
-    let column_attrs = columns.iter().map(|col| {
-        Ident::new(
-            ColumnAttribute::FLAGS
-                .iter()
-                .find_map(|f| (col.attr == *f.value()).then_some(f.name()))
-                .expect("Invalid column attribute"),
-            Span::call_site(),
-        )
-    });
-=======
->>>>>>> e78cb7c6
 
     // Generate `integrate_generated_columns`
     // which will integrate all generated auto-inc col values into `_row`.
