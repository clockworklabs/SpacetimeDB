--- conflicted
+++ resolved
@@ -24,13 +24,9 @@
     pub o: Vec<f64>,
     pub p: Vec<String>,
     pub q: Vec<__sdk::Identity>,
-<<<<<<< HEAD
     pub r: Vec<__sdk::ConnectionId>,
-=======
-    pub r: Vec<__sdk::Address>,
     pub s: Vec<__sdk::Timestamp>,
     pub t: Vec<__sdk::TimeDuration>,
->>>>>>> 91327d58
 }
 
 impl __sdk::InModule for EveryVecStruct {
