use spacetimedb_sdk::{
    disconnect,
    identity::{address, identity, load_credentials, once_on_connect, save_credentials},
    once_on_disconnect, once_on_subscription_applied,
    reducer::Status,
    subscribe,
    table::TableType,
};

#[allow(clippy::too_many_arguments)]
#[allow(clippy::large_enum_variant)]
mod module_bindings;

use module_bindings::*;

use test_counter::TestCounter;

mod simple_test_table;
use simple_test_table::insert_one;

mod pk_test_table;
use pk_test_table::insert_update_delete_one;

mod unique_test_table;
use unique_test_table::insert_then_delete_one;

const LOCALHOST: &str = "http://localhost:3000";

fn db_name_or_panic() -> String {
    std::env::var("SPACETIME_SDK_TEST_DB_NAME").expect("Failed to read db name from env")
}

/// Register a panic hook which will exit the process whenever any thread panics.
///
/// This allows us to fail tests by panicking in callbacks.
fn exit_on_panic() {
    // The default panic hook is responsible for printing the panic message and backtrace to stderr.
    // Grab a handle on it, and invoke it in our custom hook before exiting.
    let default_hook = std::panic::take_hook();
    std::panic::set_hook(Box::new(move |panic_info| {
        // Print panic information
        default_hook(panic_info);

        // Close the websocket gracefully before exiting.
        spacetimedb_sdk::disconnect();

        // Exit the process with a non-zero code to denote failure.
        std::process::exit(1);
    }));
}

fn main() {
    env_logger::init();
    exit_on_panic();

    let test = std::env::args()
        .nth(1)
        .expect("Pass a test name as a command-line argument to the test client");

    match &*test {
        "insert_primitive" => exec_insert_primitive(),
        "delete_primitive" => exec_delete_primitive(),
        "update_primitive" => exec_update_primitive(),

        "insert_identity" => exec_insert_identity(),
        "delete_identity" => exec_delete_identity(),
        "update_identity" => exec_update_identity(),

        "insert_address" => exec_insert_address(),
        "delete_address" => exec_delete_address(),
        "update_address" => exec_update_address(),

        "on_reducer" => exec_on_reducer(),
        "fail_reducer" => exec_fail_reducer(),

        "insert_vec" => exec_insert_vec(),

        "insert_struct" => exec_insert_struct(),
        "insert_simple_enum" => exec_insert_simple_enum(),
        "insert_enum_with_payload" => exec_insert_enum_with_payload(),

        "insert_long_table" => exec_insert_long_table(),

        "resubscribe" => exec_resubscribe(),

        "reconnect" => exec_reconnect(),

        "reauth_part_1" => exec_reauth_part_1(),
        "reauth_part_2" => exec_reauth_part_2(),

        "should_fail" => exec_should_fail(),

        "reconnect_same_address" => exec_reconnect_same_address(),

<<<<<<< HEAD
        "caller_always_notified" => exec_caller_always_notified(),
=======
        "subscribe_all_select_star" => exec_subscribe_all_select_star(),
>>>>>>> 5bf6b6ca

        _ => panic!("Unknown test: {}", test),
    }
}

fn assert_table_empty<T: TableType>() -> anyhow::Result<()> {
    let count = T::count();
    if count != 0 {
        anyhow::bail!(
            "Expected table {} to be empty, but found {} rows resident",
            T::TABLE_NAME,
            count,
        )
    }
    Ok(())
}

/// Each test runs against a fresh DB, so all tables should be empty until we call an insert reducer.
///
/// We'll call this function within our initial `on_subscription_applied` callback to verify that.
fn assert_all_tables_empty() -> anyhow::Result<()> {
    assert_table_empty::<OneU8>()?;
    assert_table_empty::<OneU16>()?;
    assert_table_empty::<OneU32>()?;
    assert_table_empty::<OneU64>()?;
    assert_table_empty::<OneU128>()?;

    assert_table_empty::<OneI8>()?;
    assert_table_empty::<OneI16>()?;
    assert_table_empty::<OneI32>()?;
    assert_table_empty::<OneI64>()?;
    assert_table_empty::<OneI128>()?;

    assert_table_empty::<OneBool>()?;

    assert_table_empty::<OneF32>()?;
    assert_table_empty::<OneF64>()?;

    assert_table_empty::<OneString>()?;
    assert_table_empty::<OneIdentity>()?;
    assert_table_empty::<OneAddress>()?;

    assert_table_empty::<OneSimpleEnum>()?;
    assert_table_empty::<OneEnumWithPayload>()?;

    assert_table_empty::<OneUnitStruct>()?;
    assert_table_empty::<OneByteStruct>()?;
    assert_table_empty::<OneEveryPrimitiveStruct>()?;
    assert_table_empty::<OneEveryVecStruct>()?;

    assert_table_empty::<VecU8>()?;
    assert_table_empty::<VecU16>()?;
    assert_table_empty::<VecU32>()?;
    assert_table_empty::<VecU64>()?;
    assert_table_empty::<VecU128>()?;

    assert_table_empty::<VecI8>()?;
    assert_table_empty::<VecI16>()?;
    assert_table_empty::<VecI32>()?;
    assert_table_empty::<VecI64>()?;
    assert_table_empty::<VecI128>()?;

    assert_table_empty::<VecBool>()?;

    assert_table_empty::<VecF32>()?;
    assert_table_empty::<VecF64>()?;

    assert_table_empty::<VecString>()?;
    assert_table_empty::<VecIdentity>()?;
    assert_table_empty::<VecAddress>()?;

    assert_table_empty::<VecSimpleEnum>()?;
    assert_table_empty::<VecEnumWithPayload>()?;

    assert_table_empty::<VecUnitStruct>()?;
    assert_table_empty::<VecByteStruct>()?;
    assert_table_empty::<VecEveryPrimitiveStruct>()?;
    assert_table_empty::<VecEveryVecStruct>()?;

    assert_table_empty::<UniqueU8>()?;
    assert_table_empty::<UniqueU16>()?;
    assert_table_empty::<UniqueU32>()?;
    assert_table_empty::<UniqueU64>()?;
    assert_table_empty::<UniqueU128>()?;

    assert_table_empty::<UniqueI8>()?;
    assert_table_empty::<UniqueI16>()?;
    assert_table_empty::<UniqueI32>()?;
    assert_table_empty::<UniqueI64>()?;
    assert_table_empty::<UniqueI128>()?;

    assert_table_empty::<UniqueBool>()?;

    assert_table_empty::<UniqueString>()?;
    assert_table_empty::<UniqueIdentity>()?;
    assert_table_empty::<UniqueAddress>()?;

    assert_table_empty::<PkU8>()?;
    assert_table_empty::<PkU16>()?;
    assert_table_empty::<PkU32>()?;
    assert_table_empty::<PkU64>()?;
    assert_table_empty::<PkU128>()?;

    assert_table_empty::<PkI8>()?;
    assert_table_empty::<PkI16>()?;
    assert_table_empty::<PkI32>()?;
    assert_table_empty::<PkI64>()?;
    assert_table_empty::<PkI128>()?;

    assert_table_empty::<PkBool>()?;

    assert_table_empty::<PkString>()?;
    assert_table_empty::<PkIdentity>()?;
    assert_table_empty::<PkAddress>()?;

    assert_table_empty::<LargeTable>()?;

    assert_table_empty::<TableHoldsTable>()?;

    Ok(())
}

/// A great big honking query that subscribes to all rows from all tables.
const SUBSCRIBE_ALL: &[&str] = &[
    "SELECT * FROM OneU8;",
    "SELECT * FROM OneU16;",
    "SELECT * FROM OneU32;",
    "SELECT * FROM OneU64;",
    "SELECT * FROM OneU128;",
    "SELECT * FROM OneI8;",
    "SELECT * FROM OneI16;",
    "SELECT * FROM OneI32;",
    "SELECT * FROM OneI64;",
    "SELECT * FROM OneI128;",
    "SELECT * FROM OneBool;",
    "SELECT * FROM OneF32;",
    "SELECT * FROM OneF64;",
    "SELECT * FROM OneString;",
    "SELECT * FROM OneIdentity;",
    "SELECT * FROM OneAddress;",
    "SELECT * FROM OneSimpleEnum;",
    "SELECT * FROM OneEnumWithPayload;",
    "SELECT * FROM OneUnitStruct;",
    "SELECT * FROM OneByteStruct;",
    "SELECT * FROM OneEveryPrimitiveStruct;",
    "SELECT * FROM OneEveryVecStruct;",
    "SELECT * FROM VecU8;",
    "SELECT * FROM VecU16;",
    "SELECT * FROM VecU32;",
    "SELECT * FROM VecU64;",
    "SELECT * FROM VecU128;",
    "SELECT * FROM VecI8;",
    "SELECT * FROM VecI16;",
    "SELECT * FROM VecI32;",
    "SELECT * FROM VecI64;",
    "SELECT * FROM VecI128;",
    "SELECT * FROM VecBool;",
    "SELECT * FROM VecF32;",
    "SELECT * FROM VecF64;",
    "SELECT * FROM VecString;",
    "SELECT * FROM VecIdentity;",
    "SELECT * FROM VecAddress;",
    "SELECT * FROM VecSimpleEnum;",
    "SELECT * FROM VecEnumWithPayload;",
    "SELECT * FROM VecUnitStruct;",
    "SELECT * FROM VecByteStruct;",
    "SELECT * FROM VecEveryPrimitiveStruct;",
    "SELECT * FROM VecEveryVecStruct;",
    "SELECT * FROM UniqueU8;",
    "SELECT * FROM UniqueU16;",
    "SELECT * FROM UniqueU32;",
    "SELECT * FROM UniqueU64;",
    "SELECT * FROM UniqueU128;",
    "SELECT * FROM UniqueI8;",
    "SELECT * FROM UniqueI16;",
    "SELECT * FROM UniqueI32;",
    "SELECT * FROM UniqueI64;",
    "SELECT * FROM UniqueI128;",
    "SELECT * FROM UniqueBool;",
    "SELECT * FROM UniqueString;",
    "SELECT * FROM UniqueIdentity;",
    "SELECT * FROM UniqueAddress;",
    "SELECT * FROM PkU8;",
    "SELECT * FROM PkU16;",
    "SELECT * FROM PkU32;",
    "SELECT * FROM PkU64;",
    "SELECT * FROM PkU128;",
    "SELECT * FROM PkI8;",
    "SELECT * FROM PkI16;",
    "SELECT * FROM PkI32;",
    "SELECT * FROM PkI64;",
    "SELECT * FROM PkI128;",
    "SELECT * FROM PkBool;",
    "SELECT * FROM PkString;",
    "SELECT * FROM PkIdentity;",
    "SELECT * FROM PkAddress;",
    "SELECT * FROM LargeTable;",
    "SELECT * FROM TableHoldsTable;",
];

/// This tests that we can:
/// - Pass primitive types to reducers.
/// - Deserialize primitive types in rows and in reducer arguments.
/// - Observe `on_insert` callbacks with appropriate reducer events.
fn exec_insert_primitive() {
    let test_counter = TestCounter::new();
    let name = db_name_or_panic();

    let conn_result = test_counter.add_test("connect");

    let sub_result = test_counter.add_test("subscribe");

    let sub_applied_nothing_result = test_counter.add_test("on_subscription_applied_nothing");

    {
        let test_counter = test_counter.clone();
        once_on_subscription_applied(move || {
            insert_one::<OneU8>(&test_counter, 0);
            insert_one::<OneU16>(&test_counter, 0);
            insert_one::<OneU32>(&test_counter, 0);
            insert_one::<OneU64>(&test_counter, 0);
            insert_one::<OneU128>(&test_counter, 0);

            insert_one::<OneI8>(&test_counter, 0);
            insert_one::<OneI16>(&test_counter, 0);
            insert_one::<OneI32>(&test_counter, 0);
            insert_one::<OneI64>(&test_counter, 0);
            insert_one::<OneI128>(&test_counter, 0);

            insert_one::<OneBool>(&test_counter, false);

            insert_one::<OneF32>(&test_counter, 0.0);
            insert_one::<OneF64>(&test_counter, 0.0);

            insert_one::<OneString>(&test_counter, "".to_string());

            sub_applied_nothing_result(assert_all_tables_empty());
        });
    }

    once_on_connect(move |_, _| sub_result(subscribe(SUBSCRIBE_ALL)));

    conn_result(connect(LOCALHOST, &name, None));

    test_counter.wait_for_all();
}

/// This tests that we can observe `on_delete` callbacks.
fn exec_delete_primitive() {
    let test_counter = TestCounter::new();
    let name = db_name_or_panic();

    let conn_result = test_counter.add_test("connect");

    let sub_result = test_counter.add_test("subscribe");

    let sub_applied_nothing_result = test_counter.add_test("on_subscription_applied_nothing");

    {
        let test_counter = test_counter.clone();
        once_on_subscription_applied(move || {
            insert_then_delete_one::<UniqueU8>(&test_counter, 0, 0xbeef);
            insert_then_delete_one::<UniqueU16>(&test_counter, 0, 0xbeef);
            insert_then_delete_one::<UniqueU32>(&test_counter, 0, 0xbeef);
            insert_then_delete_one::<UniqueU64>(&test_counter, 0, 0xbeef);
            insert_then_delete_one::<UniqueU128>(&test_counter, 0, 0xbeef);

            insert_then_delete_one::<UniqueI8>(&test_counter, 0, 0xbeef);
            insert_then_delete_one::<UniqueI16>(&test_counter, 0, 0xbeef);
            insert_then_delete_one::<UniqueI32>(&test_counter, 0, 0xbeef);
            insert_then_delete_one::<UniqueI64>(&test_counter, 0, 0xbeef);
            insert_then_delete_one::<UniqueI128>(&test_counter, 0, 0xbeef);

            insert_then_delete_one::<UniqueBool>(&test_counter, false, 0xbeef);

            insert_then_delete_one::<UniqueString>(&test_counter, "".to_string(), 0xbeef);

            sub_applied_nothing_result(assert_all_tables_empty());
        });
    }

    once_on_connect(move |_, _| sub_result(subscribe(SUBSCRIBE_ALL)));

    conn_result(connect(LOCALHOST, &name, None));

    test_counter.wait_for_all();

    assert_all_tables_empty().unwrap();
}

/// This tests that we can distinguish between `on_update` and `on_delete` callbacks for tables with primary keys.
fn exec_update_primitive() {
    let test_counter = TestCounter::new();
    let name = db_name_or_panic();

    let conn_result = test_counter.add_test("connect");

    let sub_result = test_counter.add_test("subscribe");

    let sub_applied_nothing_result = test_counter.add_test("on_subscription_applied_nothing");

    {
        let test_counter = test_counter.clone();
        once_on_subscription_applied(move || {
            insert_update_delete_one::<PkU8>(&test_counter, 0, 0xbeef, 0xbabe);
            insert_update_delete_one::<PkU16>(&test_counter, 0, 0xbeef, 0xbabe);
            insert_update_delete_one::<PkU32>(&test_counter, 0, 0xbeef, 0xbabe);
            insert_update_delete_one::<PkU64>(&test_counter, 0, 0xbeef, 0xbabe);
            insert_update_delete_one::<PkU128>(&test_counter, 0, 0xbeef, 0xbabe);

            insert_update_delete_one::<PkI8>(&test_counter, 0, 0xbeef, 0xbabe);
            insert_update_delete_one::<PkI16>(&test_counter, 0, 0xbeef, 0xbabe);
            insert_update_delete_one::<PkI32>(&test_counter, 0, 0xbeef, 0xbabe);
            insert_update_delete_one::<PkI64>(&test_counter, 0, 0xbeef, 0xbabe);
            insert_update_delete_one::<PkI128>(&test_counter, 0, 0xbeef, 0xbabe);

            insert_update_delete_one::<PkBool>(&test_counter, false, 0xbeef, 0xbabe);

            insert_update_delete_one::<PkString>(&test_counter, "".to_string(), 0xbeef, 0xbabe);

            sub_applied_nothing_result(assert_all_tables_empty());
        });
    }

    once_on_connect(move |_, _| sub_result(subscribe(SUBSCRIBE_ALL)));

    conn_result(connect(LOCALHOST, &name, None));

    test_counter.wait_for_all();

    assert_all_tables_empty().unwrap();
}

/// This tests that we can serialize and deserialize `Identity` in various contexts.
fn exec_insert_identity() {
    let test_counter = TestCounter::new();
    let name = db_name_or_panic();

    let conn_result = test_counter.add_test("connect");

    let sub_result = test_counter.add_test("subscribe");

    let sub_applied_nothing_result = test_counter.add_test("on_subscription_applied_nothing");

    {
        let test_counter = test_counter.clone();
        once_on_subscription_applied(move || {
            insert_one::<OneIdentity>(&test_counter, identity().unwrap());

            sub_applied_nothing_result(assert_all_tables_empty());
        });
    }

    once_on_connect(move |_, _| sub_result(subscribe(SUBSCRIBE_ALL)));

    conn_result(connect(LOCALHOST, &name, None));

    test_counter.wait_for_all();
}

/// This test doesn't add much alongside `exec_insert_identity` and `exec_delete_primitive`,
/// but it's here for symmetry.
fn exec_delete_identity() {
    let test_counter = TestCounter::new();
    let name = db_name_or_panic();

    let conn_result = test_counter.add_test("connect");

    let sub_result = test_counter.add_test("subscribe");

    let sub_applied_nothing_result = test_counter.add_test("on_subscription_applied_nothing");

    {
        let test_counter = test_counter.clone();
        once_on_subscription_applied(move || {
            insert_then_delete_one::<UniqueIdentity>(&test_counter, identity().unwrap(), 0xbeef);

            sub_applied_nothing_result(assert_all_tables_empty());
        });
    }

    once_on_connect(move |_, _| sub_result(subscribe(SUBSCRIBE_ALL)));

    conn_result(connect(LOCALHOST, &name, None));

    test_counter.wait_for_all();

    assert_all_tables_empty().unwrap();
}

/// This tests that we can distinguish between `on_delete` and `on_update` events
/// for tables with `Identity` primary keys.
fn exec_update_identity() {
    let test_counter = TestCounter::new();
    let name = db_name_or_panic();

    let conn_result = test_counter.add_test("connect");

    let sub_result = test_counter.add_test("subscribe");

    let sub_applied_nothing_result = test_counter.add_test("on_subscription_applied_nothing");

    {
        let test_counter = test_counter.clone();
        once_on_subscription_applied(move || {
            insert_update_delete_one::<PkIdentity>(&test_counter, identity().unwrap(), 0xbeef, 0xbabe);

            sub_applied_nothing_result(assert_all_tables_empty());
        });
    }

    once_on_connect(move |_, _| sub_result(subscribe(SUBSCRIBE_ALL)));

    conn_result(connect(LOCALHOST, &name, None));

    test_counter.wait_for_all();

    assert_all_tables_empty().unwrap();
}

/// This tests that we can serialize and deserialize `Address` in various contexts.
fn exec_insert_address() {
    let test_counter = TestCounter::new();
    let name = db_name_or_panic();

    let conn_result = test_counter.add_test("connect");

    let sub_result = test_counter.add_test("subscribe");

    let sub_applied_nothing_result = test_counter.add_test("on_subscription_applied_nothing");

    {
        let test_counter = test_counter.clone();
        once_on_subscription_applied(move || {
            insert_one::<OneAddress>(&test_counter, address().unwrap());

            sub_applied_nothing_result(assert_all_tables_empty());
        });
    }

    once_on_connect(move |_, _| sub_result(subscribe(SUBSCRIBE_ALL)));

    conn_result(connect(LOCALHOST, &name, None));

    test_counter.wait_for_all();
}

/// This test doesn't add much alongside `exec_insert_address` and `exec_delete_primitive`,
/// but it's here for symmetry.
fn exec_delete_address() {
    let test_counter = TestCounter::new();
    let name = db_name_or_panic();

    let conn_result = test_counter.add_test("connect");

    let sub_result = test_counter.add_test("subscribe");

    let sub_applied_nothing_result = test_counter.add_test("on_subscription_applied_nothing");

    {
        let test_counter = test_counter.clone();
        once_on_subscription_applied(move || {
            insert_then_delete_one::<UniqueAddress>(&test_counter, address().unwrap(), 0xbeef);

            sub_applied_nothing_result(assert_all_tables_empty());
        });
    }

    once_on_connect(move |_, _| sub_result(subscribe(SUBSCRIBE_ALL)));

    conn_result(connect(LOCALHOST, &name, None));

    test_counter.wait_for_all();

    assert_all_tables_empty().unwrap();
}

/// This tests that we can distinguish between `on_delete` and `on_update` events
/// for tables with `Address` primary keys.
fn exec_update_address() {
    let test_counter = TestCounter::new();
    let name = db_name_or_panic();

    let conn_result = test_counter.add_test("connect");

    let sub_result = test_counter.add_test("subscribe");

    let sub_applied_nothing_result = test_counter.add_test("on_subscription_applied_nothing");

    {
        let test_counter = test_counter.clone();
        once_on_subscription_applied(move || {
            insert_update_delete_one::<PkAddress>(&test_counter, address().unwrap(), 0xbeef, 0xbabe);

            sub_applied_nothing_result(assert_all_tables_empty());
        });
    }

    once_on_connect(move |_, _| sub_result(subscribe(SUBSCRIBE_ALL)));

    conn_result(connect(LOCALHOST, &name, None));

    test_counter.wait_for_all();

    assert_all_tables_empty().unwrap();
}

/// This tests that we can observe reducer callbacks for successful reducer runs.
fn exec_on_reducer() {
    let test_counter = TestCounter::new();
    let name = db_name_or_panic();

    let conn_result = test_counter.add_test("connect");

    let sub_result = test_counter.add_test("subscribe");

    let sub_applied_nothing_result = test_counter.add_test("on_subscription_applied_nothing");

    let reducer_result = test_counter.add_test("reducer-callback");

    let value = 128;

    once_on_insert_one_u_8(move |caller_id, caller_addr, status, arg| {
        let run_checks = || {
            if *arg != value {
                anyhow::bail!("Unexpected reducer argument. Expected {} but found {}", value, *arg);
            }
            if *caller_id != identity().unwrap() {
                anyhow::bail!(
                    "Unexpected caller_id. Expected:\n{:?}\nFound:\n{:?}",
                    identity().unwrap(),
                    caller_id
                );
            }
            if caller_addr != Some(address().unwrap()) {
                anyhow::bail!(
                    "Unexpected caller_addr. Expected:\n{:?}\nFound:\n{:?}",
                    address().unwrap(),
                    caller_addr
                );
            }
            if !matches!(status, Status::Committed) {
                anyhow::bail!("Unexpected status. Expected Committed but found {:?}", status);
            }
            if OneU8::count() != 1 {
                anyhow::bail!("Expected 1 row in table OneU8, but found {}", OneU8::count());
            }
            let row = OneU8::iter().next().unwrap();
            if row.n != value {
                anyhow::bail!("Unexpected row value. Expected {} but found {:?}", value, row);
            }
            Ok(())
        };

        reducer_result(run_checks());
    });

    once_on_subscription_applied(move || {
        insert_one_u_8(value);

        sub_applied_nothing_result(assert_all_tables_empty());
    });

    once_on_connect(move |_, _| sub_result(subscribe(SUBSCRIBE_ALL)));

    conn_result(connect(LOCALHOST, &name, None));

    test_counter.wait_for_all();
}

/// This tests that we can observe reducer callbacks for failed reducers.
fn exec_fail_reducer() {
    let test_counter = TestCounter::new();
    let name = db_name_or_panic();

    let conn_result = test_counter.add_test("connect");

    let sub_result = test_counter.add_test("subscribe");

    let sub_applied_nothing_result = test_counter.add_test("on_subscription_applied_nothing");

    let reducer_success_result = test_counter.add_test("reducer-callback-success");
    let reducer_fail_result = test_counter.add_test("reducer-callback-fail");

    let key = 128;
    let initial_data = 0xbeef;
    let fail_data = 0xbabe;

    once_on_insert_pk_u_8(move |caller_id, caller_addr, status, arg_key, arg_val| {
        let run_checks = || {
            if *arg_key != key {
                anyhow::bail!("Unexpected reducer argument. Expected {} but found {}", key, *arg_key);
            }
            if *arg_val != initial_data {
                anyhow::bail!(
                    "Unexpected reducer argument. Expected {} but found {}",
                    initial_data,
                    *arg_val,
                );
            }
            if *caller_id != identity().unwrap() {
                anyhow::bail!(
                    "Unexpected caller_id. Expected:\n{:?}\nFound:\n{:?}",
                    identity().unwrap(),
                    caller_id,
                );
            }
            if caller_addr != Some(address().unwrap()) {
                anyhow::bail!(
                    "Unexpected caller_addr. Expected:\n{:?}\nFound:\n{:?}",
                    address().unwrap(),
                    caller_addr,
                );
            }
            if !matches!(status, Status::Committed) {
                anyhow::bail!("Unexpected status. Expected Committed but found {:?}", status);
            }
            if PkU8::count() != 1 {
                anyhow::bail!("Expected 1 row in table PkU8, but found {}", PkU8::count());
            }
            let row = PkU8::iter().next().unwrap();
            if row.n != key || row.data != initial_data {
                anyhow::bail!(
                    "Unexpected row value. Expected ({}, {}) but found {:?}",
                    key,
                    initial_data,
                    row
                );
            }
            Ok(())
        };

        reducer_success_result(run_checks());

        once_on_insert_pk_u_8(move |caller_id, caller_addr, status, arg_key, arg_val| {
            let run_checks = || {
                if *arg_key != key {
                    anyhow::bail!("Unexpected reducer argument. Expected {} but found {}", key, *arg_key);
                }
                if *arg_val != fail_data {
                    anyhow::bail!(
                        "Unexpected reducer argument. Expected {} but found {}",
                        initial_data,
                        *arg_val
                    );
                }
                if *caller_id != identity().unwrap() {
                    anyhow::bail!(
                        "Unexpected caller_id. Expected:\n{:?}\nFound:\n{:?}",
                        identity().unwrap(),
                        caller_id,
                    );
                }
                if caller_addr != Some(address().unwrap()) {
                    anyhow::bail!(
                        "Unexpected caller_addr. Expected:\n{:?}\nFound:\n{:?}",
                        address().unwrap(),
                        caller_addr,
                    )
                }
                if !matches!(status, Status::Failed(_)) {
                    anyhow::bail!("Unexpected status. Expected Failed but found {:?}", status);
                }
                if PkU8::count() != 1 {
                    anyhow::bail!("Expected 1 row in table PkU8, but found {}", PkU8::count());
                }
                let row = PkU8::iter().next().unwrap();
                if row.n != key || row.data != initial_data {
                    anyhow::bail!(
                        "Unexpected row value. Expected ({}, {}) but found {:?}",
                        key,
                        initial_data,
                        row
                    );
                }
                Ok(())
            };

            reducer_fail_result(run_checks());
        });

        insert_pk_u_8(key, fail_data);
    });

    once_on_subscription_applied(move || {
        insert_pk_u_8(key, initial_data);

        sub_applied_nothing_result(assert_all_tables_empty());
    });

    once_on_connect(move |_, _| sub_result(subscribe(SUBSCRIBE_ALL)));

    conn_result(connect(LOCALHOST, &name, None));

    test_counter.wait_for_all();
}

/// This tests that we can serialize and deserialize `Vec<?>` in various contexts.
fn exec_insert_vec() {
    let test_counter = TestCounter::new();
    let name = db_name_or_panic();

    let conn_result = test_counter.add_test("connect");

    let sub_result = test_counter.add_test("subscribe");

    let sub_applied_nothing_result = test_counter.add_test("on_subscription_applied_nothing");

    {
        let test_counter = test_counter.clone();
        once_on_subscription_applied(move || {
            insert_one::<VecU8>(&test_counter, vec![0, 1]);
            insert_one::<VecU16>(&test_counter, vec![0, 1]);
            insert_one::<VecU32>(&test_counter, vec![0, 1]);
            insert_one::<VecU64>(&test_counter, vec![0, 1]);
            insert_one::<VecU128>(&test_counter, vec![0, 1]);

            insert_one::<VecI8>(&test_counter, vec![0, 1]);
            insert_one::<VecI16>(&test_counter, vec![0, 1]);
            insert_one::<VecI32>(&test_counter, vec![0, 1]);
            insert_one::<VecI64>(&test_counter, vec![0, 1]);
            insert_one::<VecI128>(&test_counter, vec![0, 1]);

            insert_one::<VecBool>(&test_counter, vec![false, true]);

            insert_one::<VecF32>(&test_counter, vec![0.0, 1.0]);
            insert_one::<VecF64>(&test_counter, vec![0.0, 1.0]);

            insert_one::<VecString>(&test_counter, vec!["zero".to_string(), "one".to_string()]);

            insert_one::<VecIdentity>(&test_counter, vec![identity().unwrap()]);

            sub_applied_nothing_result(assert_all_tables_empty());
        });
    }

    once_on_connect(move |_, _| sub_result(subscribe(SUBSCRIBE_ALL)));

    conn_result(connect(LOCALHOST, &name, None));

    test_counter.wait_for_all();
}

/// This tests that we can serialize and deserialize structs in various contexts.
fn exec_insert_struct() {
    let test_counter = TestCounter::new();
    let name = db_name_or_panic();

    let conn_result = test_counter.add_test("connect");

    let sub_result = test_counter.add_test("subscribe");

    let sub_applied_nothing_result = test_counter.add_test("on_subscription_applied_nothing");

    {
        let test_counter = test_counter.clone();
        once_on_subscription_applied(move || {
            insert_one::<OneUnitStruct>(&test_counter, UnitStruct {});
            insert_one::<OneByteStruct>(&test_counter, ByteStruct { b: 0 });
            insert_one::<OneEveryPrimitiveStruct>(
                &test_counter,
                EveryPrimitiveStruct {
                    a: 0,
                    b: 1,
                    c: 2,
                    d: 3,
                    e: 4,
                    f: -1,
                    g: -2,
                    h: -3,
                    i: -4,
                    j: -5,
                    k: false,
                    l: 1.0,
                    m: -1.0,
                    n: "string".to_string(),
                    o: identity().unwrap(),
                    p: address().unwrap(),
                },
            );
            insert_one::<OneEveryVecStruct>(
                &test_counter,
                EveryVecStruct {
                    a: vec![],
                    b: vec![1],
                    c: vec![2, 2],
                    d: vec![3, 3, 3],
                    e: vec![4, 4, 4, 4],
                    f: vec![-1],
                    g: vec![-2, -2],
                    h: vec![-3, -3, -3],
                    i: vec![-4, -4, -4, -4],
                    j: vec![-5, -5, -5, -5, -5],
                    k: vec![false, true, true, false],
                    l: vec![0.0, -1.0, 1.0, -2.0, 2.0],
                    m: vec![0.0, -0.5, 0.5, -1.5, 1.5],
                    n: ["vec", "of", "strings"].into_iter().map(str::to_string).collect(),
                    o: vec![identity().unwrap()],
                    p: vec![address().unwrap()],
                },
            );

            insert_one::<VecUnitStruct>(&test_counter, vec![UnitStruct {}]);
            insert_one::<VecByteStruct>(&test_counter, vec![ByteStruct { b: 0 }]);
            insert_one::<VecEveryPrimitiveStruct>(
                &test_counter,
                vec![EveryPrimitiveStruct {
                    a: 0,
                    b: 1,
                    c: 2,
                    d: 3,
                    e: 4,
                    f: -1,
                    g: -2,
                    h: -3,
                    i: -4,
                    j: -5,
                    k: false,
                    l: 1.0,
                    m: -1.0,
                    n: "string".to_string(),
                    o: identity().unwrap(),
                    p: address().unwrap(),
                }],
            );
            insert_one::<VecEveryVecStruct>(
                &test_counter,
                vec![EveryVecStruct {
                    a: vec![],
                    b: vec![1],
                    c: vec![2, 2],
                    d: vec![3, 3, 3],
                    e: vec![4, 4, 4, 4],
                    f: vec![-1],
                    g: vec![-2, -2],
                    h: vec![-3, -3, -3],
                    i: vec![-4, -4, -4, -4],
                    j: vec![-5, -5, -5, -5, -5],
                    k: vec![false, true, true, false],
                    l: vec![0.0, -1.0, 1.0, -2.0, 2.0],
                    m: vec![0.0, -0.5, 0.5, -1.5, 1.5],
                    n: ["vec", "of", "strings"].into_iter().map(str::to_string).collect(),
                    o: vec![identity().unwrap()],
                    p: vec![address().unwrap()],
                }],
            );

            sub_applied_nothing_result(assert_all_tables_empty());
        });
    }

    once_on_connect(move |_, _| sub_result(subscribe(SUBSCRIBE_ALL)));

    conn_result(connect(LOCALHOST, &name, None));

    test_counter.wait_for_all();
}

/// This tests that we can serialize and deserialize C-style enums in various contexts.
fn exec_insert_simple_enum() {
    let test_counter = TestCounter::new();
    let name = db_name_or_panic();

    let conn_result = test_counter.add_test("connect");

    let sub_result = test_counter.add_test("subscribe");

    let sub_applied_nothing_result = test_counter.add_test("on_subscription_applied_nothing");

    {
        let test_counter = test_counter.clone();
        once_on_subscription_applied(move || {
            insert_one::<OneSimpleEnum>(&test_counter, SimpleEnum::One);
            insert_one::<VecSimpleEnum>(&test_counter, vec![SimpleEnum::Zero, SimpleEnum::One, SimpleEnum::Two]);

            sub_applied_nothing_result(assert_all_tables_empty());
        });
    }

    once_on_connect(move |_, _| sub_result(subscribe(SUBSCRIBE_ALL)));

    conn_result(connect(LOCALHOST, &name, None));

    test_counter.wait_for_all();
}

/// This tests that we can serialize and deserialize sum types in various contexts.
fn exec_insert_enum_with_payload() {
    let test_counter = TestCounter::new();
    let name = db_name_or_panic();

    let conn_result = test_counter.add_test("connect");

    let sub_result = test_counter.add_test("subscribe");

    let sub_applied_nothing_result = test_counter.add_test("on_subscription_applied_nothing");

    {
        let test_counter = test_counter.clone();
        once_on_subscription_applied(move || {
            insert_one::<OneEnumWithPayload>(&test_counter, EnumWithPayload::U8(0));
            insert_one::<VecEnumWithPayload>(
                &test_counter,
                vec![
                    EnumWithPayload::U8(0),
                    EnumWithPayload::U16(1),
                    EnumWithPayload::U32(2),
                    EnumWithPayload::U64(3),
                    EnumWithPayload::U128(4),
                    EnumWithPayload::I8(0),
                    EnumWithPayload::I16(-1),
                    EnumWithPayload::I32(-2),
                    EnumWithPayload::I64(-3),
                    EnumWithPayload::I128(-4),
                    EnumWithPayload::Bool(true),
                    EnumWithPayload::F32(0.0),
                    EnumWithPayload::F64(100.0),
                    EnumWithPayload::Str("enum holds string".to_string()),
                    EnumWithPayload::Identity(identity().unwrap()),
                    EnumWithPayload::Bytes(vec![0xde, 0xad, 0xbe, 0xef]),
                    EnumWithPayload::Strings(
                        ["enum", "of", "vec", "of", "strings"]
                            .into_iter()
                            .map(str::to_string)
                            .collect(),
                    ),
                    EnumWithPayload::SimpleEnums(vec![SimpleEnum::Zero, SimpleEnum::One, SimpleEnum::Two]),
                ],
            );

            sub_applied_nothing_result(assert_all_tables_empty());
        });
    }

    once_on_connect(move |_, _| sub_result(subscribe(SUBSCRIBE_ALL)));

    conn_result(connect(LOCALHOST, &name, None));

    test_counter.wait_for_all();
}

/// This tests that the test machinery itself is functional and can detect failures.
fn exec_should_fail() {
    let test_counter = TestCounter::new();
    let fail = test_counter.add_test("should-fail");
    fail(Err(anyhow::anyhow!("This is an intentional failure")));
    test_counter.wait_for_all();
}

macro_rules! assert_eq_or_bail {
    ($expected:expr, $found:expr) => {{
        let expected = &$expected;
        let found = &$found;
        if expected != found {
            anyhow::bail!(
                "Expected {} => {:?} but found {} => {:?}",
                stringify!($expected),
                expected,
                stringify!($found),
                found
            );
        }
    }};
}

/// This test invokes a reducer with many arguments of many types,
/// and observes a callback for an inserted table with many columns of many types.
fn exec_insert_long_table() {
    let test_counter = TestCounter::new();
    let name = db_name_or_panic();

    let conn_result = test_counter.add_test("connect");

    let sub_result = test_counter.add_test("subscribe");

    let sub_applied_nothing_result = test_counter.add_test("on_subscription_applied_nothing");

    {
        let test_counter = test_counter.clone();
        let mut large_table_result = Some(test_counter.add_test("insert-large-table"));
        once_on_subscription_applied(move || {
            let every_primitive_struct = EveryPrimitiveStruct {
                a: 0,
                b: 1,
                c: 2,
                d: 3,
                e: 4,
                f: 0,
                g: -1,
                h: -2,
                i: -3,
                j: -4,
                k: false,
                l: 0.0,
                m: 1.0,
                n: "string".to_string(),
                o: identity().unwrap(),
                p: address().unwrap(),
            };
            let every_vec_struct = EveryVecStruct {
                a: vec![0],
                b: vec![1],
                c: vec![2],
                d: vec![3],
                e: vec![4],
                f: vec![0],
                g: vec![-1],
                h: vec![-2],
                i: vec![-3],
                j: vec![-4],
                k: vec![false],
                l: vec![0.0],
                m: vec![1.0],
                n: vec!["string".to_string()],
                o: vec![identity().unwrap()],
                p: vec![address().unwrap()],
            };

            let every_primitive_dup = every_primitive_struct.clone();
            let every_vec_dup = every_vec_struct.clone();
            LargeTable::on_insert(move |row, reducer_event| {
                if large_table_result.is_some() {
                    let run_tests = || {
                        assert_eq_or_bail!(row.a, 0);
                        assert_eq_or_bail!(row.b, 1);
                        assert_eq_or_bail!(row.c, 2);
                        assert_eq_or_bail!(row.d, 3);
                        assert_eq_or_bail!(row.e, 4);
                        assert_eq_or_bail!(row.f, 0);
                        assert_eq_or_bail!(row.g, -1);
                        assert_eq_or_bail!(row.h, -2);
                        assert_eq_or_bail!(row.i, -3);
                        assert_eq_or_bail!(row.j, -4);
                        assert_eq_or_bail!(row.k, false);
                        assert_eq_or_bail!(row.l, 0.0);
                        assert_eq_or_bail!(row.m, 1.0);
                        assert_eq_or_bail!(&row.n, "string");
                        assert_eq_or_bail!(row.o, SimpleEnum::Zero);
                        assert_eq_or_bail!(row.p, EnumWithPayload::Bool(false));
                        assert_eq_or_bail!(row.q, UnitStruct {});
                        assert_eq_or_bail!(row.r, ByteStruct { b: 0b10101010 });
                        assert_eq_or_bail!(row.s, every_primitive_struct);
                        assert_eq_or_bail!(row.t, every_vec_struct);
                        if !matches!(reducer_event, Some(ReducerEvent::InsertLargeTable(_))) {
                            anyhow::bail!(
                                "Unexpected reducer event: expeced InsertLargeTable but found {:?}",
                                reducer_event
                            );
                        }
                        Ok(())
                    };
                    (large_table_result.take().unwrap())(run_tests());
                }
            });
            insert_large_table(
                0,
                1,
                2,
                3,
                4,
                0,
                -1,
                -2,
                -3,
                -4,
                false,
                0.0,
                1.0,
                "string".to_string(),
                SimpleEnum::Zero,
                EnumWithPayload::Bool(false),
                UnitStruct {},
                ByteStruct { b: 0b10101010 },
                every_primitive_dup,
                every_vec_dup,
            );

            sub_applied_nothing_result(assert_all_tables_empty())
        });
    }

    once_on_connect(move |_, _| sub_result(subscribe(SUBSCRIBE_ALL)));

    conn_result(connect(LOCALHOST, &name, None));

    test_counter.wait_for_all();
}

/// This tests the behavior of re-subscribing
/// by observing `on_delete` callbacks of newly-unsubscribed rows
/// and `on_insert` callbacks of newly-subscribed rows.
fn exec_resubscribe() {
    let test_counter = TestCounter::new();
    let name = db_name_or_panic();

    // Boring stuff first: connect and subscribe to everything.
    let connect_result = test_counter.add_test("connect");
    let subscribe_result = test_counter.add_test("initial-subscribe");
    let sub_applied_result = test_counter.add_test("initial-subscription-nothing");

    once_on_subscription_applied(move || {
        sub_applied_result(assert_all_tables_empty());
    });

    once_on_connect(|_, _| {
        subscribe_result(subscribe(SUBSCRIBE_ALL));
    });

    connect_result(connect(LOCALHOST, &name, None));

    // Wait for all previous checks before continuing.
    test_counter.wait_for_all();

    // Insert 256 rows of `OneU8`.
    // At this point, we should be subscribed to all of them.
    let test_counter = TestCounter::new();
    let mut insert_u8s = (0..=255)
        .map(|n| Some(test_counter.add_test(format!("insert-{}", n))))
        .collect::<Vec<_>>();
    let on_insert_u8 = OneU8::on_insert(move |row, _| {
        let n = row.n;
        (insert_u8s[n as usize].take().unwrap())(Ok(()));
    });
    for n in 0..=255 {
        insert_one_u_8(n as u8);
    }
    // Wait for all previous checks before continuing,
    test_counter.wait_for_all();
    // and remove the callback now that we're done with it.
    OneU8::remove_on_insert(on_insert_u8);

    // Re-subscribe with a query that excludes the lower half of the `OneU8` rows,
    // and observe `on_delete` callbacks for those rows.
    let test_counter = TestCounter::new();
    let mut delete_u8s = (0..128)
        .map(|n| Some(test_counter.add_test(format!("unsubscribe-{}-delete", n))))
        .collect::<Vec<_>>();
    let on_delete_verify = OneU8::on_delete(move |row, _| {
        let n = row.n;
        // This indexing will panic if n > 127.
        (delete_u8s[n as usize].take().unwrap())(Ok(()));
    });
    // There should be no newly-subscribed rows, so we'll panic if we get an on-insert event.
    let on_insert_panic = OneU8::on_insert(|row, _| {
        panic!("Unexpected insert during re-subscribe for {:?}", row);
    });
    let subscribe_less_result = test_counter.add_test("resubscribe-fewer-matches");
    once_on_subscription_applied(move || {
        let run_checks = || {
            assert_eq_or_bail!(128, OneU8::count());
            if let Some(row) = OneU8::iter().find(|row| row.n < 128) {
                anyhow::bail!("After subscribing to OneU8 WHERE n > 127, found row with n < {}", row.n);
            }
            Ok(())
        };
        subscribe_less_result(run_checks());
    });
    let subscribe_result = test_counter.add_test("resubscribe");
    subscribe_result(subscribe(&["SELECT * FROM OneU8 WHERE n > 127"]));
    // Wait before continuing, and remove callbacks.
    test_counter.wait_for_all();
    OneU8::remove_on_delete(on_delete_verify);
    OneU8::remove_on_insert(on_insert_panic);

    // Re-subscribe with a query that includes all of the `OneU8` rows again,
    // and observe `on_insert` callbacks for the lower half.
    let test_counter = TestCounter::new();
    let mut insert_u8s = (0..128)
        .map(|n| Some(test_counter.add_test(format!("resubscribe-{}-insert", n))))
        .collect::<Vec<_>>();
    OneU8::on_insert(move |row, _| {
        let n = row.n;
        // This indexing will panic if n > 127.
        (insert_u8s[n as usize].take().unwrap())(Ok(()));
    });
    // There should be no newly-unsubscribed rows, so we'll panic if we get an on-delete event.
    OneU8::on_delete(|row, _| {
        panic!("Unexpected delete during re-subscribe for {:?}", row);
    });
    let subscribe_more_result = test_counter.add_test("resubscribe-more-matches");
    once_on_subscription_applied(move || {
        let run_checks = || {
            assert_eq_or_bail!(256, OneU8::count());
            Ok(())
        };
        subscribe_more_result(run_checks());
    });
    let subscribe_result = test_counter.add_test("resubscribe-again");
    subscribe_result(subscribe(&["SELECT * FROM OneU8"]));
    test_counter.wait_for_all();
}

/// Once we determine appropriate semantics for in-process re-connecting,
/// this test will verify it.
fn exec_reconnect() {
    todo!()
}

/// Part of the `reauth` test, this connects to Spacetime to get new credentials,
/// and saves them to a file.
fn exec_reauth_part_1() {
    let test_counter = TestCounter::new();
    let name = db_name_or_panic();

    let connect_result = test_counter.add_test("connect");
    let save_result = test_counter.add_test("save-credentials");

    once_on_connect(|creds, _| {
        save_result(save_credentials(".spacetime_rust_sdk_test", creds));
    });

    connect_result(connect(LOCALHOST, &name, None));

    test_counter.wait_for_all();
}

/// Part of the `reauth` test, this loads credentials from a file,
/// and passes them to `connect`.
///
/// Must run after `exec_reauth_part_1`.
fn exec_reauth_part_2() {
    let test_counter = TestCounter::new();
    let name = db_name_or_panic();

    let connect_result = test_counter.add_test("connect");
    let creds_match_result = test_counter.add_test("credentials-match");

    let creds = load_credentials(".spacetime_rust_sdk_test")
        .expect("Failed to load credentials")
        .expect("Expected credentials but found none");

    let creds_dup = creds.clone();

    once_on_connect(move |received_creds, _| {
        let run_checks = || {
            assert_eq_or_bail!(creds_dup, *received_creds);
            Ok(())
        };

        creds_match_result(run_checks());
    });

    connect_result(connect(LOCALHOST, &name, Some(creds)));

    test_counter.wait_for_all();
}

fn exec_reconnect_same_address() {
    let test_counter = TestCounter::new();
    let name = db_name_or_panic();

    let connect_result = test_counter.add_test("connect");
    let read_addr_result = test_counter.add_test("read_addr");

    let name_dup = name.clone();
    once_on_connect(move |_, received_address| {
        let my_address = address().unwrap();
        let run_checks = || {
            assert_eq_or_bail!(my_address, received_address);
            Ok(())
        };

        read_addr_result(run_checks());
    });

    connect_result(connect(LOCALHOST, &name, None));

    test_counter.wait_for_all();

    let my_address = address().unwrap();

    let test_counter = TestCounter::new();
    let reconnect_result = test_counter.add_test("reconnect");
    let addr_after_reconnect_result = test_counter.add_test("addr_after_reconnect");

    once_on_disconnect(move || {
        once_on_connect(move |_, received_address| {
            let my_address_2 = address().unwrap();
            let run_checks = || {
                assert_eq_or_bail!(my_address, received_address);
                assert_eq_or_bail!(my_address, my_address_2);
                Ok(())
            };

            addr_after_reconnect_result(run_checks());
        });

        reconnect_result(connect(LOCALHOST, &name_dup, None));
    });

    disconnect();

    test_counter.wait_for_all();
}

<<<<<<< HEAD
fn exec_caller_always_notified() {
=======
/// Duplicates the test `insert_primitive`, but using the `SELECT * FROM *` sugar
/// rather than an explicit query set.
fn exec_subscribe_all_select_star() {
>>>>>>> 5bf6b6ca
    let test_counter = TestCounter::new();
    let name = db_name_or_panic();

    let conn_result = test_counter.add_test("connect");
<<<<<<< HEAD
    let no_op_result = test_counter.add_test("notified_of_no_op_reducer");

    once_on_connect(move |_, _| {
        once_on_no_op_succeeds(move |_, _, status| {
            no_op_result(match status {
                Status::Committed => Ok(()),
                els => Err(anyhow::anyhow!(
                    "Unexpected status from no_op_succeeds reducer: {els:?}"
                )),
            });
        });
        no_op_succeeds();
    });
=======

    let sub_result = test_counter.add_test("subscribe");

    let sub_applied_nothing_result = test_counter.add_test("on_subscription_applied_nothing");

    {
        let test_counter = test_counter.clone();
        once_on_subscription_applied(move || {
            insert_one::<OneU8>(&test_counter, 0);
            insert_one::<OneU16>(&test_counter, 0);
            insert_one::<OneU32>(&test_counter, 0);
            insert_one::<OneU64>(&test_counter, 0);
            insert_one::<OneU128>(&test_counter, 0);

            insert_one::<OneI8>(&test_counter, 0);
            insert_one::<OneI16>(&test_counter, 0);
            insert_one::<OneI32>(&test_counter, 0);
            insert_one::<OneI64>(&test_counter, 0);
            insert_one::<OneI128>(&test_counter, 0);

            insert_one::<OneBool>(&test_counter, false);

            insert_one::<OneF32>(&test_counter, 0.0);
            insert_one::<OneF64>(&test_counter, 0.0);

            insert_one::<OneString>(&test_counter, "".to_string());

            sub_applied_nothing_result(assert_all_tables_empty());
        });
    }

    once_on_connect(move |_, _| sub_result(subscribe(&["SELECT * FROM *"])));
>>>>>>> 5bf6b6ca

    conn_result(connect(LOCALHOST, &name, None));

    test_counter.wait_for_all();
}<|MERGE_RESOLUTION|>--- conflicted
+++ resolved
@@ -92,11 +92,9 @@
 
         "reconnect_same_address" => exec_reconnect_same_address(),
 
-<<<<<<< HEAD
         "caller_always_notified" => exec_caller_always_notified(),
-=======
+      
         "subscribe_all_select_star" => exec_subscribe_all_select_star(),
->>>>>>> 5bf6b6ca
 
         _ => panic!("Unknown test: {}", test),
     }
@@ -1392,18 +1390,11 @@
     test_counter.wait_for_all();
 }
 
-<<<<<<< HEAD
 fn exec_caller_always_notified() {
-=======
-/// Duplicates the test `insert_primitive`, but using the `SELECT * FROM *` sugar
-/// rather than an explicit query set.
-fn exec_subscribe_all_select_star() {
->>>>>>> 5bf6b6ca
-    let test_counter = TestCounter::new();
-    let name = db_name_or_panic();
-
-    let conn_result = test_counter.add_test("connect");
-<<<<<<< HEAD
+    let test_counter = TestCounter::new();
+    let name = db_name_or_panic();
+
+    let conn_result = test_counter.add_test("connect");
     let no_op_result = test_counter.add_test("notified_of_no_op_reducer");
 
     once_on_connect(move |_, _| {
@@ -1417,8 +1408,10 @@
         });
         no_op_succeeds();
     });
-=======
-
+
+/// Duplicates the test `insert_primitive`, but using the `SELECT * FROM *` sugar
+/// rather than an explicit query set.
+fn exec_subscribe_all_select_star() {
     let sub_result = test_counter.add_test("subscribe");
 
     let sub_applied_nothing_result = test_counter.add_test("on_subscription_applied_nothing");
@@ -1450,7 +1443,6 @@
     }
 
     once_on_connect(move |_, _| sub_result(subscribe(&["SELECT * FROM *"])));
->>>>>>> 5bf6b6ca
 
     conn_result(connect(LOCALHOST, &name, None));
 
