--- conflicted
+++ resolved
@@ -7,15 +7,8 @@
 use module_bindings::*;
 
 use spacetimedb_sdk::{
-<<<<<<< HEAD
-    credentials,
-    sats::{i256, u256},
-    ws_messages::CallReducerFlags,
-    Address, DbConnectionBuilder, DbContext, Event, Identity, ReducerEvent, Status, Table, TimeDuration, Timestamp,
-=======
     credentials, i256, u256, unstable::CallReducerFlags, Address, DbConnectionBuilder, DbContext, Event, Identity,
-    ReducerEvent, Status, Table,
->>>>>>> 85ffb283
+    ReducerEvent, Status, Table, TimeDuration, Timestamp,
 };
 use test_counter::TestCounter;
 
@@ -740,7 +733,7 @@
                                 reducer_event.status
                             );
                         }
-                        let expected_reducer = Reducer::InsertCallTimestamp(InsertCallTimestamp {});
+                        let expected_reducer = Reducer::InsertCallTimestamp;
                         if reducer_event.reducer != expected_reducer {
                             anyhow::bail!(
                                 "Unexpected Reducer in ReducerEvent: expected {expected_reducer:?} but found {:?}",
@@ -1060,7 +1053,7 @@
         p: "string".to_string(),
         q: Identity::__dummy(),
         r: Address::default(),
-        s: Timestamp::now(),
+        s: Timestamp::from_micros_since_unix_epoch(9876543210),
         t: TimeDuration::from_micros(-67_419_000_000_003),
     }
 }
@@ -1085,7 +1078,8 @@
         p: ["vec", "of", "strings"].into_iter().map(str::to_string).collect(),
         q: vec![Identity::__dummy()],
         r: vec![Address::default()],
-        s: vec![Timestamp::now()],
+        s: vec![Timestamp::from_micros_since_unix_epoch(9876543210)],
+        t: vec![TimeDuration::from_micros(-67_419_000_000_003)],
     }
 }
 
@@ -1292,35 +1286,11 @@
         let mut insert_result = Some(test_counter.add_test("insert-large-table"));
         let mut delete_result = Some(test_counter.add_test("delete-large-table"));
         move |ctx| {
-<<<<<<< HEAD
-            let large_table = large_table();
-            ctx.db.large_table().on_insert({
-                let large_table = large_table.clone();
-                move |ctx, row| {
-                    if large_table_result.is_some() {
-                        let run_tests = || {
-                            assert_eq_or_bail!(large_table, *row);
-                            if !matches!(
-                                ctx.event,
-                                Event::Reducer(ReducerEvent {
-                                    reducer: Reducer::InsertLargeTable(_),
-                                    ..
-                                })
-                            ) {
-                                anyhow::bail!("Unexpected event: expeced InsertLargeTable but found {:?}", ctx.event,);
-                            }
-                            Ok(())
-                        };
-                        (large_table_result.take().unwrap())(run_tests());
-                    }
-=======
             let table = ctx.db.large_table();
             table.on_insert(move |ctx, large_table_inserted| {
                 if let Some(insert_result) = insert_result.take() {
                     let run_tests = || {
-                        let large_table = large_table();
-
-                        assert_eq_or_bail!(large_table, *large_table_inserted);
+                        assert_eq_or_bail!(large_table(), *large_table_inserted);
                         if !matches!(
                             ctx.event,
                             Event::Reducer(ReducerEvent {
@@ -1332,6 +1302,7 @@
                         }
 
                         // Now we'll delete the row we just inserted and check that the delete callback is called.
+                        let large_table = large_table();
                         ctx.reducers.delete_large_table(
                             large_table.a,
                             large_table.b,
@@ -1376,9 +1347,9 @@
                         Ok(())
                     };
                     delete_result(run_tests());
->>>>>>> 85ffb283
                 }
             });
+            let large_table = large_table();
             ctx.reducers
                 .insert_large_table(
                     large_table.a,
