#[allow(clippy::too_many_arguments)]
#[allow(clippy::large_enum_variant)]
mod module_bindings;

use core::fmt::Display;
use core::sync::atomic::{AtomicUsize, Ordering};
use std::sync::{Arc, Barrier, Mutex};

use module_bindings::*;

use rand::RngCore;
use spacetimedb_sdk::TableWithPrimaryKey;
use spacetimedb_sdk::{
    credentials, i256, u256, unstable::CallReducerFlags, Compression, ConnectionId, DbConnectionBuilder, DbContext,
    Event, Identity, ReducerEvent, Status, SubscriptionHandle, Table, TimeDuration, Timestamp,
};
use test_counter::TestCounter;

mod simple_test_table;
use simple_test_table::{insert_one, on_insert_one, SimpleTestTable};

mod pk_test_table;
use pk_test_table::{insert_update_delete_one, PkTestTable};

mod unique_test_table;
use unique_test_table::{insert_then_delete_one, UniqueTestTable};

const LOCALHOST: &str = "http://localhost:3000";

fn db_name_or_panic() -> String {
    std::env::var("SPACETIME_SDK_TEST_DB_NAME").expect("Failed to read db name from env")
}

/// Register a panic hook which will exit the process whenever any thread panics.
///
/// This allows us to fail tests by panicking in callbacks.
fn exit_on_panic() {
    // The default panic hook is responsible for printing the panic message and backtrace to stderr.
    // Grab a handle on it, and invoke it in our custom hook before exiting.
    let default_hook = std::panic::take_hook();
    std::panic::set_hook(Box::new(move |panic_info| {
        // Print panic information
        default_hook(panic_info);

        // Exit the process with a non-zero code to denote failure.
        std::process::exit(1);
    }));
}

macro_rules! assert_eq_or_bail {
    ($expected:expr, $found:expr) => {{
        let expected = &$expected;
        let found = &$found;
        if expected != found {
            anyhow::bail!(
                "Expected {} => {:?} but found {} => {:?}",
                stringify!($expected),
                expected,
                stringify!($found),
                found
            );
        }
    }};
}

fn main() {
    env_logger::init();
    exit_on_panic();

    let test = std::env::args()
        .nth(1)
        .expect("Pass a test name as a command-line argument to the test client");

    match &*test {
        "insert-primitive" => exec_insert_primitive(),
        "subscribe-and-cancel" => exec_subscribe_and_cancel(),
        "subscribe-and-unsubscribe" => exec_subscribe_and_unsubscribe(),
        "subscription-error-smoke-test" => exec_subscription_error_smoke_test(),
        "delete-primitive" => exec_delete_primitive(),
        "update-primitive" => exec_update_primitive(),

        "insert-identity" => exec_insert_identity(),
        "insert-caller-identity" => exec_insert_caller_identity(),
        "delete-identity" => exec_delete_identity(),
        "update-identity" => exec_update_identity(),

        "insert-connection-id" => exec_insert_connection_id(),
        "insert-caller-connection-id" => exec_insert_caller_connection_id(),
        "delete-connection-id" => exec_delete_connection_id(),
        "update-connection-id" => exec_update_connection_id(),

        "insert-timestamp" => exec_insert_timestamp(),
        "insert-call-timestamp" => exec_insert_call_timestamp(),

        "on-reducer" => exec_on_reducer(),
        "fail-reducer" => exec_fail_reducer(),

        "insert-vec" => exec_insert_vec(),
        "insert-option-some" => exec_insert_option_some(),
        "insert-option-none" => exec_insert_option_none(),
        "insert-struct" => exec_insert_struct(),
        "insert-simple-enum" => exec_insert_simple_enum(),
        "insert-enum-with-payload" => exec_insert_enum_with_payload(),

        "insert-delete-large-table" => exec_insert_delete_large_table(),

        "insert-primitives-as-strings" => exec_insert_primitives_as_strings(),

        // "resubscribe" => exec_resubscribe(),
        //
        "reauth-part-1" => exec_reauth_part_1(),
        "reauth-part-2" => exec_reauth_part_2(),

        "should-fail" => exec_should_fail(),

        "reconnect-same-connection-id" => exec_reconnect_same_connection_id(),
        "caller-always-notified" => exec_caller_always_notified(),

        "subscribe-all-select-star" => exec_subscribe_all_select_star(),
        "caller-alice-receives-reducer-callback-but-not-bob" => {
            exec_caller_alice_receives_reducer_callback_but_not_bob()
        }
        "row-deduplication" => exec_row_deduplication(),
        "row-deduplication-join-r-and-s" => exec_row_deduplication_join_r_and_s(),
        "row-deduplication-r-join-s-and-r-joint" => exec_row_deduplication_r_join_s_and_r_join_t(),
        "test-lhs-join-update" => test_lhs_join_update(),
        "test-lhs-join-update-disjoint-queries" => test_lhs_join_update_disjoint_queries(),
        "test-intra-query-bag-semantics-for-join" => test_intra_query_bag_semantics_for_join(),
        "two-different-compression-algos" => exec_two_different_compression_algos(),
        "test-parameterized-subscription" => test_parameterized_subscription(),
<<<<<<< HEAD
=======
        "test-rls-subscription" => test_rls_subscription(),
>>>>>>> bf395a66
        "pk-simple-enum" => exec_pk_simple_enum(),
        "indexed-simple-enum" => exec_indexed_simple_enum(),
        _ => panic!("Unknown test: {}", test),
    }
}

fn assert_table_empty<T: Table>(tbl: T) -> anyhow::Result<()> {
    let count = tbl.count();
    if count != 0 {
        anyhow::bail!(
            "Expected table {} to be empty, but found {} rows resident",
            std::any::type_name::<T::Row>(),
            count,
        )
    }
    Ok(())
}

/// Each test runs against a fresh DB, so all tables should be empty until we call an insert reducer.
///
/// We'll call this function within our initial `on_subscription_applied` callback to verify that.
fn assert_all_tables_empty(ctx: &impl RemoteDbContext) -> anyhow::Result<()> {
    assert_table_empty(ctx.db().one_u_8())?;
    assert_table_empty(ctx.db().one_u_16())?;
    assert_table_empty(ctx.db().one_u_32())?;
    assert_table_empty(ctx.db().one_u_64())?;
    assert_table_empty(ctx.db().one_u_128())?;
    assert_table_empty(ctx.db().one_u_256())?;

    assert_table_empty(ctx.db().one_i_8())?;
    assert_table_empty(ctx.db().one_i_16())?;
    assert_table_empty(ctx.db().one_i_32())?;
    assert_table_empty(ctx.db().one_i_64())?;
    assert_table_empty(ctx.db().one_i_128())?;
    assert_table_empty(ctx.db().one_i_256())?;

    assert_table_empty(ctx.db().one_bool())?;

    assert_table_empty(ctx.db().one_f_32())?;
    assert_table_empty(ctx.db().one_f_64())?;

    assert_table_empty(ctx.db().one_string())?;
    assert_table_empty(ctx.db().one_identity())?;
    assert_table_empty(ctx.db().one_connection_id())?;

    assert_table_empty(ctx.db().one_timestamp())?;

    assert_table_empty(ctx.db().one_simple_enum())?;
    assert_table_empty(ctx.db().one_enum_with_payload())?;

    assert_table_empty(ctx.db().one_unit_struct())?;
    assert_table_empty(ctx.db().one_byte_struct())?;
    assert_table_empty(ctx.db().one_every_primitive_struct())?;
    assert_table_empty(ctx.db().one_every_vec_struct())?;

    assert_table_empty(ctx.db().vec_u_8())?;
    assert_table_empty(ctx.db().vec_u_16())?;
    assert_table_empty(ctx.db().vec_u_32())?;
    assert_table_empty(ctx.db().vec_u_64())?;
    assert_table_empty(ctx.db().vec_u_128())?;
    assert_table_empty(ctx.db().vec_u_256())?;

    assert_table_empty(ctx.db().vec_i_8())?;
    assert_table_empty(ctx.db().vec_i_16())?;
    assert_table_empty(ctx.db().vec_i_32())?;
    assert_table_empty(ctx.db().vec_i_64())?;
    assert_table_empty(ctx.db().vec_i_128())?;
    assert_table_empty(ctx.db().vec_i_256())?;

    assert_table_empty(ctx.db().vec_bool())?;

    assert_table_empty(ctx.db().vec_f_32())?;
    assert_table_empty(ctx.db().vec_f_64())?;

    assert_table_empty(ctx.db().vec_string())?;
    assert_table_empty(ctx.db().vec_identity())?;
    assert_table_empty(ctx.db().vec_connection_id())?;

    assert_table_empty(ctx.db().vec_timestamp())?;

    assert_table_empty(ctx.db().vec_simple_enum())?;
    assert_table_empty(ctx.db().vec_enum_with_payload())?;

    assert_table_empty(ctx.db().vec_unit_struct())?;
    assert_table_empty(ctx.db().vec_byte_struct())?;
    assert_table_empty(ctx.db().vec_every_primitive_struct())?;
    assert_table_empty(ctx.db().vec_every_vec_struct())?;

    assert_table_empty(ctx.db().option_i_32())?;
    assert_table_empty(ctx.db().option_string())?;
    assert_table_empty(ctx.db().option_identity())?;
    assert_table_empty(ctx.db().option_simple_enum())?;
    assert_table_empty(ctx.db().option_every_primitive_struct())?;
    assert_table_empty(ctx.db().option_vec_option_i_32())?;

    assert_table_empty(ctx.db().unique_u_8())?;
    assert_table_empty(ctx.db().unique_u_16())?;
    assert_table_empty(ctx.db().unique_u_32())?;
    assert_table_empty(ctx.db().unique_u_64())?;
    assert_table_empty(ctx.db().unique_u_128())?;
    assert_table_empty(ctx.db().unique_u_256())?;

    assert_table_empty(ctx.db().unique_i_8())?;
    assert_table_empty(ctx.db().unique_i_16())?;
    assert_table_empty(ctx.db().unique_i_32())?;
    assert_table_empty(ctx.db().unique_i_64())?;
    assert_table_empty(ctx.db().unique_i_128())?;
    assert_table_empty(ctx.db().unique_i_256())?;

    assert_table_empty(ctx.db().unique_bool())?;

    assert_table_empty(ctx.db().unique_string())?;
    assert_table_empty(ctx.db().unique_identity())?;
    assert_table_empty(ctx.db().unique_connection_id())?;

    assert_table_empty(ctx.db().pk_u_8())?;
    assert_table_empty(ctx.db().pk_u_16())?;
    assert_table_empty(ctx.db().pk_u_32())?;
    assert_table_empty(ctx.db().pk_u_64())?;
    assert_table_empty(ctx.db().pk_u_128())?;
    assert_table_empty(ctx.db().pk_u_256())?;

    assert_table_empty(ctx.db().pk_i_8())?;
    assert_table_empty(ctx.db().pk_i_16())?;
    assert_table_empty(ctx.db().pk_i_32())?;
    assert_table_empty(ctx.db().pk_i_64())?;
    assert_table_empty(ctx.db().pk_i_128())?;
    assert_table_empty(ctx.db().pk_i_256())?;

    assert_table_empty(ctx.db().pk_bool())?;

    assert_table_empty(ctx.db().pk_string())?;
    assert_table_empty(ctx.db().pk_identity())?;
    assert_table_empty(ctx.db().pk_connection_id())?;

    assert_table_empty(ctx.db().large_table())?;

    assert_table_empty(ctx.db().table_holds_table())?;

    Ok(())
}

/// A great big honking query that subscribes to all rows from all tables.
const SUBSCRIBE_ALL: &[&str] = &[
    "SELECT * FROM one_u8;",
    "SELECT * FROM one_u16;",
    "SELECT * FROM one_u32;",
    "SELECT * FROM one_u64;",
    "SELECT * FROM one_u128;",
    "SELECT * FROM one_u256;",
    "SELECT * FROM one_i8;",
    "SELECT * FROM one_i16;",
    "SELECT * FROM one_i32;",
    "SELECT * FROM one_i64;",
    "SELECT * FROM one_i128;",
    "SELECT * FROM one_i256;",
    "SELECT * FROM one_bool;",
    "SELECT * FROM one_f32;",
    "SELECT * FROM one_f64;",
    "SELECT * FROM one_string;",
    "SELECT * FROM one_identity;",
    "SELECT * FROM one_connection_id;",
    "SELECT * FROM one_timestamp;",
    "SELECT * FROM one_simple_enum;",
    "SELECT * FROM one_enum_with_payload;",
    "SELECT * FROM one_unit_struct;",
    "SELECT * FROM one_byte_struct;",
    "SELECT * FROM one_every_primitive_struct;",
    "SELECT * FROM one_every_vec_struct;",
    "SELECT * FROM vec_u8;",
    "SELECT * FROM vec_u16;",
    "SELECT * FROM vec_u32;",
    "SELECT * FROM vec_u64;",
    "SELECT * FROM vec_u128;",
    "SELECT * FROM vec_u256;",
    "SELECT * FROM vec_i8;",
    "SELECT * FROM vec_i16;",
    "SELECT * FROM vec_i32;",
    "SELECT * FROM vec_i64;",
    "SELECT * FROM vec_i128;",
    "SELECT * FROM vec_i256;",
    "SELECT * FROM vec_bool;",
    "SELECT * FROM vec_f32;",
    "SELECT * FROM vec_f64;",
    "SELECT * FROM vec_string;",
    "SELECT * FROM vec_identity;",
    "SELECT * FROM vec_connection_id;",
    "SELECT * FROM vec_timestamp;",
    "SELECT * FROM vec_simple_enum;",
    "SELECT * FROM vec_enum_with_payload;",
    "SELECT * FROM vec_unit_struct;",
    "SELECT * FROM vec_byte_struct;",
    "SELECT * FROM vec_every_primitive_struct;",
    "SELECT * FROM vec_every_vec_struct;",
    "SELECT * FROM option_i32;",
    "SELECT * FROM option_string;",
    "SELECT * FROM option_identity;",
    "SELECT * FROM option_simple_enum;",
    "SELECT * FROM option_every_primitive_struct;",
    "SELECT * FROM option_vec_option_i32;",
    "SELECT * FROM unique_u8;",
    "SELECT * FROM unique_u16;",
    "SELECT * FROM unique_u32;",
    "SELECT * FROM unique_u64;",
    "SELECT * FROM unique_u128;",
    "SELECT * FROM unique_u256;",
    "SELECT * FROM unique_i8;",
    "SELECT * FROM unique_i16;",
    "SELECT * FROM unique_i32;",
    "SELECT * FROM unique_i64;",
    "SELECT * FROM unique_i128;",
    "SELECT * FROM unique_i256;",
    "SELECT * FROM unique_bool;",
    "SELECT * FROM unique_string;",
    "SELECT * FROM unique_identity;",
    "SELECT * FROM unique_connection_id;",
    "SELECT * FROM pk_u8;",
    "SELECT * FROM pk_u16;",
    "SELECT * FROM pk_u32;",
    "SELECT * FROM pk_u64;",
    "SELECT * FROM pk_u128;",
    "SELECT * FROM pk_u256;",
    "SELECT * FROM pk_i8;",
    "SELECT * FROM pk_i16;",
    "SELECT * FROM pk_i32;",
    "SELECT * FROM pk_i64;",
    "SELECT * FROM pk_i128;",
    "SELECT * FROM pk_i256;",
    "SELECT * FROM pk_bool;",
    "SELECT * FROM pk_string;",
    "SELECT * FROM pk_identity;",
    "SELECT * FROM pk_connection_id;",
    "SELECT * FROM large_table;",
    "SELECT * FROM table_holds_table;",
];

fn connect_with_then(
    test_counter: &std::sync::Arc<TestCounter>,
    on_connect_suffix: &str,
    with_builder: impl FnOnce(DbConnectionBuilder<RemoteModule>) -> DbConnectionBuilder<RemoteModule>,
    callback: impl FnOnce(&DbConnection) + Send + 'static,
) -> DbConnection {
    let connected_result = test_counter.add_test(format!("on_connect_{on_connect_suffix}"));
    let name = db_name_or_panic();
    let builder = DbConnection::builder()
        .with_module_name(name)
        .with_uri(LOCALHOST)
        .on_connect(|ctx, _, _| {
            callback(ctx);
            connected_result(Ok(()));
        })
        .on_connect_error(|_ctx, error| panic!("Connect errored: {:?}", error));
    let conn = with_builder(builder).build().unwrap();
    conn.run_threaded();
    conn
}

fn connect_then(
    test_counter: &std::sync::Arc<TestCounter>,
    callback: impl FnOnce(&DbConnection) + Send + 'static,
) -> DbConnection {
    connect_with_then(test_counter, "", |x| x, callback)
}

fn connect(test_counter: &std::sync::Arc<TestCounter>) -> DbConnection {
    connect_then(test_counter, |_| {})
}

fn subscribe_all_then(ctx: &impl RemoteDbContext, callback: impl FnOnce(&SubscriptionEventContext) + Send + 'static) {
    subscribe_these_then(ctx, SUBSCRIBE_ALL, callback)
}

fn subscribe_these_then(
    ctx: &impl RemoteDbContext,
    queries: &[&str],
    callback: impl FnOnce(&SubscriptionEventContext) + Send + 'static,
) {
    ctx.subscription_builder()
        .on_applied(callback)
        .on_error(|_ctx, error| panic!("Subscription errored: {:?}", error))
        .subscribe(queries);
}

fn exec_subscribe_and_cancel() {
    let test_counter = TestCounter::new();
    let cb = test_counter.add_test("unsubscribe_then_called");
    connect_then(&test_counter, {
        move |ctx| {
            let handle = ctx
                .subscription_builder()
                .on_applied(move |_ctx: &SubscriptionEventContext| {
                    panic!("Subscription should never be applied");
                })
                .on_error(|_ctx, error| panic!("Subscription errored: {:?}", error))
                .subscribe("SELECT * FROM one_u8;");
            assert!(!handle.is_active());
            assert!(!handle.is_ended());
            let handle_clone = handle.clone();
            handle
                .unsubscribe_then(Box::new(move |_| {
                    assert!(!handle_clone.is_active());
                    assert!(handle_clone.is_ended());
                    cb(Ok(()));
                }))
                .unwrap();
        }
    });
    test_counter.wait_for_all();
}

fn exec_subscribe_and_unsubscribe() {
    let test_counter = TestCounter::new();
    let cb = test_counter.add_test("unsubscribe_then_called");
    connect_then(&test_counter, {
        move |ctx| {
            ctx.reducers.insert_one_u_8(1).unwrap();
            let handle_cell: Arc<Mutex<Option<module_bindings::SubscriptionHandle>>> = Arc::new(Mutex::new(None));
            let hc_clone = handle_cell.clone();
            let handle = ctx
                .subscription_builder()
                .on_applied(move |ctx: &SubscriptionEventContext| {
                    let handle = { hc_clone.lock().unwrap().as_ref().unwrap().clone() };
                    assert!(ctx.is_active());
                    assert!(handle.is_active());
                    assert!(!handle.is_ended());
                    assert!(ctx.db.one_u_8().count() == 1);
                    let handle_clone = handle.clone();
                    handle
                        .unsubscribe_then(Box::new(move |ectx| {
                            assert!(!handle_clone.is_active());
                            assert!(handle_clone.is_ended());
                            assert!(ectx.db.one_u_8().count() == 0);
                            cb(Ok(()));
                        }))
                        .unwrap();
                })
                .on_error(|_ctx, error| panic!("Subscription errored: {:?}", error))
                .subscribe("SELECT * FROM one_u8;");
            handle_cell.lock().unwrap().replace(handle.clone());
            assert!(!handle.is_active());
            assert!(!handle.is_ended());
        }
    });
    test_counter.wait_for_all();
}

fn exec_subscription_error_smoke_test() {
    let test_counter = TestCounter::new();
    let cb = test_counter.add_test("error_callback_is_called");
    connect_then(&test_counter, {
        move |ctx| {
            let handle = ctx
                .subscription_builder()
                .on_applied(move |_ctx: &SubscriptionEventContext| {
                    panic!("Subscription should never be applied");
                })
                .on_error(|_, _| cb(Ok(())))
                .subscribe("SELEcCT * FROM one_u8;"); // intentional typo
            assert!(!handle.is_active());
            assert!(!handle.is_ended());
        }
    });
    test_counter.wait_for_all();
}

/// This tests that we can:
/// - Pass primitive types to reducers.
/// - Deserialize primitive types in rows and in reducer arguments.
/// - Observe `on_insert` callbacks with appropriate reducer events.
fn exec_insert_primitive() {
    let test_counter = TestCounter::new();

    let sub_applied_nothing_result = test_counter.add_test("on_subscription_applied_nothing");

    connect_then(&test_counter, {
        let test_counter = test_counter.clone();
        move |ctx| {
            subscribe_all_then(ctx, move |ctx| {
                insert_one::<OneU8>(ctx, &test_counter, 0);
                insert_one::<OneU16>(ctx, &test_counter, 0);
                insert_one::<OneU32>(ctx, &test_counter, 0);
                insert_one::<OneU64>(ctx, &test_counter, 0);
                insert_one::<OneU128>(ctx, &test_counter, 0);
                insert_one::<OneU256>(ctx, &test_counter, 0u8.into());

                insert_one::<OneI8>(ctx, &test_counter, 0);
                insert_one::<OneI16>(ctx, &test_counter, 0);
                insert_one::<OneI32>(ctx, &test_counter, 0);
                insert_one::<OneI64>(ctx, &test_counter, 0);
                insert_one::<OneI128>(ctx, &test_counter, 0);
                insert_one::<OneI256>(ctx, &test_counter, 0i8.into());

                insert_one::<OneBool>(ctx, &test_counter, false);

                insert_one::<OneF32>(ctx, &test_counter, 0.0);
                insert_one::<OneF64>(ctx, &test_counter, 0.0);

                insert_one::<OneString>(ctx, &test_counter, "".to_string());

                sub_applied_nothing_result(assert_all_tables_empty(ctx));
            });
        }
    });

    test_counter.wait_for_all();
}

/// This tests that we can observe `on_delete` callbacks.
fn exec_delete_primitive() {
    let test_counter = TestCounter::new();
    let sub_applied_nothing_result = test_counter.add_test("on_subscription_applied_nothing");

    let connection = connect_then(&test_counter, {
        let test_counter = test_counter.clone();
        move |ctx| {
            subscribe_all_then(ctx, move |ctx| {
                insert_then_delete_one::<UniqueU8>(ctx, &test_counter, 0, 0xbeef);
                insert_then_delete_one::<UniqueU16>(ctx, &test_counter, 0, 0xbeef);
                insert_then_delete_one::<UniqueU32>(ctx, &test_counter, 0, 0xbeef);
                insert_then_delete_one::<UniqueU64>(ctx, &test_counter, 0, 0xbeef);
                insert_then_delete_one::<UniqueU128>(ctx, &test_counter, 0, 0xbeef);
                insert_then_delete_one::<UniqueU256>(ctx, &test_counter, 0u8.into(), 0xbeef);

                insert_then_delete_one::<UniqueI8>(ctx, &test_counter, 0, 0xbeef);
                insert_then_delete_one::<UniqueI16>(ctx, &test_counter, 0, 0xbeef);
                insert_then_delete_one::<UniqueI32>(ctx, &test_counter, 0, 0xbeef);
                insert_then_delete_one::<UniqueI64>(ctx, &test_counter, 0, 0xbeef);
                insert_then_delete_one::<UniqueI128>(ctx, &test_counter, 0, 0xbeef);
                insert_then_delete_one::<UniqueI256>(ctx, &test_counter, 0i8.into(), 0xbeef);

                insert_then_delete_one::<UniqueBool>(ctx, &test_counter, false, 0xbeef);

                insert_then_delete_one::<UniqueString>(ctx, &test_counter, "".to_string(), 0xbeef);

                sub_applied_nothing_result(assert_all_tables_empty(ctx));
            });
        }
    });

    test_counter.wait_for_all();

    assert_all_tables_empty(&connection).unwrap();
}

/// This tests that we can distinguish between `on_update` and `on_delete` callbacks for tables with primary keys.
fn exec_update_primitive() {
    let test_counter = TestCounter::new();
    let sub_applied_nothing_result = test_counter.add_test("on_subscription_applied_nothing");

    let connection = connect_then(&test_counter, {
        let test_counter = test_counter.clone();
        move |ctx| {
            subscribe_all_then(ctx, move |ctx| {
                insert_update_delete_one::<PkU8>(ctx, &test_counter, 0, 0xbeef, 0xbabe);
                insert_update_delete_one::<PkU16>(ctx, &test_counter, 0, 0xbeef, 0xbabe);
                insert_update_delete_one::<PkU32>(ctx, &test_counter, 0, 0xbeef, 0xbabe);
                insert_update_delete_one::<PkU64>(ctx, &test_counter, 0, 0xbeef, 0xbabe);
                insert_update_delete_one::<PkU128>(ctx, &test_counter, 0, 0xbeef, 0xbabe);
                insert_update_delete_one::<PkU256>(ctx, &test_counter, 0u8.into(), 0xbeef, 0xbabe);

                insert_update_delete_one::<PkI8>(ctx, &test_counter, 0, 0xbeef, 0xbabe);
                insert_update_delete_one::<PkI16>(ctx, &test_counter, 0, 0xbeef, 0xbabe);
                insert_update_delete_one::<PkI32>(ctx, &test_counter, 0, 0xbeef, 0xbabe);
                insert_update_delete_one::<PkI64>(ctx, &test_counter, 0, 0xbeef, 0xbabe);
                insert_update_delete_one::<PkI128>(ctx, &test_counter, 0, 0xbeef, 0xbabe);
                insert_update_delete_one::<PkI256>(ctx, &test_counter, 0i8.into(), 0xbeef, 0xbabe);

                insert_update_delete_one::<PkBool>(ctx, &test_counter, false, 0xbeef, 0xbabe);

                insert_update_delete_one::<PkString>(ctx, &test_counter, "".to_string(), 0xbeef, 0xbabe);

                sub_applied_nothing_result(assert_all_tables_empty(ctx));
            });
        }
    });

    test_counter.wait_for_all();

    assert_all_tables_empty(&connection).unwrap();
}

/// This tests that we can serialize and deserialize `Identity` in various contexts.
fn exec_insert_identity() {
    let test_counter = TestCounter::new();
    let sub_applied_nothing_result = test_counter.add_test("on_subscription_applied_nothing");

    connect_then(&test_counter, {
        let test_counter = test_counter.clone();
        move |ctx| {
            subscribe_all_then(ctx, move |ctx| {
                insert_one::<OneIdentity>(
                    ctx,
                    &test_counter,
                    Identity::__dummy(), // connection.identity().unwrap()
                );

                sub_applied_nothing_result(assert_all_tables_empty(ctx));
            })
        }
    });

    test_counter.wait_for_all();
}

/// This tests that we can retrieve and use the caller's `Identity` from the reducer context.
fn exec_insert_caller_identity() {
    let test_counter = TestCounter::new();
    let sub_applied_nothing_result = test_counter.add_test("on_subscription_applied_nothing");

    connect_then(&test_counter, {
        let test_counter = test_counter.clone();
        move |ctx| {
            subscribe_all_then(ctx, move |ctx| {
                on_insert_one::<OneIdentity>(ctx, &test_counter, ctx.identity(), |event| {
                    matches!(event, Reducer::InsertCallerOneIdentity)
                });
                ctx.reducers.insert_caller_one_identity().unwrap();

                sub_applied_nothing_result(assert_all_tables_empty(ctx));
            });
        }
    });

    test_counter.wait_for_all();
}

/// This test doesn't add much alongside `exec_insert_identity` and `exec_delete_primitive`,
/// but it's here for symmetry.
fn exec_delete_identity() {
    let test_counter = TestCounter::new();
    let sub_applied_nothing_result = test_counter.add_test("on_subscription_applied_nothing");

    let connection = connect_then(&test_counter, {
        let test_counter = test_counter.clone();
        move |ctx| {
            subscribe_all_then(ctx, move |ctx| {
                insert_then_delete_one::<UniqueIdentity>(ctx, &test_counter, ctx.identity(), 0xbeef);

                sub_applied_nothing_result(assert_all_tables_empty(ctx));
            });
        }
    });

    test_counter.wait_for_all();

    assert_all_tables_empty(&connection).unwrap();
}

/// This tests that we can distinguish between `on_delete` and `on_update` events
/// for tables with `Identity` primary keys.
fn exec_update_identity() {
    let test_counter = TestCounter::new();
    let sub_applied_nothing_result = test_counter.add_test("on_subscription_applied_nothing");

    let connection = connect_then(&test_counter, {
        let test_counter = test_counter.clone();
        move |ctx| {
            subscribe_all_then(ctx, move |ctx| {
                insert_update_delete_one::<PkIdentity>(ctx, &test_counter, ctx.identity(), 0xbeef, 0xbabe);

                sub_applied_nothing_result(assert_all_tables_empty(ctx));
            });
        }
    });

    test_counter.wait_for_all();

    assert_all_tables_empty(&connection).unwrap();
}

/// This tests that we can serialize and deserialize `ConnectionId` in various contexts.
fn exec_insert_connection_id() {
    let test_counter = TestCounter::new();
    let sub_applied_nothing_result = test_counter.add_test("on_subscription_applied_nothing");

    connect_then(&test_counter, {
        let test_counter = test_counter.clone();
        move |ctx| {
            subscribe_all_then(ctx, move |ctx| {
                insert_one::<OneConnectionId>(ctx, &test_counter, ctx.connection_id());

                sub_applied_nothing_result(assert_all_tables_empty(ctx));
            });
        }
    });

    test_counter.wait_for_all();
}

/// This tests that we can serialize and deserialize `ConnectionId` in various contexts.
fn exec_insert_caller_connection_id() {
    let test_counter = TestCounter::new();
    let sub_applied_nothing_result = test_counter.add_test("on_subscription_applied_nothing");

    connect_then(&test_counter, {
        let test_counter = test_counter.clone();
        move |ctx| {
            subscribe_all_then(ctx, move |ctx| {
                on_insert_one::<OneConnectionId>(ctx, &test_counter, ctx.connection_id(), |event| {
                    matches!(event, Reducer::InsertCallerOneConnectionId)
                });
                ctx.reducers.insert_caller_one_connection_id().unwrap();
                sub_applied_nothing_result(assert_all_tables_empty(ctx));
            });
        }
    });

    test_counter.wait_for_all();
}

/// This test doesn't add much alongside `exec_insert_connection_id` and `exec_delete_primitive`,
/// but it's here for symmetry.
fn exec_delete_connection_id() {
    let test_counter = TestCounter::new();
    let sub_applied_nothing_result = test_counter.add_test("on_subscription_applied_nothing");

    let connection = connect_then(&test_counter, {
        let test_counter = test_counter.clone();
        move |ctx| {
            subscribe_all_then(ctx, move |ctx| {
                insert_then_delete_one::<UniqueConnectionId>(ctx, &test_counter, ctx.connection_id(), 0xbeef);

                sub_applied_nothing_result(assert_all_tables_empty(ctx));
            });
        }
    });

    test_counter.wait_for_all();

    assert_all_tables_empty(&connection).unwrap();
}

/// This tests that we can distinguish between `on_delete` and `on_update` events
/// for tables with `ConnectionId` primary keys.
fn exec_update_connection_id() {
    let test_counter = TestCounter::new();
    let sub_applied_nothing_result = test_counter.add_test("on_subscription_applied_nothing");

    let connection = connect(&test_counter);

    subscribe_all_then(&connection, {
        let test_counter = test_counter.clone();
        move |ctx| {
            insert_update_delete_one::<PkConnectionId>(
                ctx,
                &test_counter,
                ConnectionId::ZERO, // connection.connection_id().unwrap(),
                0xbeef,
                0xbabe,
            );

            sub_applied_nothing_result(assert_all_tables_empty(ctx));
        }
    });

    test_counter.wait_for_all();

    assert_all_tables_empty(&connection).unwrap();
}

fn exec_insert_timestamp() {
    let test_counter = TestCounter::new();
    let sub_applied_nothing_result = test_counter.add_test("on_subscription_applied_nothing");

    connect_then(&test_counter, {
        let test_counter = test_counter.clone();
        move |ctx| {
            subscribe_all_then(ctx, move |ctx| {
                insert_one::<OneTimestamp>(ctx, &test_counter, Timestamp::now());

                sub_applied_nothing_result(assert_all_tables_empty(ctx));
            })
        }
    });

    test_counter.wait_for_all();
}

fn exec_insert_call_timestamp() {
    let test_counter = TestCounter::new();
    let sub_applied_nothing_result = test_counter.add_test("on_subscription_applied_nothing");

    connect_then(&test_counter, {
        let test_counter = test_counter.clone();
        move |ctx| {
            subscribe_all_then(ctx, move |ctx| {
                let mut on_insert_result = Some(test_counter.add_test("on_insert"));
                ctx.db.one_timestamp().on_insert(move |ctx, row| {
                    let run_checks = || {
                        let Event::Reducer(reducer_event) = &ctx.event else {
                            anyhow::bail!("Expected Reducer event but found {:?}", ctx.event);
                        };
                        if reducer_event.caller_identity != ctx.identity() {
                            anyhow::bail!(
                                "Expected caller_identity to be my own identity {:?}, but found {:?}",
                                ctx.identity(),
                                reducer_event.caller_identity,
                            );
                        }
                        if reducer_event.caller_connection_id != Some(ctx.connection_id()) {
                            anyhow::bail!(
                                "Expected caller_connection_id to be my own connection_id {:?}, but found {:?}",
                                ctx.connection_id(),
                                reducer_event.caller_connection_id,
                            )
                        }
                        if !matches!(reducer_event.status, Status::Committed) {
                            anyhow::bail!(
                                "Unexpected status. Expected Committed but found {:?}",
                                reducer_event.status
                            );
                        }
                        let expected_reducer = Reducer::InsertCallTimestamp;
                        if reducer_event.reducer != expected_reducer {
                            anyhow::bail!(
                                "Unexpected Reducer in ReducerEvent: expected {expected_reducer:?} but found {:?}",
                                reducer_event.reducer,
                            );
                        };

                        assert_eq_or_bail!(reducer_event.timestamp, row.t);
                        Ok(())
                    };
                    (on_insert_result.take().unwrap())(run_checks());
                });
                ctx.reducers.insert_call_timestamp().unwrap();
            });
            sub_applied_nothing_result(assert_all_tables_empty(ctx));
        }
    });
    test_counter.wait_for_all();
}

/// This tests that we can observe reducer callbacks for successful reducer runs.
fn exec_on_reducer() {
    let test_counter = TestCounter::new();
    let sub_applied_nothing_result = test_counter.add_test("on_subscription_applied_nothing");

    let connection = connect(&test_counter);

    let mut reducer_result = Some(test_counter.add_test("reducer-callback"));

    let value = 128;

    connection.reducers.on_insert_one_u_8(move |ctx, arg| {
        let run_checks = || {
            if *arg != value {
                anyhow::bail!("Unexpected reducer argument. Expected {} but found {}", value, *arg);
            }
            if ctx.event.caller_identity != ctx.identity() {
                anyhow::bail!(
                    "Expected caller_identity to be my own identity {:?}, but found {:?}",
                    ctx.identity(),
                    ctx.event.caller_identity,
                );
            }
            if ctx.event.caller_connection_id != Some(ctx.connection_id()) {
                anyhow::bail!(
                    "Expected caller_connection_id to be my own connection_id {:?}, but found {:?}",
                    ctx.connection_id(),
                    ctx.event.caller_connection_id,
                )
            }
            if !matches!(ctx.event.status, Status::Committed) {
                anyhow::bail!("Unexpected status. Expected Committed but found {:?}", ctx.event.status);
            }
            let expected_reducer = Reducer::InsertOneU8 { n: value };
            if ctx.event.reducer != expected_reducer {
                anyhow::bail!(
                    "Unexpected Reducer in ReducerEvent: expected {expected_reducer:?} but found {:?}",
                    ctx.event.reducer
                );
            }

            if ctx.db.one_u_8().count() != 1 {
                anyhow::bail!("Expected 1 row in table OneU8, but found {}", ctx.db.one_u_8().count());
            }
            let row = ctx.db.one_u_8().iter().next().unwrap();
            if row.n != value {
                anyhow::bail!("Unexpected row value. Expected {} but found {:?}", value, row);
            }
            Ok(())
        };

        (reducer_result.take().unwrap())(run_checks());
    });

    subscribe_all_then(&connection, move |ctx| {
        sub_applied_nothing_result(assert_all_tables_empty(ctx));
        ctx.reducers.insert_one_u_8(value).unwrap();
    });

    test_counter.wait_for_all();
}

/// This tests that we can observe reducer callbacks for failed reducers.
fn exec_fail_reducer() {
    let test_counter = TestCounter::new();
    let sub_applied_nothing_result = test_counter.add_test("on_subscription_applied_nothing");
    let mut reducer_success_result = Some(test_counter.add_test("reducer-callback-success"));
    let mut reducer_fail_result = Some(test_counter.add_test("reducer-callback-fail"));

    let connection = connect(&test_counter);

    let key = 128;
    let initial_data = 0xbeef;
    let fail_data = 0xbabe;

    // We'll call the reducer `insert_pk_u8` twice with the same key,
    // listening for a success the first time and a failure the second.
    // We'll set this to false after our first time through.
    let mut should_succeed = true;

    connection.reducers.on_insert_pk_u_8(move |ctx, arg_key, arg_val| {
        if should_succeed {
            let run_checks = || {
                if *arg_key != key {
                    anyhow::bail!("Unexpected reducer argument. Expected {} but found {}", key, *arg_key);
                }
                if *arg_val != initial_data {
                    anyhow::bail!(
                        "Unexpected reducer argument. Expected {} but found {}",
                        initial_data,
                        *arg_val,
                    );
                }
                if ctx.event.caller_identity != ctx.identity() {
                    anyhow::bail!(
                        "Expected caller_identity to be my own identity {:?}, but found {:?}",
                        ctx.identity(),
                        ctx.event.caller_identity,
                    );
                }
                if ctx.event.caller_connection_id != Some(ctx.connection_id()) {
                    anyhow::bail!(
                        "Expected caller_connection_id to be my own connection_id {:?}, but found {:?}",
                        ctx.connection_id(),
                        ctx.event.caller_connection_id,
                    )
                }
                if !matches!(ctx.event.status, Status::Committed) {
                    anyhow::bail!("Unexpected status. Expected Committed but found {:?}", ctx.event.status);
                }
                let expected_reducer = Reducer::InsertPkU8 {
                    n: key,
                    data: initial_data,
                };
                if ctx.event.reducer != expected_reducer {
                    anyhow::bail!(
                        "Unexpected Reducer in ReducerEvent: expected {expected_reducer:?} but found {:?}",
                        ctx.event.reducer
                    );
                }

                if ctx.db.pk_u_8().count() != 1 {
                    anyhow::bail!("Expected 1 row in table PkU8, but found {}", ctx.db.pk_u_8().count());
                }
                let row = ctx.db.pk_u_8().iter().next().unwrap();
                if row.n != key || row.data != initial_data {
                    anyhow::bail!(
                        "Unexpected row value. Expected ({}, {}) but found {:?}",
                        key,
                        initial_data,
                        row
                    );
                }
                Ok(())
            };

            (reducer_success_result.take().unwrap())(run_checks());

            should_succeed = false;

            ctx.reducers.insert_pk_u_8(key, fail_data).unwrap();
        } else {
            let run_checks = || {
                if *arg_key != key {
                    anyhow::bail!("Unexpected reducer argument. Expected {} but found {}", key, *arg_key);
                }
                if *arg_val != fail_data {
                    anyhow::bail!(
                        "Unexpected reducer argument. Expected {} but found {}",
                        initial_data,
                        *arg_val
                    );
                }
                if ctx.event.caller_identity != ctx.identity() {
                    anyhow::bail!(
                        "Expected caller_identity to be my own identity {:?}, but found {:?}",
                        ctx.identity(),
                        ctx.event.caller_identity,
                    );
                }
                if ctx.event.caller_connection_id != Some(ctx.connection_id()) {
                    anyhow::bail!(
                        "Expected caller_connection_id to be my own connection_id {:?}, but found {:?}",
                        ctx.connection_id(),
                        ctx.event.caller_connection_id,
                    )
                }
                if !matches!(ctx.event.status, Status::Failed(_)) {
                    anyhow::bail!("Unexpected status. Expected Committed but found {:?}", ctx.event.status);
                }
                let expected_reducer = Reducer::InsertPkU8 {
                    n: key,
                    data: fail_data,
                };
                if ctx.event.reducer != expected_reducer {
                    anyhow::bail!(
                        "Unexpected Reducer in ReducerEvent: expected {expected_reducer:?} but found {:?}",
                        ctx.event.reducer
                    );
                }

                if ctx.db.pk_u_8().count() != 1 {
                    anyhow::bail!("Expected 1 row in table PkU8, but found {}", ctx.db.pk_u_8().count());
                }
                let row = ctx.db.pk_u_8().iter().next().unwrap();
                if row.n != key || row.data != initial_data {
                    anyhow::bail!(
                        "Unexpected row value. Expected ({}, {}) but found {:?}",
                        key,
                        initial_data,
                        row
                    );
                }
                Ok(())
            };

            (reducer_fail_result.take().unwrap())(run_checks());
        }
    });

    subscribe_all_then(&connection, move |ctx| {
        ctx.reducers.insert_pk_u_8(key, initial_data).unwrap();

        sub_applied_nothing_result(assert_all_tables_empty(ctx));
    });

    test_counter.wait_for_all();
}

/// This tests that we can serialize and deserialize `Vec<?>` in various contexts.
fn exec_insert_vec() {
    let test_counter = TestCounter::new();
    let sub_applied_nothing_result = test_counter.add_test("on_subscription_applied_nothing");

    let connection = connect(&test_counter);

    subscribe_all_then(&connection, {
        let test_counter = test_counter.clone();
        move |ctx| {
            insert_one::<VecU8>(ctx, &test_counter, vec![0, 1]);
            insert_one::<VecU16>(ctx, &test_counter, vec![0, 1]);
            insert_one::<VecU32>(ctx, &test_counter, vec![0, 1]);
            insert_one::<VecU64>(ctx, &test_counter, vec![0, 1]);
            insert_one::<VecU128>(ctx, &test_counter, vec![0, 1]);
            insert_one::<VecU256>(ctx, &test_counter, [0u8, 1].map(Into::into).into());

            insert_one::<VecI8>(ctx, &test_counter, vec![0, 1]);
            insert_one::<VecI16>(ctx, &test_counter, vec![0, 1]);
            insert_one::<VecI32>(ctx, &test_counter, vec![0, 1]);
            insert_one::<VecI64>(ctx, &test_counter, vec![0, 1]);
            insert_one::<VecI128>(ctx, &test_counter, vec![0, 1]);
            insert_one::<VecI256>(ctx, &test_counter, [0i8, 1].map(Into::into).into());

            insert_one::<VecBool>(ctx, &test_counter, vec![false, true]);

            insert_one::<VecF32>(ctx, &test_counter, vec![0.0, 1.0]);
            insert_one::<VecF64>(ctx, &test_counter, vec![0.0, 1.0]);

            insert_one::<VecString>(ctx, &test_counter, vec!["zero".to_string(), "one".to_string()]);

            insert_one::<VecIdentity>(ctx, &test_counter, vec![ctx.identity()]);
            insert_one::<VecConnectionId>(ctx, &test_counter, vec![ctx.connection_id()]);

            insert_one::<VecTimestamp>(ctx, &test_counter, vec![Timestamp::now()]);

            sub_applied_nothing_result(assert_all_tables_empty(ctx));
        }
    });

    test_counter.wait_for_all();
}

fn every_primitive_struct() -> EveryPrimitiveStruct {
    // Note: the numbers are intentionally chosen to have asymmetrical binary
    // representations with all bytes being non-zero.
    // This allows to catch endianness issues in BSATN implementations.
    EveryPrimitiveStruct {
        a: 0x01_u8,
        b: 0x0102_u16,
        c: 0x0102_0304_u32,
        d: 0x0102_0304_0506_0708_u64,
        e: 0x0102_0304_0506_0708_090a_0b0c_0d0e_0f10_u128,
        f: u256::from_words(
            0x0102_0304_0506_0708_090a_0b0c_0d0e_0f10_u128,
            0x1112_1314_1516_1718_191a_1b1c_1d1e_1f20_u128,
        ),
        g: -0x01_i8,
        h: -0x0102_i16,
        i: -0x0102_0304_i32,
        j: -0x0102_0304_0506_0708_i64,
        k: -0x0102_0304_0506_0708_090a_0b0c_0d0e_0f10_i128,
        l: -i256::from_words(
            0x0102_0304_0506_0708_090a_0b0c_0d0e_0f10_i128,
            0x1112_1314_1516_1718_191a_1b1c_1d1e_1f20_i128,
        ),
        m: false,
        n: 1.0,
        o: -1.0,
        p: "string".to_string(),
        q: Identity::__dummy(),
        r: ConnectionId::ZERO,
        s: Timestamp::from_micros_since_unix_epoch(9876543210),
        t: TimeDuration::from_micros(-67_419_000_000_003),
    }
}

fn every_vec_struct() -> EveryVecStruct {
    EveryVecStruct {
        a: vec![],
        b: vec![1],
        c: vec![2, 2],
        d: vec![3, 3, 3],
        e: vec![4, 4, 4, 4],
        f: [5u8, 5, 5, 5, 5].map(Into::into).into(),
        g: vec![-1],
        h: vec![-2, -2],
        i: vec![-3, -3, -3],
        j: vec![-4, -4, -4, -4],
        k: vec![-5, -5, -5, -5, -5],
        l: [-6i8, -6, -6, -6, -6, -6].map(Into::into).into(),
        m: vec![false, true, true, false],
        n: vec![0.0, -1.0, 1.0, -2.0, 2.0],
        o: vec![0.0, -0.5, 0.5, -1.5, 1.5],
        p: ["vec", "of", "strings"].into_iter().map(str::to_string).collect(),
        q: vec![Identity::__dummy()],
        r: vec![ConnectionId::ZERO],
        s: vec![Timestamp::from_micros_since_unix_epoch(9876543210)],
        t: vec![TimeDuration::from_micros(-67_419_000_000_003)],
    }
}

fn large_table() -> LargeTable {
    LargeTable {
        a: 0,
        b: 1,
        c: 2,
        d: 3,
        e: 4,
        f: 5u8.into(),
        g: 0,
        h: -1,
        i: -2,
        j: -3,
        k: -4,
        l: (-5i8).into(),
        m: false,
        n: 0.0,
        o: 1.0,
        p: "string".to_string(),
        q: SimpleEnum::Zero,
        r: EnumWithPayload::Bool(false),
        s: UnitStruct {},
        t: ByteStruct { b: 0b10101010 },
        u: every_primitive_struct(),
        v: every_vec_struct(),
    }
}

/// This tests that we can serialize and deserialize `Option`s of various payload types which are `Some`.
///
/// Note that this must be a separate test from [`exec_insert_option_none`],
/// as [`insert_one`] cannot handle running multiple tests for the same type in parallel.
fn exec_insert_option_some() {
    let test_counter = TestCounter::new();
    let sub_applied_nothing_result = test_counter.add_test("on_subscription_applied_nothing");

    let connection = connect(&test_counter);

    subscribe_all_then(&connection, {
        let test_counter = test_counter.clone();
        move |ctx| {
            insert_one::<OptionI32>(ctx, &test_counter, Some(0));
            insert_one::<OptionString>(ctx, &test_counter, Some("string".to_string()));
            insert_one::<OptionIdentity>(ctx, &test_counter, Some(ctx.identity()));
            insert_one::<OptionSimpleEnum>(ctx, &test_counter, Some(SimpleEnum::Zero));
            insert_one::<OptionEveryPrimitiveStruct>(ctx, &test_counter, Some(every_primitive_struct()));
            insert_one::<OptionVecOptionI32>(ctx, &test_counter, Some(vec![Some(0), None]));

            sub_applied_nothing_result(assert_all_tables_empty(ctx));
        }
    });

    test_counter.wait_for_all();
}

/// This tests that we can serialize and deserialize `Option`s of various payload types which are `None`.
///
/// Note that this must be a separate test from [`exec_insert_option_some`],
/// as [`insert_one`] cannot handle running multiple tests for the same type in parallel.
fn exec_insert_option_none() {
    let test_counter = TestCounter::new();
    let sub_applied_nothing_result = test_counter.add_test("on_subscription_applied_nothing");

    let connection = connect(&test_counter);

    subscribe_all_then(&connection, {
        let test_counter = test_counter.clone();
        move |ctx| {
            insert_one::<OptionI32>(ctx, &test_counter, None);
            insert_one::<OptionString>(ctx, &test_counter, None);
            insert_one::<OptionIdentity>(ctx, &test_counter, None);
            insert_one::<OptionSimpleEnum>(ctx, &test_counter, None);
            insert_one::<OptionEveryPrimitiveStruct>(ctx, &test_counter, None);
            insert_one::<OptionVecOptionI32>(ctx, &test_counter, None);

            sub_applied_nothing_result(assert_all_tables_empty(ctx));
        }
    });

    test_counter.wait_for_all();
}

/// This tests that we can serialize and deserialize structs in various contexts.
fn exec_insert_struct() {
    let test_counter = TestCounter::new();
    let sub_applied_nothing_result = test_counter.add_test("on_subscription_applied_nothing");

    let connection = connect(&test_counter);

    subscribe_all_then(&connection, {
        let test_counter = test_counter.clone();
        move |ctx| {
            insert_one::<OneUnitStruct>(ctx, &test_counter, UnitStruct {});
            insert_one::<OneByteStruct>(ctx, &test_counter, ByteStruct { b: 0 });
            insert_one::<OneEveryPrimitiveStruct>(ctx, &test_counter, every_primitive_struct());
            insert_one::<OneEveryVecStruct>(ctx, &test_counter, every_vec_struct());

            insert_one::<VecUnitStruct>(ctx, &test_counter, vec![UnitStruct {}]);
            insert_one::<VecByteStruct>(ctx, &test_counter, vec![ByteStruct { b: 0 }]);
            insert_one::<VecEveryPrimitiveStruct>(ctx, &test_counter, vec![every_primitive_struct()]);
            insert_one::<VecEveryVecStruct>(ctx, &test_counter, vec![every_vec_struct()]);

            sub_applied_nothing_result(assert_all_tables_empty(ctx));
        }
    });

    test_counter.wait_for_all();
}

/// This tests that we can serialize and deserialize C-style enums in various contexts.
fn exec_insert_simple_enum() {
    let test_counter = TestCounter::new();
    let sub_applied_nothing_result = test_counter.add_test("on_subscription_applied_nothing");

    let connection = connect(&test_counter);

    subscribe_all_then(&connection, {
        let test_counter = test_counter.clone();
        move |ctx| {
            insert_one::<OneSimpleEnum>(ctx, &test_counter, SimpleEnum::One);
            insert_one::<VecSimpleEnum>(
                ctx,
                &test_counter,
                vec![SimpleEnum::Zero, SimpleEnum::One, SimpleEnum::Two],
            );

            sub_applied_nothing_result(assert_all_tables_empty(ctx));
        }
    });

    test_counter.wait_for_all();
}

/// This tests that we can serialize and deserialize sum types in various contexts.
fn exec_insert_enum_with_payload() {
    let test_counter = TestCounter::new();
    let sub_applied_nothing_result = test_counter.add_test("on_subscription_applied_nothing");

    let connection = connect(&test_counter);

    subscribe_all_then(&connection, {
        let test_counter = test_counter.clone();
        move |ctx| {
            insert_one::<OneEnumWithPayload>(ctx, &test_counter, EnumWithPayload::U8(0));
            insert_one::<VecEnumWithPayload>(
                ctx,
                &test_counter,
                vec![
                    EnumWithPayload::U8(0),
                    EnumWithPayload::U16(1),
                    EnumWithPayload::U32(2),
                    EnumWithPayload::U64(3),
                    EnumWithPayload::U128(4),
                    EnumWithPayload::U256(5u8.into()),
                    EnumWithPayload::I8(0),
                    EnumWithPayload::I16(-1),
                    EnumWithPayload::I32(-2),
                    EnumWithPayload::I64(-3),
                    EnumWithPayload::I128(-4),
                    EnumWithPayload::I128((-5i8).into()),
                    EnumWithPayload::Bool(true),
                    EnumWithPayload::F32(0.0),
                    EnumWithPayload::F64(100.0),
                    EnumWithPayload::Str("enum holds string".to_string()),
                    EnumWithPayload::Identity(ctx.identity()),
                    EnumWithPayload::Bytes(vec![0xde, 0xad, 0xbe, 0xef]),
                    EnumWithPayload::Strings(
                        ["enum", "of", "vec", "of", "strings"]
                            .into_iter()
                            .map(str::to_string)
                            .collect(),
                    ),
                    EnumWithPayload::SimpleEnums(vec![SimpleEnum::Zero, SimpleEnum::One, SimpleEnum::Two]),
                ],
            );

            sub_applied_nothing_result(assert_all_tables_empty(ctx));
        }
    });

    test_counter.wait_for_all();
}

/// This tests that the test machinery itself is functional and can detect failures.
fn exec_should_fail() {
    let test_counter = TestCounter::new();
    let fail = test_counter.add_test("should-fail");
    fail(Err(anyhow::anyhow!("This is an intentional failure")));
    test_counter.wait_for_all();
}

/// This test invokes a reducer with many arguments of many types,
/// and observes a callback for an inserted table with many columns of many types.
fn exec_insert_delete_large_table() {
    let test_counter = TestCounter::new();
    let sub_applied_nothing_result = test_counter.add_test("on_subscription_applied_nothing");

    let connection = connect(&test_counter);

    subscribe_all_then(&connection, {
        let test_counter = test_counter.clone();
        let mut insert_result = Some(test_counter.add_test("insert-large-table"));
        let mut delete_result = Some(test_counter.add_test("delete-large-table"));
        move |ctx| {
            let table = ctx.db.large_table();
            table.on_insert(move |ctx, large_table_inserted| {
                if let Some(insert_result) = insert_result.take() {
                    let run_tests = || {
                        assert_eq_or_bail!(large_table(), *large_table_inserted);
                        if !matches!(
                            ctx.event,
                            Event::Reducer(ReducerEvent {
                                reducer: Reducer::InsertLargeTable { .. },
                                ..
                            })
                        ) {
                            anyhow::bail!("Unexpected event: expeced InsertLargeTable but found {:?}", ctx.event,);
                        }

                        // Now we'll delete the row we just inserted and check that the delete callback is called.
                        let large_table = large_table();
                        ctx.reducers.delete_large_table(
                            large_table.a,
                            large_table.b,
                            large_table.c,
                            large_table.d,
                            large_table.e,
                            large_table.f,
                            large_table.g,
                            large_table.h,
                            large_table.i,
                            large_table.j,
                            large_table.k,
                            large_table.l,
                            large_table.m,
                            large_table.n,
                            large_table.o,
                            large_table.p,
                            large_table.q,
                            large_table.r,
                            large_table.s,
                            large_table.t,
                            large_table.u,
                            large_table.v,
                        )?;

                        Ok(())
                    };
                    insert_result(run_tests());
                }
            });
            table.on_delete(move |ctx, row| {
                if let Some(delete_result) = delete_result.take() {
                    let run_tests = || {
                        assert_eq_or_bail!(large_table(), *row);
                        if !matches!(
                            ctx.event,
                            Event::Reducer(ReducerEvent {
                                reducer: Reducer::DeleteLargeTable { .. },
                                ..
                            })
                        ) {
                            anyhow::bail!("Unexpected event: expeced DeleteLargeTable but found {:?}", ctx.event,);
                        }
                        Ok(())
                    };
                    delete_result(run_tests());
                }
            });
            let large_table = large_table();
            ctx.reducers
                .insert_large_table(
                    large_table.a,
                    large_table.b,
                    large_table.c,
                    large_table.d,
                    large_table.e,
                    large_table.f,
                    large_table.g,
                    large_table.h,
                    large_table.i,
                    large_table.j,
                    large_table.k,
                    large_table.l,
                    large_table.m,
                    large_table.n,
                    large_table.o,
                    large_table.p,
                    large_table.q,
                    large_table.r,
                    large_table.s,
                    large_table.t,
                    large_table.u,
                    large_table.v,
                )
                .unwrap();

            sub_applied_nothing_result(assert_all_tables_empty(ctx))
        }
    });

    test_counter.wait_for_all();
}

fn exec_insert_primitives_as_strings() {
    let test_counter = TestCounter::new();
    let sub_applied_nothing_result = test_counter.add_test("on_subscription_applied_nothing");

    let connection = connect(&test_counter);

    subscribe_all_then(&connection, {
        let test_counter = test_counter.clone();
        let mut result = Some(test_counter.add_test("insert-primitives-as-strings"));
        move |ctx| {
            let s = every_primitive_struct();

            let strings = vec![
                s.a.to_string(),
                s.b.to_string(),
                s.c.to_string(),
                s.d.to_string(),
                s.e.to_string(),
                s.f.to_string(),
                s.g.to_string(),
                s.h.to_string(),
                s.i.to_string(),
                s.j.to_string(),
                s.k.to_string(),
                s.l.to_string(),
                s.m.to_string(),
                s.n.to_string(),
                s.o.to_string(),
                s.p.to_string(),
                s.q.to_string(),
                s.r.to_string(),
                s.s.to_string(),
                s.t.to_string(),
            ];

            ctx.db.vec_string().on_insert(move |ctx, row| {
                if result.is_some() {
                    let run_tests = || {
                        assert_eq_or_bail!(strings, row.s);
                        if !matches!(
                            ctx.event,
                            Event::Reducer(ReducerEvent {
                                status: Status::Committed,
                                reducer: Reducer::InsertPrimitivesAsStrings { .. },
                                ..
                            })
                        ) {
                            anyhow::bail!(
                                "Unexpected Event: expeced reducer InsertPrimitivesAsStrings but found {:?}",
                                ctx.event,
                            );
                        }
                        Ok(())
                    };
                    (result.take().unwrap())(run_tests());
                }
            });
            ctx.reducers.insert_primitives_as_strings(s).unwrap();

            sub_applied_nothing_result(assert_all_tables_empty(ctx))
        }
    });

    test_counter.wait_for_all();
}

// /// This tests the behavior of re-subscribing
// /// by observing `on_delete` callbacks of newly-unsubscribed rows
// /// and `on_insert` callbacks of newly-subscribed rows.
// fn exec_resubscribe() {
//     let test_counter = TestCounter::new();
//     let name = db_name_or_panic();

//     // Boring stuff first: connect and subscribe to everything.
//     let connect_result = test_counter.add_test("connect");
//     let subscribe_result = test_counter.add_test("initial-subscribe");
//     let sub_applied_result = test_counter.add_test("initial-subscription-nothing");

//     once_on_subscription_applied(move || {
//         sub_applied_result(assert_all_tables_empty());
//     });

//     once_on_connect(|_, _| {
//         subscribe_result(subscribe(SUBSCRIBE_ALL));
//     });

//     connect_result(connect(LOCALHOST, &name, None));

//     // Wait for all previous checks before continuing.
//     test_counter.wait_for_all();

//     // Insert 256 rows of `OneU8`.
//     // At this point, we should be subscribed to all of them.
//     let test_counter = TestCounter::new();
//     let mut insert_u8s = (0..=255)
//         .map(|n| Some(test_counter.add_test(format!("insert-{}", n))))
//         .collect::<Vec<_>>();
//     let on_insert_u8 = OneU8::on_insert(move |row, _| {
//         let n = row.n;
//         (insert_u8s[n as usize].take().unwrap())(Ok(()));
//     });
//     for n in 0..=255 {
//         insert_one_u_8(n as u8);
//     }
//     // Wait for all previous checks before continuing,
//     test_counter.wait_for_all();
//     // and remove the callback now that we're done with it.
//     OneU8::remove_on_insert(on_insert_u8);
//     // Re-subscribe with a query that excludes the lower half of the `OneU8` rows,
//     // and observe `on_delete` callbacks for those rows.
//     let test_counter = TestCounter::new();
//     let mut delete_u8s = (0..128)
//         .map(|n| Some(test_counter.add_test(format!("unsubscribe-{}-delete", n))))
//         .collect::<Vec<_>>();
//     let on_delete_verify = OneU8::on_delete(move |row, _| {
//         let n = row.n;
//         // This indexing will panic if n > 127.
//         (delete_u8s[n as usize].take().unwrap())(Ok(()));
//     });
//     // There should be no newly-subscribed rows, so we'll panic if we get an on-insert event.
//     let on_insert_panic = OneU8::on_insert(|row, _| {
//         panic!("Unexpected insert during re-subscribe for {:?}", row);
//     });
//     let subscribe_less_result = test_counter.add_test("resubscribe-fewer-matches");
//     once_on_subscription_applied(move || {
//         let run_checks = || {
//             assert_eq_or_bail!(128, OneU8::count());
//             if let Some(row) = OneU8::iter().find(|row| row.n < 128) {
//                 anyhow::bail!("After subscribing to OneU8 WHERE n > 127, found row with n < {}", row.n);
//             }
//             Ok(())
//         };
//         subscribe_less_result(run_checks());
//     });
//     let subscribe_result = test_counter.add_test("resubscribe");
//     subscribe_result(subscribe(&["SELECT * FROM OneU8 WHERE n > 127"]));
//     // Wait before continuing, and remove callbacks.
//     test_counter.wait_for_all();
//     OneU8::remove_on_delete(on_delete_verify);
//     OneU8::remove_on_insert(on_insert_panic);

//     // Re-subscribe with a query that includes all of the `OneU8` rows again,
//     // and observe `on_insert` callbacks for the lower half.
//     let test_counter = TestCounter::new();
//     let mut insert_u8s = (0..128)
//         .map(|n| Some(test_counter.add_test(format!("resubscribe-{}-insert", n))))
//         .collect::<Vec<_>>();
//     OneU8::on_insert(move |row, _| {
//         let n = row.n;
//         // This indexing will panic if n > 127.
//         (insert_u8s[n as usize].take().unwrap())(Ok(()));
//     });
//     // There should be no newly-unsubscribed rows, so we'll panic if we get an on-delete event.
//     OneU8::on_delete(|row, _| {
//         panic!("Unexpected delete during re-subscribe for {:?}", row);
//     });
//     let subscribe_more_result = test_counter.add_test("resubscribe-more-matches");
//     once_on_subscription_applied(move || {
//         let run_checks = || {
//             assert_eq_or_bail!(256, OneU8::count());
//             Ok(())
//         };
//         subscribe_more_result(run_checks());
//     });
//     let subscribe_result = test_counter.add_test("resubscribe-again");
//     subscribe_result(subscribe(&["SELECT * FROM OneU8"]));
//     test_counter.wait_for_all();
// }

fn creds_store() -> credentials::File {
    credentials::File::new("rust-sdk-test")
}

/// Part of the `reauth` test, this connects to Spacetime to get new credentials,
/// and saves them to a file.
fn exec_reauth_part_1() {
    let test_counter = TestCounter::new();

    let name = db_name_or_panic();

    let save_result = test_counter.add_test("save-credentials");

    DbConnection::builder()
        .on_connect(|_, _identity, token| {
            save_result(creds_store().save(token).map_err(Into::into));
        })
        .on_connect_error(|_ctx, error| panic!("Connect failed: {:?}", error))
        .with_module_name(name)
        .with_uri(LOCALHOST)
        .build()
        .unwrap()
        .run_threaded();

    test_counter.wait_for_all();
}

/// Part of the `reauth` test, this loads credentials from a file,
/// and passes them to `connect`.
///
/// Must run after `exec_reauth_part_1`.
fn exec_reauth_part_2() {
    let test_counter = TestCounter::new();

    let name = db_name_or_panic();

    let creds_match_result = test_counter.add_test("creds-match");

    let token = creds_store().load().unwrap().unwrap();

    DbConnection::builder()
        .on_connect({
            let token = token.clone();
            move |_, _recv_identity, recv_token| {
                let run_checks = || {
                    assert_eq_or_bail!(token, recv_token);
                    Ok(())
                };
                creds_match_result(run_checks());
            }
        })
        .on_connect_error(|_ctx, error| panic!("Connect failed: {:?}", error))
        .with_module_name(name)
        .with_token(Some(token))
        .with_uri(LOCALHOST)
        .build()
        .unwrap()
        .run_threaded();

    test_counter.wait_for_all();
}

fn exec_reconnect_same_connection_id() {
    let initial_test_counter = TestCounter::new();
    let initial_connect_result = initial_test_counter.add_test("connect");

    let disconnect_test_counter = TestCounter::new();
    let disconnect_result = disconnect_test_counter.add_test("disconnect");

    let initial_connection = DbConnection::builder()
        .with_module_name(db_name_or_panic())
        .with_uri(LOCALHOST)
        .on_connect_error(|_ctx, error| panic!("on_connect_error: {:?}", error))
        .on_connect(move |_, _, _| {
            initial_connect_result(Ok(()));
        })
        .on_disconnect(|_, error| match error {
            None => disconnect_result(Ok(())),
            Some(err) => disconnect_result(Err(anyhow::anyhow!("{err:?}"))),
        })
        .build()
        .unwrap();

    initial_connection.run_threaded();

    initial_test_counter.wait_for_all();

    let my_connection_id = initial_connection.connection_id();

    initial_connection.disconnect().unwrap();

    disconnect_test_counter.wait_for_all();

    let reconnect_test_counter = TestCounter::new();
    let reconnect_result = reconnect_test_counter.add_test("reconnect");
    let addr_after_reconnect_result = reconnect_test_counter.add_test("addr_after_reconnect");

    let re_connection = DbConnection::builder()
        .with_module_name(db_name_or_panic())
        .with_uri(LOCALHOST)
        .on_connect_error(|_ctx, error| panic!("on_connect_error: {:?}", error))
        .on_connect(move |ctx, _, _| {
            reconnect_result(Ok(()));
            let run_checks = || {
                anyhow::ensure!(ctx.connection_id() == my_connection_id);
                Ok(())
            };
            addr_after_reconnect_result(run_checks());
        })
        .build()
        .unwrap();
    re_connection.run_threaded();

    reconnect_test_counter.wait_for_all();
}

fn exec_caller_always_notified() {
    let test_counter = TestCounter::new();

    let mut no_op_result = Some(test_counter.add_test("notified_of_no_op_reducer"));

    let connection = connect(&test_counter);

    connection.reducers.on_no_op_succeeds(move |ctx| {
        (no_op_result.take().unwrap())(match ctx.event {
            ReducerEvent {
                status: Status::Committed,
                reducer: Reducer::NoOpSucceeds,
                ..
            } => Ok(()),
            _ => Err(anyhow::anyhow!(
                "Unexpected event from no_op_succeeds reducer: {:?}",
                ctx.event,
            )),
        });
    });

    connection.reducers.no_op_succeeds().unwrap();

    test_counter.wait_for_all();
}

/// Duplicates the test `insert_primitive`,
/// but using `SubscriptionBuilder::subscribe_to_all_tables` rather than an explicit query set.
fn exec_subscribe_all_select_star() {
    let test_counter = TestCounter::new();

    let sub_applied_nothing_result = test_counter.add_test("on_subscription_applied_nothing");

    let connection = connect(&test_counter);

    connection
        .subscription_builder()
        .on_applied({
            let test_counter = test_counter.clone();
            move |ctx| {
                insert_one::<OneU8>(ctx, &test_counter, 0);
                insert_one::<OneU16>(ctx, &test_counter, 0);
                insert_one::<OneU32>(ctx, &test_counter, 0);
                insert_one::<OneU64>(ctx, &test_counter, 0);
                insert_one::<OneU128>(ctx, &test_counter, 0);
                insert_one::<OneU256>(ctx, &test_counter, 0u8.into());

                insert_one::<OneI8>(ctx, &test_counter, 0);
                insert_one::<OneI16>(ctx, &test_counter, 0);
                insert_one::<OneI32>(ctx, &test_counter, 0);
                insert_one::<OneI64>(ctx, &test_counter, 0);
                insert_one::<OneI128>(ctx, &test_counter, 0);
                insert_one::<OneI256>(ctx, &test_counter, 0i8.into());

                insert_one::<OneBool>(ctx, &test_counter, false);

                insert_one::<OneF32>(ctx, &test_counter, 0.0);
                insert_one::<OneF64>(ctx, &test_counter, 0.0);

                insert_one::<OneString>(ctx, &test_counter, "".to_string());

                sub_applied_nothing_result(assert_all_tables_empty(ctx));
            }
        })
        .on_error(|_, _| panic!("Subscription error"))
        .subscribe_to_all_tables();

    test_counter.wait_for_all();
}

fn exec_caller_alice_receives_reducer_callback_but_not_bob() {
    fn check_val<T: Display + Eq>(val: T, eq: T) -> anyhow::Result<()> {
        (val == eq)
            .then_some(())
            .ok_or_else(|| anyhow::anyhow!("wrong value received: `{val}`, expected: `{eq}`"))
    }

    let counter = TestCounter::new();
    let pre_ins_counter = TestCounter::new();

    // Have two actors, Alice (0) and Bob (1), connect to the module.
    // For each actor, subscribe to the `OneU8` table.
    // The choice of table is a fairly random one: just one of the simpler tables.
    let conns = ["alice", "bob"].map(|who| {
        let conn = connect_with_then(&pre_ins_counter, who, |b| b.with_light_mode(true), |_| {});
        let sub_applied = pre_ins_counter.add_test(format!("sub_applied_{who}"));

        let counter2 = counter.clone();
        subscribe_all_then(&conn, move |ctx| {
            sub_applied(Ok(()));

            // Test that we are notified when a row is inserted.
            let db = ctx.db();
            let mut one_u8_inserted = Some(counter2.add_test(format!("one_u8_inserted_{who}")));
            db.one_u_8().on_insert(move |_, row| {
                (one_u8_inserted.take().unwrap())(check_val(row.n, 42));
            });
            let mut one_u16_inserted = Some(counter2.add_test(format!("one_u16_inserted_{who}")));
            db.one_u_16().on_insert(move |event, row| {
                let run_checks = || {
                    anyhow::ensure!(
                        matches!(event.event, Event::UnknownTransaction),
                        "reducer should be unknown",
                    );
                    check_val(row.n, 24)
                };
                (one_u16_inserted.take().unwrap())(run_checks());
            });
        });
        conn
    });

    // Ensure both have finished connecting
    // and finished subscribing so that there isn't a race condition
    // between Alice executing the reducer and Bob being connected
    // or Alice executing the reducer and either having subscriptions applied.
    pre_ins_counter.wait_for_all();

    // Alice executes a reducer.
    // This should cause a row callback to be received by Alice and Bob.
    // A reducer callback should only be received by Alice.
    let mut alice_gets_reducer_callback = Some(counter.add_test("gets_reducer_callback_alice"));
    conns[0]
        .reducers()
        .on_insert_one_u_8(move |_, &val| (alice_gets_reducer_callback.take().unwrap())(check_val(val, 42)));
    conns[1]
        .reducers()
        .on_insert_one_u_8(move |_, _| panic!("bob received reducer callback"));
    conns[0].reducers().insert_one_u_8(42).unwrap();

    // Alice executes a reducer but decides not to be notified about it, so they shouldn't.
    conns[0]
        .set_reducer_flags()
        .insert_one_u_16(CallReducerFlags::NoSuccessNotify);
    for conn in &conns {
        conn.reducers()
            .on_insert_one_u_16(move |_, _| panic!("received reducer callback"));
    }
    conns[0].reducers().insert_one_u_16(24).unwrap();

    counter.wait_for_all();

    // For the integrity of the test, ensure that Alice != Bob.
    // We do this after `run_threaded` so that the ids have been filled.
    assert_ne!(conns[0].identity(), conns[1].identity());
}

type ResultRecorder = Box<dyn Send + FnOnce(Result<(), anyhow::Error>)>;

/// [`Option::take`] the `result` function, and invoke it with `res`. Panic if `result` is `None`.
///
/// Used in [`exec_row_deduplication`] to determine that row callbacks are invoked only once,
/// since this will panic if invoked on the same `result` function twice.
fn put_result(result: &mut Option<ResultRecorder>, res: Result<(), anyhow::Error>) {
    (result.take().unwrap())(res);
}

fn exec_row_deduplication() {
    let test_counter = TestCounter::new();

    let sub_applied_nothing_result = test_counter.add_test("on_subscription_applied_nothing");

    let mut ins_24_result = Some(test_counter.add_test("ins_24"));
    let mut ins_42_result = Some(test_counter.add_test("ins_42"));
    let mut del_24_result = Some(test_counter.add_test("del_24"));
    let mut upd_42_result = Some(test_counter.add_test("upd_42"));

    let conn = connect_then(&test_counter, {
        move |ctx| {
            let queries = [
                "SELECT * FROM pk_u32 WHERE pk_u32.n < 100;",
                "SELECT * FROM pk_u32 WHERE pk_u32.n < 200;",
            ];

            // The general approach in this test is that
            // we expect at most a single `on_X` callback per row.
            // If we receive duplicate callbacks,
            // there's a problem with row deduplication and `put_result` will panic.
            PkU32::on_insert(ctx, move |ctx, i| match i.n {
                24 => {
                    put_result(&mut ins_24_result, Ok(()));
                    // Trigger the delete we expect.
                    PkU32::delete(ctx, 24);
                }
                42 => {
                    put_result(&mut ins_42_result, Ok(()));
                    // Trigger the update we expect.
                    PkU32::update(ctx, 42, 0xfeeb);
                }
                _ => unreachable!("only 24 and 42 were expected insertions"),
            });

            PkU32::on_delete(ctx, move |_, d| match d.n {
                24 => put_result(&mut del_24_result, Ok(())),
                42 => panic!("should not have received delete for 42, only update"),
                x => unreachable!("only 24 and 42 were expected rows, got: {x}"),
            });

            PkU32::on_update(ctx, move |_, d, i| match (d.n, i.n, d.data, i.data) {
                (24, 24, ..) => panic!("should not have received update for 24, only delete"),
                (42, 42, 0xbeef, 0xfeeb) => put_result(&mut upd_42_result, Ok(())),
                x => unreachable!("only 24 and 42 were expected rows, got: `{x:?}`"),
            });

            subscribe_these_then(ctx, &queries, move |ctx| {
                PkU32::insert(ctx, 24, 0xbeef);
                PkU32::insert(ctx, 42, 0xbeef);
                sub_applied_nothing_result(assert_all_tables_empty(ctx));
            });
        }
    });

    test_counter.wait_for_all();

    // Ensure we're not double counting anything.
    let table = conn.db.pk_u_32();
    assert_eq!(table.count(), 1);
    assert_eq!(table.n().find(&24), None);
    assert_eq!(table.n().find(&42), Some(PkU32 { n: 42, data: 0xfeeb }));
}

fn exec_row_deduplication_join_r_and_s() {
    let test_counter = TestCounter::new();

    let sub_applied_nothing_result = test_counter.add_test("on_subscription_applied_nothing");

    let mut pk_u32_on_insert_result = Some(test_counter.add_test("pk_u32_on_insert"));
    let mut pk_u32_on_update_result = Some(test_counter.add_test("pk_u32_on_update"));
    let mut unique_u32_on_insert_result = Some(test_counter.add_test("unique_u32_on_insert"));

    connect_then(&test_counter, {
        move |ctx| {
            let queries = [
                "SELECT * FROM pk_u32;",
                "SELECT unique_u32.* FROM unique_u32 JOIN pk_u32 ON unique_u32.n = pk_u32.n;",
            ];

            // These never happen. In the case of `PkU32` we get an update instead.
            UniqueU32::on_delete(ctx, move |_, _| panic!("we never delete a `UniqueU32`"));
            PkU32::on_delete(ctx, move |_, _| panic!("we never delete a `PkU32`"));

            const KEY: u32 = 42;
            const DU: i32 = 0xbeef;
            const D1: i32 = 50;
            const D2: i32 = 100;

            // Here is where we start.
            subscribe_these_then(ctx, &queries, move |ctx| {
                PkU32::insert(ctx, KEY, D1);
                sub_applied_nothing_result(assert_all_tables_empty(ctx));
            });
            // We first get an insert for `PkU32` from ^---
            // and then update that row and insert into `UniqueU32` in ---------v.
            PkU32::on_insert(ctx, move |ctx, val| {
                assert_eq!(val.n, KEY);
                assert_eq!(val.data, D1);
                put_result(&mut pk_u32_on_insert_result, Ok(()));
                ctx.reducers.insert_unique_u_32_update_pk_u_32(KEY, DU, D2).unwrap();
            });
            // This is caused by the reducer invocation ^-----
            PkU32::on_update(ctx, move |_, old, new| {
                assert_eq!(old.n, KEY);
                assert_eq!(new.n, KEY);
                assert_eq!(old.data, D1);
                assert_eq!(new.data, D2);
                put_result(&mut pk_u32_on_update_result, Ok(()));
            });
            // This is caused by the reducer invocation ^-----
            UniqueU32::on_insert(ctx, move |_, val| {
                assert_eq!(val.n, KEY);
                assert_eq!(val.data, DU);
                put_result(&mut unique_u32_on_insert_result, Ok(()));
            });
        }
    });

    test_counter.wait_for_all();
}

fn exec_row_deduplication_r_join_s_and_r_join_t() {
    let test_counter: Arc<TestCounter> = TestCounter::new();

    let sub_applied_nothing_result = test_counter.add_test("on_subscription_applied_nothing");

    let mut pk_u32_on_insert_result = Some(test_counter.add_test("pk_u32_on_insert"));
    let mut pk_u32_on_delete_result = Some(test_counter.add_test("pk_u32_on_delete"));
    let mut pk_u32_two_on_insert_result = Some(test_counter.add_test("pk_u32_two_on_insert"));

    let count_unique_u32_on_insert = Arc::new(AtomicUsize::new(0));
    let count_unique_u32_on_insert_dup = count_unique_u32_on_insert.clone();

    connect_then(&test_counter, {
        move |ctx| {
            let queries = [
                "SELECT * FROM pk_u32;",
                "SELECT * FROM pk_u32_two;",
                "SELECT unique_u32.* FROM unique_u32 JOIN pk_u32 ON unique_u32.n = pk_u32.n;",
                "SELECT unique_u32.* FROM unique_u32 JOIN pk_u32_two ON unique_u32.n = pk_u32_two.n;",
            ];

            const KEY: u32 = 42;
            const DATA: i32 = 0xbeef;

            UniqueU32::insert(ctx, KEY, DATA);

            subscribe_these_then(ctx, &queries, move |ctx| {
                PkU32::insert(ctx, KEY, DATA);
                sub_applied_nothing_result(assert_all_tables_empty(ctx));
            });
            PkU32::on_insert(ctx, move |ctx, val| {
                assert_eq!(val, &PkU32 { n: KEY, data: DATA });
                put_result(&mut pk_u32_on_insert_result, Ok(()));
                ctx.reducers.delete_pk_u_32_insert_pk_u_32_two(KEY, DATA).unwrap();
            });
            PkU32Two::on_insert(ctx, move |_, val| {
                assert_eq!(val, &PkU32Two { n: KEY, data: DATA });
                put_result(&mut pk_u32_two_on_insert_result, Ok(()));
            });
            PkU32::on_delete(ctx, move |_, val| {
                assert_eq!(val, &PkU32 { n: KEY, data: DATA });
                put_result(&mut pk_u32_on_delete_result, Ok(()));
            });
            UniqueU32::on_insert(ctx, move |_, _| {
                count_unique_u32_on_insert_dup.fetch_add(1, Ordering::SeqCst);
            });
            UniqueU32::on_delete(ctx, move |_, _| panic!());
            PkU32Two::on_delete(ctx, move |_, _| panic!());
        }
    });

    test_counter.wait_for_all();

    assert_eq!(count_unique_u32_on_insert.load(Ordering::SeqCst), 1);
}

/// This test asserts that the correct callbacks are invoked when updating the lhs table of a join
fn test_lhs_join_update() {
    let insert_counter = TestCounter::new();
    let update_counter = TestCounter::new();
    let mut on_update_1 = Some(update_counter.add_test("on_update_1"));
    let mut on_update_2 = Some(update_counter.add_test("on_update_2"));
    let mut on_insert_1 = Some(insert_counter.add_test("on_insert_1"));
    let mut on_insert_2 = Some(insert_counter.add_test("on_insert_2"));

    let conn = Arc::new(connect_then(&update_counter, {
        move |ctx| {
            subscribe_these_then(
                ctx,
                &[
                    "SELECT p.* FROM pk_u32 p WHERE n = 1",
                    "SELECT p.* FROM pk_u32 p JOIN unique_u32 u ON p.n = u.n WHERE u.data > 0 AND u.data < 5",
                ],
                |_| {},
            );
        }
    }));

    conn.reducers.on_insert_pk_u_32(move |_, n, data| {
        if *n == 1 && *data == 0 {
            return put_result(&mut on_insert_1, Ok(()));
        }
        if *n == 2 && *data == 0 {
            return put_result(&mut on_insert_2, Ok(()));
        }
        panic!("unexpected insert: pk_u32(n: {n}, data: {data})");
    });

    conn.reducers.on_update_pk_u_32(move |ctx, n, data| {
        if *n == 2 && *data == 1 {
            PkU32::update(ctx, 2, 0);
            return put_result(&mut on_update_1, Ok(()));
        }
        if *n == 2 && *data == 0 {
            return put_result(&mut on_update_2, Ok(()));
        }
        panic!("unexpected update: pk_u32(n: {n}, data: {data})");
    });

    // Add two pk_u32 rows to the subscription
    conn.reducers.insert_pk_u_32(1, 0).unwrap();
    conn.reducers.insert_pk_u_32(2, 0).unwrap();
    conn.reducers.insert_unique_u_32(1, 3).unwrap();
    conn.reducers.insert_unique_u_32(2, 4).unwrap();

    // Wait for the subscription to be updated,
    // then update one of the pk_u32 rows.
    insert_counter.wait_for_all();
    conn.reducers.update_pk_u_32(2, 1).unwrap();

    // Wait for the second row update for pk_u32
    update_counter.wait_for_all();
}

/// This test asserts that the correct callbacks are invoked when updating the lhs table of a join
fn test_lhs_join_update_disjoint_queries() {
    let insert_counter = TestCounter::new();
    let update_counter = TestCounter::new();
    let mut on_update_1 = Some(update_counter.add_test("on_update_1"));
    let mut on_update_2 = Some(update_counter.add_test("on_update_2"));
    let mut on_insert_1 = Some(insert_counter.add_test("on_insert_1"));
    let mut on_insert_2 = Some(insert_counter.add_test("on_insert_2"));

    let conn = Arc::new(connect_then(&update_counter, {
        move |ctx| {
            subscribe_these_then(ctx, &[
                "SELECT p.* FROM pk_u32 p WHERE n = 1",
                "SELECT p.* FROM pk_u32 p JOIN unique_u32 u ON p.n = u.n WHERE u.data > 0 AND u.data < 5 AND u.n != 1",
            ], |_| {});
        }
    }));

    conn.reducers.on_insert_pk_u_32(move |_, n, data| {
        if *n == 1 && *data == 0 {
            return put_result(&mut on_insert_1, Ok(()));
        }
        if *n == 2 && *data == 0 {
            return put_result(&mut on_insert_2, Ok(()));
        }
        panic!("unexpected insert: pk_u32(n: {n}, data: {data})");
    });

    conn.reducers.on_update_pk_u_32(move |ctx, n, data| {
        if *n == 2 && *data == 1 {
            PkU32::update(ctx, 2, 0);
            return put_result(&mut on_update_1, Ok(()));
        }
        if *n == 2 && *data == 0 {
            return put_result(&mut on_update_2, Ok(()));
        }
        panic!("unexpected update: pk_u32(n: {n}, data: {data})");
    });

    // Add two pk_u32 rows to the subscription
    conn.reducers.insert_pk_u_32(1, 0).unwrap();
    conn.reducers.insert_pk_u_32(2, 0).unwrap();
    conn.reducers.insert_unique_u_32(1, 3).unwrap();
    conn.reducers.insert_unique_u_32(2, 4).unwrap();

    // Wait for the subscription to be updated,
    // then update one of the pk_u32 rows.
    insert_counter.wait_for_all();
    conn.reducers.update_pk_u_32(2, 1).unwrap();

    // Wait for the second row update for pk_u32
    update_counter.wait_for_all();
}

/// Test that when subscribing to a single join query,
/// the server returns a bag of rows to the client - not a set.
///
/// This is a regression test for [2397](https://github.com/clockworklabs/SpacetimeDB/issues/2397),
/// where the server was incorrectly deduplicating incremental subscription updates.
fn test_intra_query_bag_semantics_for_join() {
    let test_counter = TestCounter::new();
    let sub_applied_nothing_result = test_counter.add_test("on_subscription_applied_nothing");
    let mut pk_u32_on_delete_result = Some(test_counter.add_test("pk_u32_on_delete"));

    connect_then(&test_counter, {
        move |ctx| {
            subscribe_these_then(
                ctx,
                &[
                    "SELECT * from btree_u32",
                    "SELECT pk_u32.* FROM pk_u32 JOIN btree_u32 ON pk_u32.n = btree_u32.n",
                ],
                move |ctx| {
                    // Insert (n: 0, data: 1) into btree_u32.
                    //
                    // At this point pk_u32 is empty,
                    // so no subscription update will be sent,
                    // and no callbacks invoked.
                    ctx.reducers
                        .insert_into_btree_u_32(vec![BTreeU32 { n: 0, data: 0 }])
                        .unwrap();

                    // Insert (n: 0, data: 0) into pk_u32.
                    // Insert (n: 0, data: 1) into btree_u32.
                    //
                    // Now we have a row that passes the query,
                    // namely pk_u32(n: 0, data: 0),
                    // so an update will be sent from the server,
                    // and on_insert invoked for the row.
                    //
                    // IMPORTANT: The multiplicity of this row is 2.
                    ctx.reducers
                        .insert_into_pk_btree_u_32(vec![PkU32 { n: 0, data: 0 }], vec![BTreeU32 { n: 0, data: 1 }])
                        .unwrap();

                    // Delete (n: 0, data: 0) from btree_u32.
                    //
                    // While this row joins with pk_u32(n: 0, data: 0),
                    // btree_u32(n: 0, data: 1) still joins with it as well.
                    // Hence on_delete should not be invoked,
                    // Only the multiplicity should be decremented by 1.
                    ctx.reducers
                        .delete_from_btree_u_32(vec![BTreeU32 { n: 0, data: 0 }])
                        .unwrap();

                    // Delete (n: 0, data: 1) from btree_u32.
                    //
                    // There are no more rows that join with pk_u32(n: 0, data: 0),
                    // so on_delete should be invoked.
                    ctx.reducers
                        .delete_from_btree_u_32(vec![BTreeU32 { n: 0, data: 1 }])
                        .unwrap();

                    sub_applied_nothing_result(assert_all_tables_empty(ctx));
                },
            );
            PkU32::on_delete(ctx, move |ctx, _| {
                assert!(
                    ctx.db.btree_u_32().count() == 0,
                    "Bag semantics not implemented correctly"
                );
                put_result(&mut pk_u32_on_delete_result, Ok(()));
            });
        }
    });
}

/// Test that several clients subscribing to the same query and using the same protocol (bsatn)
/// can use different compression algorithms than each other.
///
/// This is a regression test.
fn exec_two_different_compression_algos() {
    use Compression::*;

    // Create 32 KiB of random bytes to make it very likely that compression is used.
    // The actual threshold used currently is 1 KiB
    // but let's use more than that in case we change it and forget to update here.
    let mut rng = rand::rng();
    let mut bytes = [0; 1 << 15];
    rng.fill_bytes(&mut bytes);
    let bytes: Arc<[u8]> = bytes.into();

    // Connect with brotli, gzip, and no compression.
    // One of them will insert and all of them will subscribe.
    // All should get back `bytes`.
    fn connect_with_compression(
        test_counter: &Arc<TestCounter>,
        compression_name: &str,
        compression: Compression,
        mut recorder: Option<ResultRecorder>,
        barrier: &Arc<Barrier>,
        expected: &Arc<[u8]>,
    ) {
        let expected1 = expected.clone();
        let expected2 = expected1.clone();
        let barrier = barrier.clone();
        connect_with_then(
            test_counter,
            compression_name,
            |b| b.with_compression(compression),
            move |ctx| {
                subscribe_these_then(ctx, &["SELECT * FROM vec_u8"], move |ctx| {
                    VecU8::on_insert(ctx, move |_, actual| {
                        let actual: &[u8] = actual.n.as_slice();
                        let res = if actual == &*expected1 {
                            Ok(())
                        } else {
                            Err(anyhow::anyhow!(
                                "got bad row, expected: {expected1:?}, actual: {actual:?}"
                            ))
                        };
                        put_result(&mut recorder, res)
                    });

                    // All clients must have subscribed and registered the `on_insert` callback
                    // before we actually insert the row.
                    barrier.wait();

                    if compression == None {
                        VecU8::insert(ctx, expected2.to_vec());
                    }
                })
            },
        );
    }
    let test_counter: Arc<TestCounter> = TestCounter::new();
    let barrier = Arc::new(Barrier::new(3));
    let got_brotli = Some(test_counter.add_test("got_right_row_brotli"));
    let got_gzip = Some(test_counter.add_test("got_right_row_gzip"));
    let got_none = Some(test_counter.add_test("got_right_row_none"));
    connect_with_compression(&test_counter, "brotli", Brotli, got_brotli, &barrier, &bytes);
    connect_with_compression(&test_counter, "gzip", Gzip, got_gzip, &barrier, &bytes);
    connect_with_compression(&test_counter, "none", None, got_none, &barrier, &bytes);
    test_counter.wait_for_all();
}

/// In this test we have two clients issue parameterized subscriptions.
/// These subscriptions are identical syntactically but not semantically,
/// because they are parameterized by `:sender` - the caller's identity.
fn test_parameterized_subscription() {
    let ctr_for_test = TestCounter::new();
    let ctr_for_subs = TestCounter::new();
    let sub_0 = Some(ctr_for_subs.add_test("sub_0"));
    let sub_1 = Some(ctr_for_subs.add_test("sub_1"));
    let insert_0 = Some(ctr_for_test.add_test("insert_0"));
    let insert_1 = Some(ctr_for_test.add_test("insert_1"));
    let update_0 = Some(ctr_for_test.add_test("update_0"));
    let update_1 = Some(ctr_for_test.add_test("update_1"));

    fn subscribe_and_update(
        test_name: &str,
        old: i32,
        new: i32,
        waiters: [Arc<TestCounter>; 2],
        senders: [Option<ResultRecorder>; 3],
    ) {
        let [ctr_for_test, ctr_for_subs] = waiters;
        let [mut record_sub, mut record_ins, mut record_upd] = senders;
        connect_with_then(&ctr_for_test, test_name, |builder| builder, {
            move |ctx| {
                let sender = ctx.identity();
                subscribe_these_then(ctx, &["SELECT * FROM pk_identity WHERE i = :sender"], move |ctx| {
                    put_result(&mut record_sub, Ok(()));
                    // Wait to insert until both client connections have been made
                    ctr_for_subs.wait_for_all();
                    PkIdentity::insert(ctx, sender, old);
                    PkIdentity::update(ctx, sender, new);
                });
                PkIdentity::on_insert(ctx, move |_, row| {
                    assert_eq!(row.i, sender);
                    assert_eq!(row.data, old);
                    put_result(&mut record_ins, Ok(()));
                });
                PkIdentity::on_update(ctx, move |_, old_row, new_row| {
                    assert_eq!(old_row.i, sender);
                    assert_eq!(new_row.i, sender);
                    assert_eq!(old_row.data, old);
                    assert_eq!(new_row.data, new);
                    put_result(&mut record_upd, Ok(()));
                });
            }
        });
    }

    subscribe_and_update(
        "client_0",
        1,
        2,
        [ctr_for_test.clone(), ctr_for_subs.clone()],
        [sub_0, insert_0, update_0],
    );
    subscribe_and_update(
        "client_1",
        3,
        4,
        [ctr_for_test.clone(), ctr_for_subs.clone()],
        [sub_1, insert_1, update_1],
    );
    ctr_for_test.wait_for_all();
}

<<<<<<< HEAD
=======
/// In this test we have two clients subscribe to the `users` table.
/// Access to this table is controlled using the following RLS rule:
/// ```rust
/// #[spacetimedb::client_visibility_filter]
/// const USERS_FILTER: spacetimedb::Filter = spacetimedb::Filter::Sql(
///     "SELECT * FROM users WHERE identity = :sender"
/// );
/// ```
/// Hence each client should receive different rows.
fn test_rls_subscription() {
    let ctr_for_test = TestCounter::new();
    let ctr_for_subs = TestCounter::new();
    let sub_0 = Some(ctr_for_subs.add_test("sub_0"));
    let sub_1 = Some(ctr_for_subs.add_test("sub_1"));
    let ins_0 = Some(ctr_for_test.add_test("insert_0"));
    let ins_1 = Some(ctr_for_test.add_test("insert_1"));

    fn subscribe_and_update(
        test_name: &str,
        user_name: &str,
        waiters: [Arc<TestCounter>; 2],
        senders: [Option<ResultRecorder>; 2],
    ) {
        let [ctr_for_test, ctr_for_subs] = waiters;
        let [mut record_sub, mut record_ins] = senders;
        let user_name = user_name.to_owned();
        let expected_name = user_name.to_owned();
        connect_with_then(&ctr_for_test, test_name, |builder| builder, {
            move |ctx| {
                let sender = ctx.identity();
                let expected_identity = sender;
                subscribe_these_then(ctx, &["SELECT * FROM users"], move |ctx| {
                    put_result(&mut record_sub, Ok(()));
                    // Wait to insert until both client connections have been made
                    ctr_for_subs.wait_for_all();
                    ctx.reducers.insert_user(user_name, sender).unwrap();
                });
                ctx.db.users().on_insert(move |_, user| {
                    assert_eq!(user.name, expected_name);
                    assert_eq!(user.identity, expected_identity);
                    put_result(&mut record_ins, Ok(()));
                });
            }
        });
    }

    subscribe_and_update(
        "client_0",
        "Alice",
        [ctr_for_test.clone(), ctr_for_subs.clone()],
        [sub_0, ins_0],
    );
    subscribe_and_update(
        "client_1",
        "Bob",
        [ctr_for_test.clone(), ctr_for_subs.clone()],
        [sub_1, ins_1],
    );
    ctr_for_test.wait_for_all();
}

>>>>>>> bf395a66
fn exec_pk_simple_enum() {
    let test_counter: Arc<TestCounter> = TestCounter::new();
    let mut updated = Some(test_counter.add_test("updated"));
    connect_then(&test_counter, move |ctx| {
        subscribe_these_then(ctx, &["SELECT * FROM pk_simple_enum"], move |ctx| {
            let data1 = 42;
            let data2 = 24;
            let a = SimpleEnum::Two;
            ctx.db.pk_simple_enum().on_update(move |_, old, new| {
                assert_eq!(old.data, data1);
                assert_eq!(new.data, data2);
                assert_eq!(old.a, a);
                assert_eq!(new.a, a);
                put_result(&mut updated, Ok(()));
            });
            ctx.db.pk_simple_enum().on_insert(move |ctx, row| {
                assert_eq!(row.data, data1);
                assert_eq!(row.a, a);
                ctx.reducers().update_pk_simple_enum(a, data2).unwrap();
            });
            ctx.db.pk_simple_enum().on_delete(|_, _| unreachable!());
            ctx.reducers().insert_pk_simple_enum(a, data1).unwrap();
        });
    });
    test_counter.wait_for_all();
}

fn exec_indexed_simple_enum() {
    let test_counter: Arc<TestCounter> = TestCounter::new();
    let mut updated = Some(test_counter.add_test("updated"));
    connect_then(&test_counter, move |ctx| {
        subscribe_these_then(ctx, &["SELECT * FROM indexed_simple_enum"], move |ctx| {
            let a1 = SimpleEnum::Two;
            let a2 = SimpleEnum::One;
            ctx.db.indexed_simple_enum().on_insert(move |ctx, row| match &row.n {
                SimpleEnum::Two => ctx.reducers().update_indexed_simple_enum(a1, a2).unwrap(),
                SimpleEnum::One => {
                    assert_eq!(row.n, a2);
                    put_result(&mut updated, Ok(()));
                }
                SimpleEnum::Zero => unreachable!(),
            });
            ctx.reducers().insert_into_indexed_simple_enum(a1).unwrap();
        });
    });
    test_counter.wait_for_all();
}<|MERGE_RESOLUTION|>--- conflicted
+++ resolved
@@ -128,10 +128,7 @@
         "test-intra-query-bag-semantics-for-join" => test_intra_query_bag_semantics_for_join(),
         "two-different-compression-algos" => exec_two_different_compression_algos(),
         "test-parameterized-subscription" => test_parameterized_subscription(),
-<<<<<<< HEAD
-=======
         "test-rls-subscription" => test_rls_subscription(),
->>>>>>> bf395a66
         "pk-simple-enum" => exec_pk_simple_enum(),
         "indexed-simple-enum" => exec_indexed_simple_enum(),
         _ => panic!("Unknown test: {}", test),
@@ -2418,8 +2415,6 @@
     ctr_for_test.wait_for_all();
 }
 
-<<<<<<< HEAD
-=======
 /// In this test we have two clients subscribe to the `users` table.
 /// Access to this table is controlled using the following RLS rule:
 /// ```rust
@@ -2481,7 +2476,6 @@
     ctr_for_test.wait_for_all();
 }
 
->>>>>>> bf395a66
 fn exec_pk_simple_enum() {
     let test_counter: Arc<TestCounter> = TestCounter::new();
     let mut updated = Some(test_counter.add_test("updated"));
