mod module_bindings;

use module_bindings::*;

use spacetimedb_sdk::{DbContext, Table};

use test_counter::TestCounter;

const LOCALHOST: &str = "http://localhost:3000";

fn db_name_or_panic() -> String {
    std::env::var("SPACETIME_SDK_TEST_DB_NAME").expect("Failed to read db name from env")
}

fn main() {
<<<<<<< HEAD
    let disconnect_test_counter = TestCounter::new();
    let disconnect_result = disconnect_test_counter.add_test("disconnect");

    let connect_test_counter = TestCounter::new();
    let connected_result = connect_test_counter.add_test("on_connect");
    let sub_applied_one_row_result = connect_test_counter.add_test("connected_row");

    let connection = DbConnection::builder()
        .with_module_name(db_name_or_panic())
        .with_uri(LOCALHOST)
        .on_connect_error(|e| panic!("on_connect_error: {e:?}"))
        .on_connect(move |ctx, _, _| {
            connected_result(Ok(()));
            ctx.subscription_builder()
                .on_error(|ctx| panic!("Subscription failed: {:?}", ctx.event))
                .on_applied(move |ctx| {
                    let check = || {
                        anyhow::ensure!(ctx.db.connected().count() == 1);
                        if let Some(_row) = ctx.db.connected().iter().next() {
                            // TODO: anyhow::ensure!(row.identity == ctx.identity().unwrap());
                        } else {
                            anyhow::bail!("Expected one row but Connected::iter().next() returned None");
                        }
                        Ok(())
                    };
                    sub_applied_one_row_result(check());
                })
                .subscribe(vec!["SELECT * FROM Connected;".to_string()]);
        })
        .on_disconnect(move |ctx, err| {
            assert!(
                !ctx.is_active(),
                "on_disconnect callback, but `ctx.is_active()` is true"
            );
            if let Some(err) = err {
                disconnect_result(Err(anyhow::anyhow!("{err:?}")));
=======
    let test_counter = TestCounter::new();
    let subscribe_result = test_counter.add_test("subscribe");
    let sub_applied_one_row_result = test_counter.add_test("connected_row");
    let connect_result = test_counter.add_test("connect");

    once_on_subscription_applied(move || {
        let check = || {
            anyhow::ensure!(Connected::count() == 1);
            if let Some(row) = Connected::iter().next() {
                anyhow::ensure!(row.identity == identity().unwrap());
            } else {
                anyhow::bail!("Expected one row but Connected::iter().next() returned None");
            }
            Ok(())
        };
        sub_applied_one_row_result(check());
    });
    once_on_connect(move |_, _| {
        subscribe_result(subscribe(&["SELECT * FROM connected;"]));
    });

    connect_result(connect(LOCALHOST, &db_name_or_panic(), None));

    test_counter.wait_for_all();

    let test_counter = TestCounter::new();
    let disconnect_result = test_counter.add_test("disconnect");
    once_on_disconnect(move || {
        disconnect_result(Ok(()));
    });
    disconnect();
    test_counter.wait_for_all();

    let test_counter = TestCounter::new();
    let subscribe_result = test_counter.add_test("subscribe");
    let sub_applied_one_row_result = test_counter.add_test("disconnected_row");
    let connect_result = test_counter.add_test("connect");

    once_on_subscription_applied(move || {
        let check = || {
            anyhow::ensure!(Disconnected::count() == 1);
            if let Some(row) = Disconnected::iter().next() {
                anyhow::ensure!(row.identity == identity().unwrap());
>>>>>>> e78cb7c6
            } else {
                disconnect_result(Ok(()));
            }
<<<<<<< HEAD
        })
        .build()
        .unwrap();

    let join_handle = connection.run_threaded();

    connect_test_counter.wait_for_all();

    connection.disconnect().unwrap();
    join_handle.join().unwrap();

    disconnect_test_counter.wait_for_all();

    let reconnect_test_counter = TestCounter::new();
    let reconnected_result = reconnect_test_counter.add_test("on_reconnect");
    let sub_applied_one_row_result = reconnect_test_counter.add_test("disconnected_row");

    let new_connection = DbConnection::builder()
        .on_connect_error(|e| panic!("on_connect_error: {e:?}"))
        .on_connect(move |_ctx, _, _| {
            reconnected_result(Ok(()));
        })
        .with_module_name(db_name_or_panic())
        .with_uri(LOCALHOST)
        .build()
        .unwrap();

    new_connection
        .subscription_builder()
        .on_applied(move |ctx| {
            let check = || {
                anyhow::ensure!(ctx.db.disconnected().count() == 1);
                if let Some(_row) = ctx.db.disconnected().iter().next() {
                    // TODO: anyhow::ensure!(row.identity == ctx.identity().unwrap());
                } else {
                    anyhow::bail!("Expected one row but Disconnected::iter().next() returned None");
                }
                Ok(())
            };
            sub_applied_one_row_result(check());
        })
        .on_error(|ctx| panic!("subscription on_error: {:?}", ctx.event))
        .subscribe(vec!["SELECT * FROM Disconnected;".to_string()]);
=======
            Ok(())
        };
        sub_applied_one_row_result(check());
    });
    once_on_connect(move |_, _| {
        subscribe_result(subscribe(&["SELECT * FROM disconnected;"]));
    });
>>>>>>> e78cb7c6

    new_connection.run_threaded();

    reconnect_test_counter.wait_for_all();
}<|MERGE_RESOLUTION|>--- conflicted
+++ resolved
@@ -13,7 +13,6 @@
 }
 
 fn main() {
-<<<<<<< HEAD
     let disconnect_test_counter = TestCounter::new();
     let disconnect_result = disconnect_test_counter.add_test("disconnect");
 
@@ -41,7 +40,7 @@
                     };
                     sub_applied_one_row_result(check());
                 })
-                .subscribe(vec!["SELECT * FROM Connected;".to_string()]);
+                .subscribe(vec!["SELECT * FROM connected;".to_string()]);
         })
         .on_disconnect(move |ctx, err| {
             assert!(
@@ -50,55 +49,9 @@
             );
             if let Some(err) = err {
                 disconnect_result(Err(anyhow::anyhow!("{err:?}")));
-=======
-    let test_counter = TestCounter::new();
-    let subscribe_result = test_counter.add_test("subscribe");
-    let sub_applied_one_row_result = test_counter.add_test("connected_row");
-    let connect_result = test_counter.add_test("connect");
-
-    once_on_subscription_applied(move || {
-        let check = || {
-            anyhow::ensure!(Connected::count() == 1);
-            if let Some(row) = Connected::iter().next() {
-                anyhow::ensure!(row.identity == identity().unwrap());
-            } else {
-                anyhow::bail!("Expected one row but Connected::iter().next() returned None");
-            }
-            Ok(())
-        };
-        sub_applied_one_row_result(check());
-    });
-    once_on_connect(move |_, _| {
-        subscribe_result(subscribe(&["SELECT * FROM connected;"]));
-    });
-
-    connect_result(connect(LOCALHOST, &db_name_or_panic(), None));
-
-    test_counter.wait_for_all();
-
-    let test_counter = TestCounter::new();
-    let disconnect_result = test_counter.add_test("disconnect");
-    once_on_disconnect(move || {
-        disconnect_result(Ok(()));
-    });
-    disconnect();
-    test_counter.wait_for_all();
-
-    let test_counter = TestCounter::new();
-    let subscribe_result = test_counter.add_test("subscribe");
-    let sub_applied_one_row_result = test_counter.add_test("disconnected_row");
-    let connect_result = test_counter.add_test("connect");
-
-    once_on_subscription_applied(move || {
-        let check = || {
-            anyhow::ensure!(Disconnected::count() == 1);
-            if let Some(row) = Disconnected::iter().next() {
-                anyhow::ensure!(row.identity == identity().unwrap());
->>>>>>> e78cb7c6
             } else {
                 disconnect_result(Ok(()));
             }
-<<<<<<< HEAD
         })
         .build()
         .unwrap();
@@ -141,16 +94,7 @@
             sub_applied_one_row_result(check());
         })
         .on_error(|ctx| panic!("subscription on_error: {:?}", ctx.event))
-        .subscribe(vec!["SELECT * FROM Disconnected;".to_string()]);
-=======
-            Ok(())
-        };
-        sub_applied_one_row_result(check());
-    });
-    once_on_connect(move |_, _| {
-        subscribe_result(subscribe(&["SELECT * FROM disconnected;"]));
-    });
->>>>>>> e78cb7c6
+        .subscribe(vec!["SELECT * FROM disconnected;".to_string()]);
 
     new_connection.run_threaded();
 
