--- conflicted
+++ resolved
@@ -133,13 +133,12 @@
             }
 
             #[test]
-<<<<<<< HEAD
             fn caller_always_notified() {
                 make_test("caller_always_notified").run();
-=======
+            }
+
             fn subscribe_all_select_star() {
                 make_test("subscribe_all_select_star").run();
->>>>>>> 5bf6b6ca
             }
         }
     };
