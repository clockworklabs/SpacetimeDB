--- conflicted
+++ resolved
@@ -108,10 +108,11 @@
 }
 
 #[test]
-<<<<<<< HEAD
 fn reconnect_same_address() {
     make_test("reconnect_same_address").run();
-=======
+}
+
+#[test]
 fn connect_disconnect_callbacks() {
     Test::builder()
         .with_name("connect_disconnect_callback")
@@ -137,5 +138,4 @@
         .with_run_command("cargo run")
         .build()
         .run();
->>>>>>> c71d24c1
 }