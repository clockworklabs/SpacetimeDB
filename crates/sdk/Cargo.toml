--- conflicted
+++ resolved
@@ -22,8 +22,5 @@
 anymap = "0.12"
 im = "15.1"
 base64 = "0.21"
-<<<<<<< HEAD
 home = "0.5"
-=======
-lazy_static = "1.4"
->>>>>>> e87fae35
+lazy_static = "1.4"