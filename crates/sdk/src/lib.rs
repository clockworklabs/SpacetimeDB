--- conflicted
+++ resolved
@@ -55,12 +55,8 @@
     };
     pub use crate::subscription::{OnEndedCallback, SubscriptionBuilder, SubscriptionHandleImpl};
     pub use crate::{
-<<<<<<< HEAD
-        Address, DbConnectionBuilder, DbContext, DisconnectedError, Event, Identity, ReducerEvent, ScheduleAt, Table,
-        TableWithPrimaryKey, TimeDuration, Timestamp,
-=======
         Address, DbConnectionBuilder, DbContext, Event, Identity, ReducerEvent, ScheduleAt, Table, TableWithPrimaryKey,
->>>>>>> 1a3f3af2
+        TimeDuration, Timestamp,
     };
 }
 
