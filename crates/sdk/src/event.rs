//! The [`Event`] enum, which encodes the different things that can happen
//! to cause callbacks to run with an `EventContext`.
//!
//! The SpacetimeDB per-module bindings will define a struct `EventContext`,
//! representing a connection to a remote database during some particular event.
//! That `EventContext` struct will have a field `event`, whose type is `Event<Reducer>`,
//! where [`Event`] is defined here and `Reducer` is an enum defined by the per-module bindings.
//!
//! Each callback invoked by the SpacetimeDB SDK will receive an `EventContext` as an argument.
//! You can inspect its `event` field
//! to determine what change in your connection's state caused the callback to run.

<<<<<<< HEAD
use crate::spacetime_module::SpacetimeModule;
use anyhow::Context as _;
use spacetimedb_client_api_messages::websocket as ws;
=======
use crate::spacetime_module::{DbUpdate as _, SpacetimeModule};
use spacetimedb_client_api_messages::websocket::BsatnFormat;
>>>>>>> 703603ad
use spacetimedb_lib::{Address, Identity};
use std::time::SystemTime;

#[non_exhaustive]
#[derive(Debug)]
/// A change in the state of a [`crate::DbContext`] which causes callbacks to run.
pub enum Event<R> {
    /// Event when we are notified that a reducer ran in the remote module.
    ///
    /// This event is passed to reducer callbacks,
    /// and to row callbacks resulting from modifications by the reducer.
    Reducer(ReducerEvent<R>),
    /// Event when one of our subscriptions is applied.
    ///
    /// This event is passed to subscription-applied callbacks,
    /// and to row insert callbacks resulting from the new subscription.
    SubscribeApplied,

    /// Event when one of our subscriptions is removed.
    ///
    /// This event is passed to unsubscribe-applied callbacks,
    /// and to row delete callbacks resulting from the ended subscription.
    UnsubscribeApplied,

    /// Event when an error causes one or more of our subscriptions to end prematurely,
    /// or to never be started.
    ///
    /// Payload should be a language-appropriate dynamic error type,
    /// likely `Exception` in C# and `Error` in TypeScript.
    ///
    /// Payload should describe the error in a human-readable format.
    /// No requirement is imposed that it be programmatically inspectable.
    SubscribeError(anyhow::Error),

    /// Event when we are notified of a transaction in the remote module which we cannot associate with a known reducer.
    ///
    /// This may be an ad-hoc SQL query or a reducer for which we do not have bindings.
    ///
    /// This event is passed to row callbacks resulting from modifications by the transaction.
    UnknownTransaction,
}

#[non_exhaustive]
#[derive(Debug)]
/// A state change due to a reducer, which may or may not have committed successfully.
pub struct ReducerEvent<R> {
    /// The time at which the reducer was invoked.
    pub timestamp: SystemTime,

    /// Whether the reducer committed, was aborted due to insufficient energy, or failed with an error message.
    pub status: Status,

    /// The `Identity` of the SpacetimeDB actor which invoked the reducer.
    pub caller_identity: Identity,

    /// The `Address` of the SpacetimeDB actor which invoked the reducer,
    /// or `None` if the actor did not supply an address.
    pub caller_address: Option<Address>,

    /// The amount of energy consumed by the reducer run, in eV.
    /// (Not literal eV, but our SpacetimeDB energy unit eV.)
    ///
    /// May be `None` if the module is configured not to broadcast energy consumed.
    pub energy_consumed: Option<u128>,

    /// The `Reducer` enum defined by the `module_bindings`, which encodes which reducer ran and its arguments.
    pub reducer: R,
}

#[derive(Debug, Clone)]
/// The termination status of a [`ReducerEvent`].
pub enum Status {
    /// The reducer terminated successfully, and its mutations were committed to the database's state.
    Committed,

    /// The reducer encountered an error during its execution, and its mutations were discarded or rolled back.
    ///
    /// The `String` payload is the error message signaled by the reducer,
    /// either as an `Err` return, a `panic` message, or a thrown exception.
    Failed(Box<str>),

    /// The reducer was aborted due to insufficient energy, and its mutations were discarded or rolled back.
    OutOfEnergy,
}

impl Status {
    pub(crate) fn parse_status_and_update<M: SpacetimeModule>(
        status: ws::UpdateStatus<ws::BsatnFormat>,
    ) -> anyhow::Result<(Self, Option<M::DbUpdate>)> {
        Ok(match status {
<<<<<<< HEAD
            ws::UpdateStatus::Committed(update) => (
                Self::Committed,
                Some(M::DbUpdate::try_from(update).context("Failed to parse DatabaseUpdate from UpdateStatus")?),
            ),
            ws::UpdateStatus::Failed(errmsg) => (Self::Failed(errmsg), None),
            ws::UpdateStatus::OutOfEnergy => (Self::OutOfEnergy, None),
=======
            crate::ws_messages::UpdateStatus::Committed(update) => {
                (Self::Committed, Some(M::DbUpdate::parse_update(update)?))
            }
            crate::ws_messages::UpdateStatus::Failed(errmsg) => (Self::Failed(errmsg), None),
            crate::ws_messages::UpdateStatus::OutOfEnergy => (Self::OutOfEnergy, None),
>>>>>>> 703603ad
        })
    }
}<|MERGE_RESOLUTION|>--- conflicted
+++ resolved
@@ -10,14 +10,8 @@
 //! You can inspect its `event` field
 //! to determine what change in your connection's state caused the callback to run.
 
-<<<<<<< HEAD
-use crate::spacetime_module::SpacetimeModule;
-use anyhow::Context as _;
+use crate::spacetime_module::{DbUpdate as _, SpacetimeModule};
 use spacetimedb_client_api_messages::websocket as ws;
-=======
-use crate::spacetime_module::{DbUpdate as _, SpacetimeModule};
-use spacetimedb_client_api_messages::websocket::BsatnFormat;
->>>>>>> 703603ad
 use spacetimedb_lib::{Address, Identity};
 use std::time::SystemTime;
 
@@ -108,20 +102,9 @@
         status: ws::UpdateStatus<ws::BsatnFormat>,
     ) -> anyhow::Result<(Self, Option<M::DbUpdate>)> {
         Ok(match status {
-<<<<<<< HEAD
-            ws::UpdateStatus::Committed(update) => (
-                Self::Committed,
-                Some(M::DbUpdate::try_from(update).context("Failed to parse DatabaseUpdate from UpdateStatus")?),
-            ),
+            ws::UpdateStatus::Committed(update) => (Self::Committed, Some(M::DbUpdate::parse_update(update)?)),
             ws::UpdateStatus::Failed(errmsg) => (Self::Failed(errmsg), None),
             ws::UpdateStatus::OutOfEnergy => (Self::OutOfEnergy, None),
-=======
-            crate::ws_messages::UpdateStatus::Committed(update) => {
-                (Self::Committed, Some(M::DbUpdate::parse_update(update)?))
-            }
-            crate::ws_messages::UpdateStatus::Failed(errmsg) => (Self::Failed(errmsg), None),
-            crate::ws_messages::UpdateStatus::OutOfEnergy => (Self::OutOfEnergy, None),
->>>>>>> 703603ad
         })
     }
 }