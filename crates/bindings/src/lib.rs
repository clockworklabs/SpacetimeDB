--- conflicted
+++ resolved
@@ -669,11 +669,10 @@
 #[doc(inline)]
 pub use spacetimedb_bindings_macro::reducer;
 
-<<<<<<< HEAD
 // TODO: document
 #[doc(inline)]
 pub use spacetimedb_bindings_macro::procedure;
-=======
+
 /// Marks a function as a spacetimedb view.
 ///
 /// A view is a function with read-only access to the database.
@@ -800,7 +799,6 @@
 /// [`&AnonymousViewContext`]: `AnonymousViewContext`
 #[doc(inline)]
 pub use spacetimedb_bindings_macro::view;
->>>>>>> 5ad2dcff
 
 /// One of two possible types that can be passed as the first argument to a `#[view]`.
 /// The other is [`ViewContext`].
