--- conflicted
+++ resolved
@@ -248,19 +248,11 @@
     })
 }
 
-<<<<<<< HEAD
-/// A trait for deserializing multiple items out of a single `BufReader`.
-///
-/// Each `BufReader` holds a number of concatenated serialized objects.
-trait BufferDeserialize {
-    /// The type of the items being deserialized.
-    type Item;
-=======
+
 /// A table iterator which yields values of the `TableType` corresponding to the table.
 pub struct TableIter<T: TableType> {
     /// The underlying source of our `Buffer`s.
     inner: RowIter,
->>>>>>> f6b39c0a
 
     /// The current position in the buffer, from which `deserializer` can read.
     reader: Cursor<Vec<u8>>,
