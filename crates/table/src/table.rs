--- conflicted
+++ resolved
@@ -187,9 +187,12 @@
         // Insert the row into the page manager.
         let (hash, ptr) = self.insert_internal(blob_store, row)?;
 
+         // SAFETY: We just inserted `ptr`, so it must be present.
+        let row_ref = unsafe { self.inner.get_row_ref_unchecked(blob_store, ptr) };
+
         // Insert row into indices.
         for (cols, index) in self.indexes.iter_mut() {
-            index.insert(cols, row, ptr).unwrap();
+            index.insert(cols, row_ref).unwrap();
         }
 
         Ok((hash, ptr))
@@ -226,17 +229,6 @@
         // add it to the `pointer_map`.
         self.pointer_map.insert(hash, ptr);
 
-<<<<<<< HEAD
-=======
-        // SAFETY: We just inserted `ptr`, so it must be present.
-        let row_ref = unsafe { self.inner.get_row_ref_unchecked(blob_store, ptr) };
-
-        // Insert row into indices.
-        for (cols, index) in self.indexes.iter_mut() {
-            index.insert(cols, row_ref).unwrap();
-        }
-
->>>>>>> 6c292152
         Ok((hash, ptr))
     }
 
