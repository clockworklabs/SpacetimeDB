--- conflicted
+++ resolved
@@ -1,11 +1,7 @@
 <Project Sdk="Microsoft.NET.Sdk">
 
   <PropertyGroup>
-<<<<<<< HEAD
-    <TargetFrameworks>net7.0</TargetFrameworks>
-=======
     <TargetFramework>net8.0</TargetFramework>
->>>>>>> 1c25f030
     <LangVersion>latest</LangVersion>
     <Nullable>enable</Nullable>
     <AssemblyName>SpacetimeDB.Runtime</AssemblyName>
