--- conflicted
+++ resolved
@@ -51,15 +51,12 @@
     public Timestamp Timestamp { get; private set; } = time;
     public AuthCtx SenderAuth { get; } = AuthCtx.BuildFromSystemTables(connectionId, sender);
 
-<<<<<<< HEAD
     // NOTE: The host rejects procedure HTTP requests while a mut transaction is open
     // (WOULD_BLOCK_TRANSACTION). Avoid calling `Http.*` inside WithTx.
     public HttpClient Http { get; } = new();
 
-=======
     // **Note:** must be 0..=u32::MAX
     protected int CounterUuid = 0;
->>>>>>> 8fb0bcf9
     private Internal.TxContext? txContext;
     private ProcedureTxContextBase? cachedUserTxContext;
 
