namespace SpacetimeDB.Codegen;

using Microsoft.CodeAnalysis;
using Microsoft.CodeAnalysis.CSharp;
using Microsoft.CodeAnalysis.CSharp.Syntax;
using System;
using System.Collections.Generic;
using System.Diagnostics;
using System.Linq;
using static Utils;

[System.Flags]
enum ConstraintFlags : byte
{
    UnSet = 0b0000,
    Indexed = 0b0001,
    AutoInc = 0b0010,
    Unique = Indexed | 0b0100,
    Identity = Unique | AutoInc,
    PrimaryKey = Unique | 0b1000,
    PrimaryKeyAuto = PrimaryKey | AutoInc,
}

[Generator]
public class Module : IIncrementalGenerator
{
    public void Initialize(IncrementalGeneratorInitializationContext context)
    {
        var tables = context.SyntaxProvider.ForAttributeWithMetadataName(
            fullyQualifiedMetadataName: "SpacetimeDB.TableAttribute",
            predicate: (node, ct) => true, // already covered by attribute restrictions
            transform: (context, ct) =>
            {
                var table = (TypeDeclarationSyntax)context.TargetNode;

                var resolvedTable =
                    (ITypeSymbol?)context.SemanticModel.GetDeclaredSymbol(table)
                    ?? throw new System.Exception("Could not resolve table");

                var fields = resolvedTable
                    .GetMembers()
                    .OfType<IFieldSymbol>()
                    .Where(f => !f.IsStatic)
                    .Select(f =>
                    {
                        var indexKind = f.GetAttributes()
                            .Where(
                                a =>
                                    a.AttributeClass?.ToDisplayString()
                                    == "SpacetimeDB.ColumnAttribute"
                            )
<<<<<<< HEAD
                            .Select(
                                a =>
                                    (ConstraintFlags)a.ConstructorArguments[0].Value!
                            )
=======
                            .Select(a => (ColumnAttrs)a.ConstructorArguments[0].Value!)
>>>>>>> 1c25f030
                            .SingleOrDefault();

                        if (indexKind.HasFlag(ConstraintFlags.AutoInc))
                        {
                            var isValidForAutoInc = f.Type.SpecialType switch
                            {
                                SpecialType.System_Byte
                                or SpecialType.System_SByte
                                or SpecialType.System_Int16
                                or SpecialType.System_UInt16
                                or SpecialType.System_Int32
                                or SpecialType.System_UInt32
                                or SpecialType.System_Int64
                                or SpecialType.System_UInt64
                                    => true,
                                SpecialType.None
                                    => f.Type.ToString() switch
                                    {
                                        "System.Int128" or "System.UInt128" => true,
                                        _ => false
                                    },
                                _ => false
                            };

                            if (!isValidForAutoInc)
                            {
                                throw new System.Exception(
                                    $"Type {f.Type} is not valid for AutoInc or Identity as it's not an integer."
                                );
                            }
                        }

                        return (
                            Name: f.Name,
                            Type: SymbolToName(f.Type),
                            TypeInfo: GetTypeInfo(f.Type),
                            IndexKind: indexKind
                        );
                    })
                    .ToArray();

                return new
                {
                    Scope = new Scope(table),
                    Name = table.Identifier.Text,
                    FullName = SymbolToName(context.SemanticModel.GetDeclaredSymbol(table)!),
                    Fields = fields,
                };
            }
        );

        tables
            .Select(
                (t, ct) =>
                {
                    var autoIncFields = t.Fields
                        .Where(f => f.IndexKind.HasFlag(ConstraintFlags.AutoInc))
                        .Select(f => f.Name);

                    var extensions =
                        $@"
                            private static readonly Lazy<SpacetimeDB.RawBindings.TableId> tableId = new (() => SpacetimeDB.Runtime.GetTableId(nameof({t.Name})));

                            public static IEnumerable<{t.Name}> Iter() =>
                                new SpacetimeDB.Runtime.RawTableIter(tableId.Value)
                                .SelectMany(GetSatsTypeInfo().ReadBytes);

                            private static readonly Lazy<KeyValuePair<string, SpacetimeDB.SATS.TypeInfo<object?>>[]> fieldTypeInfos = new (() => new KeyValuePair<string, SpacetimeDB.SATS.TypeInfo<object?>>[] {{
                                {string.Join("\n", t.Fields.Select(f => $"new (nameof({f.Name}), {f.TypeInfo}.EraseType()),"))}
                            }});

                            public static IEnumerable<{t.Name}> Query(System.Linq.Expressions.Expression<Func<{t.Name}, bool>> filter) =>
                                new SpacetimeDB.Runtime.RawTableIter(tableId.Value, SpacetimeDB.Filter.Filter.Compile<{t.Name}>(fieldTypeInfos.Value, filter))
                                .SelectMany(GetSatsTypeInfo().ReadBytes);

                            public void Insert() {{
                                var typeInfo = GetSatsTypeInfo();
                                var bytes = typeInfo.ToBytes(this);
                                SpacetimeDB.Runtime.Insert(tableId.Value, bytes);
                                // bytes should contain modified value now with autoinc fields updated
                                {(autoIncFields.Any() ? $@"
                                    var newInstance = typeInfo.ReadBytes(bytes).SingleOrDefault();

                                    {string.Join("\n", autoIncFields.Select(f => $"this.{f} = newInstance.{f};"))}
                                " : "")}
                            }}
                        ";

                    foreach (
                        var (f, index) in t.Fields.Select(
                            (f, i) => (f, $"new SpacetimeDB.RawBindings.ColId({i})")
                        )
                    )
                    {
                        if (f.IndexKind.HasFlag(ConstraintFlags.Unique))
                        {
                            extensions +=
                                $@"
                                    public static {t.Name}? FindBy{f.Name}({f.Type} {f.Name}) =>
                                        GetSatsTypeInfo().ReadBytes(
                                            SpacetimeDB.Runtime.IterByColEq(tableId.Value, {index}, {f.TypeInfo}.ToBytes({f.Name}))
                                        )
                                        .Cast<{t.Name}?>()
                                        .SingleOrDefault();

                                    public static bool DeleteBy{f.Name}({f.Type} {f.Name}) =>
                                        SpacetimeDB.Runtime.DeleteByColEq(tableId.Value, {index}, {f.TypeInfo}.ToBytes({f.Name})) > 0;

                                    public static bool UpdateBy{f.Name}({f.Type} {f.Name}, {t.Name} value) =>
                                        SpacetimeDB.Runtime.UpdateByColEq(tableId.Value, {index}, {f.TypeInfo}.ToBytes({f.Name}), GetSatsTypeInfo().ToBytes(value));
                                ";
                        }

                        extensions +=
                            $@"
                                public static IEnumerable<{t.Name}> FilterBy{f.Name}({f.Type} {f.Name}) =>
                                    GetSatsTypeInfo().ReadBytes(
                                        SpacetimeDB.Runtime.IterByColEq(tableId.Value, {index}, {f.TypeInfo}.ToBytes({f.Name}))
                                    );
                            ";
                    }

                    return new KeyValuePair<string, string>(
                        t.FullName,
                        t.Scope.GenerateExtensions(extensions)
                    );
                }
            )
            .RegisterSourceOutputs(context);

        var addTables = tables
            .Select(
                (t, ct) =>
                {
                    var code = $@"
                var table_{t.Name} = new SpacetimeDB.Module.TableDesc(
                    nameof({t.FullName}),
                    new SpacetimeDB.Module.ColumnAttrs[] {{ {string.Join(", ", t.Fields.Select(f => $"new SpacetimeDB.Module.ColumnAttrs(\"{f.Name}\", {f.TypeInfo}.AlgebraicType, SpacetimeDB.Module.ConstraintFlags.{f.IndexKind})"))} }},
                    new SpacetimeDB.Module.IndexDef[] {{ }},
                    {t.FullName}.GetSatsTypeInfo().AlgebraicType.TypeRef
                );

                FFI.RegisterTable(table_{t.Name});
            ";
                    return code;
                })
            .Collect();

        var reducers = context.SyntaxProvider.ForAttributeWithMetadataName(
            fullyQualifiedMetadataName: "SpacetimeDB.ReducerAttribute",
            predicate: (node, ct) => true, // already covered by attribute restrictions
            transform: (context, ct) =>
            {
                var method = (IMethodSymbol)
                    context.SemanticModel.GetDeclaredSymbol(context.TargetNode)!;

                if (!method.ReturnsVoid)
                {
                    throw new System.Exception($"Reducer {method} must return void");
                }

                var exportName = (string?)
                    context.Attributes
                        .SingleOrDefault()
                        ?.ConstructorArguments.SingleOrDefault()
                        .Value;

                return new
                {
                    Name = method.Name,
                    ExportName = exportName ?? method.Name,
                    FullName = SymbolToName(method),
                    Args = method.Parameters
                        .Select(
                            p =>
                                (
                                    p.Name,
                                    p.Type,
                                    IsDbEvent: p.Type.ToString()
                                        == "SpacetimeDB.Runtime.DbEventArgs"
                                )
                        )
                        .ToArray(),
                    Scope = new Scope((TypeDeclarationSyntax)context.TargetNode.Parent!)
                };
            }
        );

        var addReducers = reducers
            .Select(
                (r, ct) =>
                    (
                        r.Name,
                        Class: $@"
                            class {r.Name}: IReducer {{
                                {string.Join("\n", r.Args.Where(a => !a.IsDbEvent).Select(a => $"SpacetimeDB.SATS.TypeInfo<{a.Type}> {a.Name} = {GetTypeInfo(a.Type)};"))}

                                SpacetimeDB.Module.ReducerDef IReducer.MakeReducerDef() {{
                                    return new (
                                        ""{r.ExportName}""
                                        {string.Join("", r.Args.Where(a => !a.IsDbEvent).Select(a => $",\nnew SpacetimeDB.SATS.ProductTypeElement(nameof({a.Name}), {a.Name}.AlgebraicType)"))}
                                    );
                                }}

                                void IReducer.Invoke(BinaryReader reader, SpacetimeDB.Runtime.DbEventArgs dbEvent) {{
                                    {r.FullName}({string.Join(", ", r.Args.Select(a => a.IsDbEvent ? "dbEvent" : $"{a.Name}.Read(reader)"))});
                                }}
                            }}
                        "
                    )
            )
            .Collect();

        context.RegisterSourceOutput(
            addTables.Combine(addReducers),
            (context, tuple) =>
            {
                var addTables = tuple.Left;
                var addReducers = tuple.Right;
                if (addTables.IsEmpty && addReducers.IsEmpty)
                    return;
                context.AddSource(
                    "FFI.cs",
                    $@"
            // <auto-generated />
            #nullable enable

            using SpacetimeDB.Module;
            using System.Runtime.CompilerServices;
            using static SpacetimeDB.Runtime;
            using System.Diagnostics.CodeAnalysis;

            static class ModuleRegistration {{
                {string.Join("\n", addReducers.Select(r => r.Class))}

#pragma warning disable CA2255
                // [ModuleInitializer] - doesn't work because assemblies are loaded lazily;
                // might make use of it later down the line, but for now assume there is only one
                // module so we can use `Main` instead.

                // Prevent trimming of FFI exports that are invoked from C and not visible to C# trimmer.
                [DynamicDependency(DynamicallyAccessedMemberTypes.All, typeof(SpacetimeDB.Module.FFI))]
                public static void Main() {{
                    {string.Join("\n", addReducers.Select(r => $"FFI.RegisterReducer(new {r.Name}());"))}
                    {string.Join("\n", addTables)}
                }}
#pragma warning restore CA2255
            }}
            "
                );
            }
        );

        reducers
            .Select(
                (r, ct) =>
                    new KeyValuePair<string, string>(
                        r.FullName,
                        r.Scope.GenerateExtensions(
                            $@"
                            public static SpacetimeDB.Runtime.ScheduleToken Schedule{r.Name}(DateTimeOffset time{string.Join("", r.Args.Where(a => !a.IsDbEvent).Select(a => $", {a.Type} {a.Name}"))}) {{
                                using var stream = new MemoryStream();
                                using var writer = new BinaryWriter(stream);
                                {string.Join("\n", r.Args.Where(a => !a.IsDbEvent).Select(a => $"{GetTypeInfo(a.Type)}.Write(writer, {a.Name});"))}
                                return new(""{r.Name}"", stream.ToArray(), time);
                            }}
                        "
                        )
                    )
            )
            .RegisterSourceOutputs(context);
    }
}<|MERGE_RESOLUTION|>--- conflicted
+++ resolved
@@ -49,14 +49,7 @@
                                     a.AttributeClass?.ToDisplayString()
                                     == "SpacetimeDB.ColumnAttribute"
                             )
-<<<<<<< HEAD
-                            .Select(
-                                a =>
-                                    (ConstraintFlags)a.ConstructorArguments[0].Value!
-                            )
-=======
-                            .Select(a => (ColumnAttrs)a.ConstructorArguments[0].Value!)
->>>>>>> 1c25f030
+                            .Select(a => (ConstraintFlags)a.ConstructorArguments[0].Value!)
                             .SingleOrDefault();
 
                         if (indexKind.HasFlag(ConstraintFlags.AutoInc))
