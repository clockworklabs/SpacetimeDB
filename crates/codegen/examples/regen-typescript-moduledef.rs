//! This script is used to generate the Typescript bindings for the `RawModuleDef` type.
//! Run `cargo run --example regen-typescript-moduledef` to update TS bindings whenever the module definition changes.

// TODO: consider renaming this file, since it doesn't just generate `RawModuleDef` anymore.

use fs_err as fs;
use regex::Regex;
use spacetimedb_codegen::{generate, typescript, OutputFile};
use spacetimedb_lib::db::raw_def::v9::ViewResultHeader;
use spacetimedb_lib::{RawModuleDef, RawModuleDefV8};
use spacetimedb_schema::def::ModuleDef;
use std::path::Path;
use std::sync::OnceLock;

macro_rules! regex_replace {
    ($value:expr, $re:expr, $replace:expr) => {{
        static RE: OnceLock<Regex> = OnceLock::new();
        RE.get_or_init(|| Regex::new($re).unwrap())
            .replace_all($value, $replace)
    }};
}

fn main() -> anyhow::Result<()> {
    let module = RawModuleDefV8::with_builder(|module| {
        module.add_type::<RawModuleDef>();
<<<<<<< HEAD
        module.add_type::<ViewResultHeader>();
=======
        module.add_type::<spacetimedb_lib::http::Request>();
        module.add_type::<spacetimedb_lib::http::Response>();
>>>>>>> 0a3dda7f
    });

    let dir = &Path::new(concat!(
        env!("CARGO_MANIFEST_DIR"),
        "/../bindings-typescript/src/lib/autogen"
    ))
    .canonicalize()?;

    fs::remove_dir_all(dir)?;
    fs::create_dir(dir)?;

    let module: ModuleDef = module.try_into()?;
    generate(&module, &typescript::TypeScript)
        .into_iter()
        .try_for_each(|OutputFile { filename, code }| {
            // Skip the index.ts since we don't need it.
            if filename == "index.ts" {
                return Ok(());
            }
            let code = regex_replace!(&code, r#"from "spacetimedb";"#, r#"from "../../lib/type_builders";"#);

            // Elide types which are related to client-side only things
            let code = regex_replace!(&code, r"type CallReducerFlags as __CallReducerFlags,", r"");
            let code = regex_replace!(&code, r"type ErrorContextInterface as __ErrorContextInterface,", r"");
            let code = regex_replace!(&code, r"type Event as __Event,", r"");
            let code = regex_replace!(&code, r"type EventContextInterface as __EventContextInterface,", r"");
            let code = regex_replace!(
                &code,
                r"type ReducerEventContextInterface as __ReducerEventContextInterface,",
                r""
            );
            let code = regex_replace!(
                &code,
                r"type SubscriptionEventContextInterface as __SubscriptionEventContextInterface,",
                r""
            );
            let code = regex_replace!(&code, r"DbConnectionBuilder as __DbConnectionBuilder,", r"");
            let code = regex_replace!(&code, r"DbConnectionImpl as __DbConnectionImpl,", r"");
            let code = regex_replace!(&code, r"type DbConnectionConfig as __DbConnectionConfig,", r"");
            let code = regex_replace!(&code, r"SubscriptionBuilderImpl as __SubscriptionBuilderImpl,", r"");
            let code = regex_replace!(&code, r"TableCache as __TableCache,", r"");
            let code = regex_replace!(&code, r"ClientCache as __ClientCache,", r"");
            fs::write(dir.join(filename), code.as_bytes())
        })?;

    Ok(())
}<|MERGE_RESOLUTION|>--- conflicted
+++ resolved
@@ -23,12 +23,9 @@
 fn main() -> anyhow::Result<()> {
     let module = RawModuleDefV8::with_builder(|module| {
         module.add_type::<RawModuleDef>();
-<<<<<<< HEAD
         module.add_type::<ViewResultHeader>();
-=======
         module.add_type::<spacetimedb_lib::http::Request>();
         module.add_type::<spacetimedb_lib::http::Response>();
->>>>>>> 0a3dda7f
     });
 
     let dir = &Path::new(concat!(
