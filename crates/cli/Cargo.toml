[package]
name = "spacetimedb-cli"
version.workspace = true
edition.workspace = true
license-file = "LICENSE"
description = "A command line interface for SpacetimeDB"
rust-version.workspace = true

[features]
markdown-docs = []

[lib]
bench = false

[[bin]]
name = "spacetimedb-cli"
path = "src/main.rs"
# Benching off, because of https://bheisler.github.io/criterion.rs/book/faq.html#cargo-bench-gives-unrecognized-option-errors-for-valid-command-line-options
bench = false

# See more keys and their definitions at https://doc.rust-lang.org/cargo/reference/manifest.html

[dependencies]
spacetimedb-auth.workspace = true
spacetimedb-client-api-messages.workspace = true
spacetimedb-codegen.workspace = true
spacetimedb-data-structures.workspace = true
spacetimedb-fs-utils.workspace = true
spacetimedb-lib.workspace = true
spacetimedb-paths.workspace = true
spacetimedb-primitives.workspace = true
spacetimedb-schema.workspace = true

anyhow.workspace = true
base64.workspace = true
bytes.workspace = true
cargo_metadata.workspace = true
chrono.workspace = true
clap = { workspace = true, features = ["derive", "env", "string"] }
colored.workspace = true
convert_case.workspace = true
dirs.workspace = true
duct.workspace = true
email_address.workspace = true
futures.workspace = true
flate2.workspace = true
fs-err.workspace = true
http.workspace = true
is-terminal.workspace = true
itertools.workspace = true
indicatif.workspace = true
jsonwebtoken.workspace = true
mimalloc.workspace = true
percent-encoding.workspace = true
regex.workspace = true
reqwest.workspace = true
rustyline.workspace = true
serde = { workspace = true, features = ["derive"] }
serde_json = { workspace = true, features = ["raw_value", "preserve_order"] }
serde_with = { workspace = true, features = ["chrono_0_4"] }
slab.workspace = true
syntect.workspace = true
tabled.workspace = true
tar.workspace = true
tempfile.workspace = true
termcolor.workspace = true
thiserror.workspace = true
tokio.workspace = true
tokio-tungstenite.workspace = true
toml.workspace = true
toml_edit.workspace = true
tracing = { workspace = true, features = ["release_max_level_off"] }
walkdir.workspace = true
wasmbin.workspace = true
webbrowser.workspace = true
clap-markdown.workspace = true
<<<<<<< HEAD
git2.workspace = true
dialoguer.workspace = true
=======
rolldown.workspace = true
rolldown_utils.workspace = true
>>>>>>> bf177c53

[target.'cfg(not(target_env = "msvc"))'.dependencies]
tikv-jemallocator = { workspace = true }
tikv-jemalloc-ctl = { workspace = true }

[target.'cfg(windows)'.dependencies]
windows-sys = { workspace = true, features = ["Win32_System_Console"] }

[lints]
workspace = true<|MERGE_RESOLUTION|>--- conflicted
+++ resolved
@@ -74,13 +74,10 @@
 wasmbin.workspace = true
 webbrowser.workspace = true
 clap-markdown.workspace = true
-<<<<<<< HEAD
 git2.workspace = true
 dialoguer.workspace = true
-=======
 rolldown.workspace = true
 rolldown_utils.workspace = true
->>>>>>> bf177c53
 
 [target.'cfg(not(target_env = "msvc"))'.dependencies]
 tikv-jemallocator = { workspace = true }
