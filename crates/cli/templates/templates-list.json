{
  "highlights": [
    { "name": "React", "template_id": "basic-react" }
  ],
  "templates": [
    {
      "id": "basic-typescript",
      "description": "A basic TypeScript client and server template with only stubs for code",
      "server_source": "templates/basic-typescript/server",
      "client_source": "../../crates/bindings-typescript/examples/empty",
      "server_lang": "typescript",
      "client_lang": "typescript"
    },
    {
      "id": "basic-c-sharp",
      "description": "A basic C# client and server template with only stubs for code",
      "server_source": "templates/basic-c-sharp/server",
      "client_source": "templates/basic-c-sharp/client",
      "server_lang": "csharp",
      "client_lang": "csharp"
    },
    {
      "id": "basic-rust",
      "description": "A basic Rust client and server template with only stubs for code",
      "server_source": "templates/basic-rust/server",
      "client_source": "templates/basic-rust/client",
      "server_lang": "rust",
      "client_lang": "rust"
    },
    {
      "id": "basic-react",
      "description": "React web app with TypeScript server",
      "server_source": "../../crates/bindings-typescript/examples/basic-react",
<<<<<<< HEAD
      "client_source": "../../crates/bindings-typescript/examples/basic-react",
=======
      "client_source": "templates/basic-react/client",
>>>>>>> 48566b14
      "server_lang": "typescript",
      "client_lang": "typescript"
    },
    {
<<<<<<< HEAD
      "id": "quickstart-chat-rust",
      "description": "Rust server/client implementing quickstart chat",
      "server_source": "../../modules/quickstart-chat",
      "client_source": "../../sdks/rust/examples/quickstart-chat",
      "server_lang": "rust",
      "client_lang": "rust"
    },
    {
      "id": "quickstart-chat-c-sharp",
      "description": "C# server/client implementing quickstart chat",
      "server_source": "../../sdks/csharp/examples~/quickstart-chat/server",
      "client_source": "../../sdks/csharp/examples~/quickstart-chat/client",
=======
      "id": "quickstart-chat-typescript",
      "description": "A TypeScript client and server app implementing our quickstart chat tutorial",
      "server_source": "templates/quickstart-chat-typescript/server",
      "client_source": "templates/quickstart-chat-typescript/client",
      "server_lang": "typescript",
      "client_lang": "typescript"
    },
    {
      "id": "quickstart-chat-c-sharp",
      "description": "A C# client and server app implementing our quickstart chat tutorial",
      "server_source": "templates/quickstart-chat-c-sharp/server",
      "client_source": "templates/quickstart-chat-c-sharp/client",
>>>>>>> 48566b14
      "server_lang": "csharp",
      "client_lang": "csharp"
    },
    {
<<<<<<< HEAD
      "id": "quickstart-chat-typescript",
      "description": "TypeScript server/client implementing quickstart chat",
      "server_source": "../../modules/quickstart-chat-ts",
      "client_source": "../../crates/bindings-typescript/examples/quickstart-chat",
      "server_lang": "typescript",
      "client_lang": "typescript"
=======
      "id": "quickstart-chat-rust",
      "description": "A Rust client and server app implementing our quickstart chat tutorial",
      "server_source": "templates/quickstart-chat-rust/server",
      "client_source": "templates/quickstart-chat-rust/client",
      "server_lang": "rust",
      "client_lang": "rust"
>>>>>>> 48566b14
    }
  ]
}<|MERGE_RESOLUTION|>--- conflicted
+++ resolved
@@ -30,17 +30,12 @@
     {
       "id": "basic-react",
       "description": "React web app with TypeScript server",
-      "server_source": "../../crates/bindings-typescript/examples/basic-react",
-<<<<<<< HEAD
+      "server_source": "templates/basic-typescript/server",
       "client_source": "../../crates/bindings-typescript/examples/basic-react",
-=======
-      "client_source": "templates/basic-react/client",
->>>>>>> 48566b14
       "server_lang": "typescript",
       "client_lang": "typescript"
     },
     {
-<<<<<<< HEAD
       "id": "quickstart-chat-rust",
       "description": "Rust server/client implementing quickstart chat",
       "server_source": "../../modules/quickstart-chat",
@@ -53,39 +48,16 @@
       "description": "C# server/client implementing quickstart chat",
       "server_source": "../../sdks/csharp/examples~/quickstart-chat/server",
       "client_source": "../../sdks/csharp/examples~/quickstart-chat/client",
-=======
-      "id": "quickstart-chat-typescript",
-      "description": "A TypeScript client and server app implementing our quickstart chat tutorial",
-      "server_source": "templates/quickstart-chat-typescript/server",
-      "client_source": "templates/quickstart-chat-typescript/client",
-      "server_lang": "typescript",
-      "client_lang": "typescript"
-    },
-    {
-      "id": "quickstart-chat-c-sharp",
-      "description": "A C# client and server app implementing our quickstart chat tutorial",
-      "server_source": "templates/quickstart-chat-c-sharp/server",
-      "client_source": "templates/quickstart-chat-c-sharp/client",
->>>>>>> 48566b14
       "server_lang": "csharp",
       "client_lang": "csharp"
     },
     {
-<<<<<<< HEAD
       "id": "quickstart-chat-typescript",
       "description": "TypeScript server/client implementing quickstart chat",
       "server_source": "../../modules/quickstart-chat-ts",
       "client_source": "../../crates/bindings-typescript/examples/quickstart-chat",
       "server_lang": "typescript",
       "client_lang": "typescript"
-=======
-      "id": "quickstart-chat-rust",
-      "description": "A Rust client and server app implementing our quickstart chat tutorial",
-      "server_source": "templates/quickstart-chat-rust/server",
-      "client_source": "templates/quickstart-chat-rust/client",
-      "server_lang": "rust",
-      "client_lang": "rust"
->>>>>>> 48566b14
     }
   ]
 }