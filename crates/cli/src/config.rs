use crate::util::{contains_protocol, host_or_url_to_host_and_protocol, is_hex_identity};
use anyhow::Context;
use jsonwebtoken::DecodingKey;
use serde::{Deserialize, Serialize};
use spacetimedb::auth::identity::decode_token;
use spacetimedb_fs_utils::{atomic_write, create_parent_dir};
use spacetimedb_lib::Identity;
use std::{
    fs,
    path::{Path, PathBuf},
};

#[derive(Serialize, Deserialize, Clone, Debug)]
pub struct IdentityConfig {
    pub nickname: Option<String>,
    pub identity: Identity,
    pub token: String,
}

impl IdentityConfig {
    pub fn nick_or_identity(&self) -> impl std::fmt::Display + '_ {
        if let Some(nick) = &self.nickname {
            itertools::Either::Left(nick)
        } else {
            itertools::Either::Right(&self.identity)
        }
    }
}

#[derive(Serialize, Deserialize, Clone, Debug)]
pub struct ServerConfig {
    pub nickname: Option<String>,
    pub host: String,
    pub protocol: String,
    pub default_identity: Option<String>,
    pub ecdsa_public_key: Option<String>,
}

impl ServerConfig {
    fn nick_or_host(&self) -> &str {
        if let Some(nick) = &self.nickname {
            nick
        } else {
            &self.host
        }
    }
    pub fn get_host_url(&self) -> String {
        format!("{}://{}", self.protocol, self.host)
    }

    pub fn set_default_identity(&mut self, default_identity: String) {
        self.default_identity = Some(default_identity);
        // TODO: verify the identity exists and its token conforms to the server's `ecdsa_public_key`
    }

    pub fn nick_or_host_or_url_is(&self, name: &str) -> bool {
        self.nickname.as_deref() == Some(name) || self.host == name || {
            let (host, _) = host_or_url_to_host_and_protocol(name);
            self.host == host
        }
    }

    fn default_identity(&self) -> anyhow::Result<&str> {
        self.default_identity.as_deref().ok_or_else(|| {
            let server = self.nick_or_host();
            anyhow::anyhow!(
                "No default identity for server: {server}
Set the default identity with:
\tspacetime identity set-default -s {server} <identity>
Or initialize a default identity with:
\tspacetime identity init-default -s {server}"
            )
        })
    }

    fn assert_identity_applies(&self, id: &IdentityConfig) -> anyhow::Result<()> {
        if let Some(fingerprint) = &self.ecdsa_public_key {
            let decoder = DecodingKey::from_ec_pem(fingerprint.as_bytes()).with_context(|| {
                let server = self.nick_or_host();
                format!(
                    "Cannot verify tokens using invalid saved fingerprint from server: {server}
Update the fingerprint with:
\tspacetime server fingerprint -s {server}",
                )
            })?;
            decode_token(&decoder, &id.token).map_err(|_| {
                let id_name = id.nick_or_identity();
                let server_name = self.nick_or_host();
                anyhow::anyhow!(
                    "Identity {id_name} is not valid for server {server_name}
List valid identities for server {server_name} with:
\tspacetime identity list -s {server_name}",
                )
            })?;
        }
        Ok(())
    }
}

#[derive(Default, Deserialize, Serialize, Debug, Clone)]
pub struct RawConfig {
    default_server: Option<String>,
    #[serde(default, skip_serializing_if = "Vec::is_empty")]
    identity_configs: Vec<IdentityConfig>,
    #[serde(default, skip_serializing_if = "Vec::is_empty")]
    server_configs: Vec<ServerConfig>,
}

#[derive(Debug, Clone)]
pub struct Config {
    home: RawConfig,
}

const HOME_CONFIG_DIR: &str = ".spacetime";
const CONFIG_FILENAME: &str = "config.toml";
const SPACETIME_FILENAME: &str = "spacetime.toml";
const DOT_SPACETIME_FILENAME: &str = ".spacetime.toml";

const NO_DEFAULT_SERVER_ERROR_MESSAGE: &str = "No default server configuration.
Set an existing server as the default with:
\tspacetime server set-default <server>
Or add a new server which will become the default:
\tspacetime server add <url> --default";

fn no_such_server_error(server: &str) -> anyhow::Error {
    anyhow::anyhow!(
        "No such saved server configuration: {server}
Add a new server configuration with:
\tspacetime server add <url>",
    )
}

fn hanging_default_server_context(server: &str) -> String {
    format!("Default server does not refer to a saved server configuration: {server}")
}

impl RawConfig {
    fn new_with_localhost() -> Self {
        let local = ServerConfig {
            default_identity: None,
            host: "127.0.0.1:3000".to_string(),
            protocol: "http".to_string(),
            nickname: Some("local".to_string()),
            ecdsa_public_key: None,
        };
        let testnet = ServerConfig {
            default_identity: None,
            host: "testnet.spacetimedb.com".to_string(),
            protocol: "https".to_string(),
            nickname: Some("testnet".to_string()),
            ecdsa_public_key: None,
        };
        RawConfig {
            default_server: testnet.nickname.clone(),
            identity_configs: Vec::new(),
            server_configs: vec![local, testnet],
        }
    }

    fn find_server(&self, name_or_host: &str) -> anyhow::Result<&ServerConfig> {
        for cfg in &self.server_configs {
            if cfg.nickname.as_deref() == Some(name_or_host) || cfg.host == name_or_host {
                return Ok(cfg);
            }
        }
        Err(no_such_server_error(name_or_host))
    }

    fn find_server_mut(&mut self, name_or_host: &str) -> anyhow::Result<&mut ServerConfig> {
        for cfg in &mut self.server_configs {
            if cfg.nickname.as_deref() == Some(name_or_host) || cfg.host == name_or_host {
                return Ok(cfg);
            }
        }
        Err(no_such_server_error(name_or_host))
    }

    fn default_server(&self) -> anyhow::Result<&ServerConfig> {
        if let Some(default_server) = self.default_server.as_ref() {
            self.find_server(default_server)
                .with_context(|| hanging_default_server_context(default_server))
        } else {
            Err(anyhow::anyhow!(NO_DEFAULT_SERVER_ERROR_MESSAGE))
        }
    }

    fn default_server_mut(&mut self) -> anyhow::Result<&mut ServerConfig> {
        if let Some(default_server) = self.default_server.as_ref() {
            let default = default_server.to_string();
            self.find_server_mut(&default)
                .with_context(|| hanging_default_server_context(&default))
        } else {
            Err(anyhow::anyhow!(NO_DEFAULT_SERVER_ERROR_MESSAGE))
        }
    }

    fn find_identity_config(&self, identity: &str) -> anyhow::Result<&IdentityConfig> {
        for cfg in &self.identity_configs {
            if cfg.nickname.as_deref() == Some(identity) || &*cfg.identity.to_hex() == identity {
                return Ok(cfg);
            }
        }
        Err(anyhow::anyhow!(
            "No such saved identity configuration: {identity}
Import an existing identity with:
\tspacetime identity import <identity> <token>",
        ))
    }

    fn add_server(
        &mut self,
        host: String,
        protocol: String,
        ecdsa_public_key: Option<String>,
        nickname: Option<String>,
    ) -> anyhow::Result<()> {
        if let Some(nickname) = &nickname {
            if let Ok(cfg) = self.find_server(nickname) {
                anyhow::bail!(
                    "Server nickname {} already in use: {}://{}",
                    nickname,
                    cfg.protocol,
                    cfg.host,
                );
            }
        }

        if let Ok(cfg) = self.find_server(&host) {
            if let Some(nick) = &cfg.nickname {
                if nick == &host {
                    anyhow::bail!("Server host name is ambiguous with existing server nickname: {}", nick);
                }
            }
            anyhow::bail!("Server already configured for host: {}", host);
        }

        self.server_configs.push(ServerConfig {
            nickname,
            host,
            protocol,
            ecdsa_public_key,
            default_identity: None,
        });
        Ok(())
    }

    fn host(&self, server: &str) -> anyhow::Result<&str> {
        self.find_server(server)
            .map(|cfg| cfg.host.as_ref())
            .with_context(|| format!("Cannot find hostname for unknown server: {server}"))
    }

    fn default_host(&self) -> anyhow::Result<&str> {
        self.default_server()
            .with_context(|| "Cannot find hostname for default server")
            .map(|cfg| cfg.host.as_ref())
    }

    fn protocol(&self, server: &str) -> anyhow::Result<&str> {
        self.find_server(server).map(|cfg| cfg.protocol.as_ref())
    }

    fn default_protocol(&self) -> anyhow::Result<&str> {
        self.default_server()
            .with_context(|| "Cannot find protocol for default server")
            .map(|cfg| cfg.protocol.as_ref())
    }

    fn default_identity(&self, server: &str) -> anyhow::Result<&str> {
        self.find_server(server).and_then(ServerConfig::default_identity)
    }

    fn default_server_default_identity(&self) -> anyhow::Result<&str> {
        self.default_server().and_then(ServerConfig::default_identity)
    }

    fn assert_identity_matches_server(&self, server: &str, identity: &str) -> anyhow::Result<()> {
        let ident = self
            .find_identity_config(identity)
            .with_context(|| format!("Cannot verify that unknown identity {identity} applies to server {server}",))?;
        let server_cfg = self
            .find_server(server)
            .with_context(|| format!("Cannot verify that identity {identity} applies to unknown server {server}",))?;
        server_cfg.assert_identity_applies(ident)
    }

    fn set_server_default_identity(&mut self, server: &str, default_identity: String) -> anyhow::Result<()> {
        self.assert_identity_matches_server(server, &default_identity)?;
        let cfg = self.find_server_mut(server)?;
        // TODO: create the server config if it doesn't already exist
        // TODO: fetch the server's fingerprint to check if it has changed
        cfg.default_identity = Some(default_identity);
        Ok(())
    }

    fn set_default_server_default_identity(&mut self, default_identity: String) -> anyhow::Result<()> {
        if let Some(default_server) = &self.default_server {
            self.assert_identity_matches_server(default_server, &default_identity)
                .with_context(|| {
                    format!("Cannot set {default_identity} as default identity for server {default_server}")
                })?;

            // Unfortunate clone,
            // because `set_server_default_identity` needs a unique ref to `self`.
            let def = default_server.to_string();
            self.set_server_default_identity(&def, default_identity)
        } else {
            Err(anyhow::anyhow!(NO_DEFAULT_SERVER_ERROR_MESSAGE))
        }
    }

    fn unset_all_default_identities(&mut self) {
        for cfg in &mut self.server_configs {
            cfg.default_identity = None;
        }
    }

    fn update_all_default_identities(&mut self) {
        for server in &mut self.server_configs {
            if let Some(default_identity) = &server.default_identity {
                // can't use find_identity_config because of borrow checker
                if self.identity_configs.iter().any(|cfg| {
                    cfg.nickname.as_deref() == Some(&**default_identity) || &*cfg.identity.to_hex() == default_identity
                }) {
                    server.default_identity = None;
                    println!(
                        "Unsetting removed default identity for server: {}",
                        server.nick_or_host(),
                    );
                    // TODO: Find an appropriate identity and set it as the default?
                }
            }
        }
    }

    fn set_default_identity_if_unset(&mut self, server: &str, identity: &str) -> anyhow::Result<()> {
        let cfg = self.find_server_mut(server)?;
        if cfg.default_identity.is_none() {
            cfg.default_identity = Some(identity.to_string());
        }
        Ok(())
    }

    fn default_server_set_default_identity_if_unset(&mut self, identity: &str) -> anyhow::Result<()> {
        let cfg = self.default_server_mut()?;
        if cfg.default_identity.is_none() {
            cfg.default_identity = Some(identity.to_string());
        }
        Ok(())
    }

    fn set_default_server(&mut self, server: &str) -> anyhow::Result<()> {
        // Check that such a server exists before setting the default.
        self.find_server(server)
            .with_context(|| format!("Cannot set default server to unknown server {server}"))?;

        self.default_server = Some(server.to_string());

        Ok(())
    }

    /// Implements `spacetime server remove`.
    fn remove_server(&mut self, server: &str, delete_identities: bool) -> anyhow::Result<Vec<IdentityConfig>> {
        // Have to find the server config manually instead of doing `find_server_mut`
        // because we need to mutably borrow multiple components of `self`.
        if let Some(idx) = self
            .server_configs
            .iter()
            .position(|cfg| cfg.nick_or_host_or_url_is(server))
        {
            // Actually remove the config.
            let cfg = self.server_configs.remove(idx);

            // If we're removing the default server,
            // unset the default server.
            if let Some(default_server) = &self.default_server {
                if cfg.nick_or_host_or_url_is(default_server) {
                    self.default_server = None;
                }
            }

            // If requested, delete all identities which match the server.
            // This requires a fingerprint.
            let deleted_ids = if delete_identities {
                let fingerprint = cfg.ecdsa_public_key.ok_or_else(|| {
                    anyhow::anyhow!(
                        "Cannot delete identities for server without saved identity: {server}
Fetch the server's fingerprint with:
\tspacetime server fingerprint -s {server}"
                    )
                })?;
                self.remove_identities_for_fingerprint(&fingerprint)?
            } else {
                Vec::new()
            };

            return Ok(deleted_ids);
        }
        Err(no_such_server_error(server))
    }

    fn remove_identities_for_fingerprint(&mut self, fingerprint: &str) -> anyhow::Result<Vec<IdentityConfig>> {
        let decoder = DecodingKey::from_ec_pem(fingerprint.as_bytes()).with_context(|| {
            "Cannot delete identities for server without saved identity: {server}
Fetch the server's fingerprint with:
\tspacetime server fingerprint -s {server}"
        })?;

        // TODO: use `Vec::extract_if` instead when it stabilizes.
        let (to_keep, to_discard) = self
            .identity_configs
            .drain(..)
            .partition(|cfg| decode_token(&decoder, &cfg.token).is_err());
        self.identity_configs = to_keep;
        Ok(to_discard)
    }

    /// Remove all stored `IdentityConfig`s which apply to the server named by `server`.
    ///
    /// Implements `spacetime identity remove --all-server`.
    fn remove_identities_for_server(&mut self, server: &str) -> anyhow::Result<Vec<IdentityConfig>> {
        // Have to find the server config manually instead of doing `find_server_mut`
        // because we need to mutably borrow multiple components of `self`.
        if let Some(cfg) = self
            .server_configs
            .iter_mut()
            .find(|cfg| cfg.nick_or_host_or_url_is(server))
        {
            let fingerprint = cfg
                .ecdsa_public_key
                .clone()
                .ok_or_else(|| anyhow::anyhow!("No fingerprint saved for server: {}", server))?;
            return self.remove_identities_for_fingerprint(&fingerprint);
        }
        Err(no_such_server_error(server))
    }

    /// Remove all storied `IdentityConfig`s which apply to the default server.
    fn remove_identities_for_default_server(&mut self) -> anyhow::Result<Vec<IdentityConfig>> {
        if let Some(default_server) = &self.default_server {
            let default_server = default_server.clone();
            self.remove_identities_for_server(&default_server)
        } else {
            Err(anyhow::anyhow!(NO_DEFAULT_SERVER_ERROR_MESSAGE))
        }
    }

    /// Return the ECDSA public key in PEM format for the server named by `server`.
    ///
    /// Returns an `Err` if there is no such server configuration.
    /// Returns `None` if the server configuration exists, but does not have a fingerprint saved.
    fn server_fingerprint(&self, server: &str) -> anyhow::Result<Option<&str>> {
        self.find_server(server)
            .with_context(|| {
                format!(
                    "No saved fingerprint for server: {server}
Fetch the server's fingerprint with:
\tspacetime server fingerprint -s {server}"
                )
            })
            .map(|cfg| cfg.ecdsa_public_key.as_deref())
    }

    /// Return the ECDSA public key in PEM format for the default server.
    ///
    /// Returns an `Err` if there is no default server configuration.
    /// Returns `None` if the server configuration exists, but does not have a fingerprint saved.
    fn default_server_fingerprint(&self) -> anyhow::Result<Option<&str>> {
        if let Some(server) = &self.default_server {
            self.server_fingerprint(server)
        } else {
            Err(anyhow::anyhow!(NO_DEFAULT_SERVER_ERROR_MESSAGE))
        }
    }

    /// Store the fingerprint for the server named `server`.
    ///
    /// Returns an `Err` if no such server configuration exists.
    /// On success, any existing fingerprint is dropped.
    fn set_server_fingerprint(&mut self, server: &str, ecdsa_public_key: String) -> anyhow::Result<()> {
        let cfg = self.find_server_mut(server)?;
        cfg.ecdsa_public_key = Some(ecdsa_public_key);
        Ok(())
    }

    /// Store the fingerprint for the default server.
    ///
    /// Returns an `Err` if no default server configuration exists.
    /// On success, any existing fingerprint is dropped.
    fn set_default_server_fingerprint(&mut self, ecdsa_public_key: String) -> anyhow::Result<()> {
        let cfg = self.default_server_mut()?;
        cfg.ecdsa_public_key = Some(ecdsa_public_key);
        Ok(())
    }

    /// Edit a saved server configuration.
    ///
    /// Implements `spacetime server edit`.
    ///
    /// Returns `Err` if no such server exists.
    /// On success, returns `(old_nickname, old_host, hold_protocol)`,
    /// with `Some` for each field that was changed.
    pub fn edit_server(
        &mut self,
        server: &str,
        new_nickname: Option<&str>,
        new_host: Option<&str>,
        new_protocol: Option<&str>,
    ) -> anyhow::Result<(Option<String>, Option<String>, Option<String>)> {
        // Check if the new nickname or host name would introduce ambiguities between
        // server configurations.
        if let Some(new_nick) = new_nickname {
            if let Ok(other_server) = self.find_server(new_nick) {
                anyhow::bail!(
                    "Nickname {} conflicts with saved configuration for server {}: {}://{}",
                    new_nick,
                    other_server.nick_or_host(),
                    other_server.protocol,
                    other_server.host
                );
            }
        }
        if let Some(new_host) = new_host {
            if let Ok(other_server) = self.find_server(new_host) {
                anyhow::bail!(
                    "Host {} conflicts with saved configuration for server {}: {}://{}",
                    new_host,
                    other_server.nick_or_host(),
                    other_server.protocol,
                    other_server.host
                );
            }
        }

        let cfg = self.find_server_mut(server)?;
        let old_nickname = if let Some(new_nickname) = new_nickname {
            std::mem::replace(&mut cfg.nickname, Some(new_nickname.to_string()))
        } else {
            None
        };
        let old_host = if let Some(new_host) = new_host {
            Some(std::mem::replace(&mut cfg.host, new_host.to_string()))
        } else {
            None
        };
        let old_protocol = if let Some(new_protocol) = new_protocol {
            Some(std::mem::replace(&mut cfg.protocol, new_protocol.to_string()))
        } else {
            None
        };

        // If the server we edited was the default server,
        // and we changed the identifier stored in the `default_server` field,
        // update that field.
        if let Some(default_server) = &mut self.default_server {
            if let Some(old_host) = &old_host {
                if default_server == old_host {
                    *default_server = new_host.unwrap().to_string();
                }
            } else if let Some(old_nick) = &old_nickname {
                if default_server == old_nick {
                    *default_server = new_nickname.unwrap().to_string();
                }
            }
        }

        Ok((old_nickname, old_host, old_protocol))
    }

    pub fn delete_server_fingerprint(&mut self, server: &str) -> anyhow::Result<()> {
        let cfg = self.find_server_mut(server)?;
        cfg.ecdsa_public_key = None;
        Ok(())
    }

    pub fn delete_default_server_fingerprint(&mut self) -> anyhow::Result<()> {
        let cfg = self.default_server_mut()?;
        cfg.ecdsa_public_key = None;
        Ok(())
    }
}

impl Config {
    pub fn default_server_name(&self) -> Option<&str> {
        self.home.default_server.as_deref()
    }

    /// Add a `ServerConfig` to the home configuration.
    ///
    /// Returns an `Err` on name conflict,
    /// i.e. if a `ServerConfig` with the `nickname` or `host` already exists.
    ///
    /// Callers should call `Config::save` afterwards
    /// to ensure modifications are persisted to disk.
    pub fn add_server(
        &mut self,
        host: String,
        protocol: String,
        ecdsa_public_key: Option<String>,
        nickname: Option<String>,
    ) -> anyhow::Result<()> {
        self.home.add_server(host, protocol, ecdsa_public_key, nickname)
    }

    /// Set the default server in the home configuration.
    ///
    /// Returns an `Err` if `nickname_or_host_or_url`
    /// does not refer to an existing `ServerConfig`
    /// in the home configuration.
    ///
    /// Callers should call `Config::save` afterwards
    /// to ensure modifications are persisted to disk.
    pub fn set_default_server(&mut self, nickname_or_host_or_url: &str) -> anyhow::Result<()> {
        let (host, _) = host_or_url_to_host_and_protocol(nickname_or_host_or_url);
        self.home.set_default_server(host)
    }

    /// Delete a `ServerConfig` from the home configuration.
    ///
    /// Returns an `Err` if `nickname_or_host_or_url`
    /// does not refer to an existing `ServerConfig`
    /// in the home configuration.
    ///
    /// If `delete_identities` is true,
    /// also removes any saved `IdentityConfig`s
    /// which apply to the removed server.
    /// This requires that the server have a saved fingerprint.
    ///
    /// Callers should call `Config::save` afterwards
    /// to ensure modifications are persisted to disk.
    pub fn remove_server(
        &mut self,
        nickname_or_host_or_url: &str,
        delete_identities: bool,
    ) -> anyhow::Result<Vec<IdentityConfig>> {
        let (host, _) = host_or_url_to_host_and_protocol(nickname_or_host_or_url);
        self.home.remove_server(host, delete_identities)
    }

    /// Get a URL for the specified `server`.
    ///
    /// Returns the URL of the default server if `server` is `None`.
    ///
    /// If `server` is `Some` and is a complete URL,
    /// including protocol and hostname,
    /// returns that URL without accessing the configuration.
    ///
    /// Returns an `Err` if:
    /// - `server` is `Some`, but not a complete URL,
    ///   and the supplied name does not refer to any server
    ///   in the configuration.
    /// - `server` is `None`, but the configuration does not have a default server.
    pub fn get_host_url(&self, server: Option<&str>) -> anyhow::Result<String> {
        Ok(format!("{}://{}", self.protocol(server)?, self.host(server)?))
    }

    /// Get the hostname of the specified `server`.
    ///
    /// Returns the hostname of the default server if `server` is `None`.
    ///
    /// If `server` is `Some` and is a complete URL,
    /// including protocol and hostname,
    /// returns that hostname without accessing the configuration.
    ///
    /// Returns an `Err` if:
    /// - `server` is `Some`, but not a complete URL,
    ///   and the supplied name does not refer to any server
    ///   in the configuration.
    /// - `server` is `None`, but the configuration does not
    ///   have a default server.
    pub fn host<'a>(&'a self, server: Option<&'a str>) -> anyhow::Result<&'a str> {
        if let Some(server) = server {
            if contains_protocol(server) {
                Ok(host_or_url_to_host_and_protocol(server).0)
            } else {
                self.home.host(server)
            }
        } else {
            self.home.default_host()
        }
    }

    /// Get the protocol of the specified `server`, either `"http"` or `"https"`.
    ///
    /// Returns the protocol of the default server if `server` is `None`.
    ///
    /// If `server` is `Some` and is a complete URL,
    /// including protocol and hostname,
    /// returns that protocol without accessing the configuration.
    /// In that case, the protocol is not validated.
    ///
    /// Returns an `Err` if:
    /// - `server` is `Some`, but not a complete URL,
    ///   and the supplied name does not refer to any server
    ///   in the configuration.
    /// - `server` is `None`, but the configuration does not have a default server.
    pub fn protocol<'a>(&'a self, server: Option<&'a str>) -> anyhow::Result<&'a str> {
        if let Some(server) = server {
            if contains_protocol(server) {
                Ok(host_or_url_to_host_and_protocol(server).1.unwrap())
            } else {
                self.home.protocol(server)
            }
        } else {
            self.home.default_protocol()
        }
    }

    pub fn default_identity(&self, server: Option<&str>) -> anyhow::Result<&str> {
        if let Some(server) = server {
            let (host, _) = host_or_url_to_host_and_protocol(server);
            self.home.default_identity(host)
        } else {
            self.home.default_server_default_identity()
        }
    }

    /// Set the default identity for `server` in the home configuration.
    ///
    /// Does not validate that `default_identity` applies to `server`.
    ///
    /// Returns an `Err` if:
    /// - `server` is `Some`, but does not refer to any server
    ///   in the home configuration.
    /// - `server` is `None`, but the home configuration
    ///   does not have a default server.
    pub fn set_default_identity(&mut self, default_identity: String, server: Option<&str>) -> anyhow::Result<()> {
        if let Some(server) = server {
            let (host, _) = host_or_url_to_host_and_protocol(server);
            self.home.set_server_default_identity(host, default_identity)
        } else {
            self.home.set_default_server_default_identity(default_identity)
        }
    }

    /// Sets the `nickname` for the provided `identity`.
    ///
    /// If the `identity` already has a `nickname` set, it will be overwritten and returned. If the
    /// `identity` is not found, an error will be returned.
    ///
    /// # Returns
    /// * `Ok(Option<String>)` - If the identity was found, the old nickname will be returned.
    /// * `Err(anyhow::Error)` - If the identity was not found.
    pub fn set_identity_nickname(
        &mut self,
        identity: &Identity,
        nickname: &str,
    ) -> Result<Option<String>, anyhow::Error> {
        let config = self
            .home
            .identity_configs
            .iter_mut()
            .find(|c| c.identity == *identity)
            .ok_or_else(|| anyhow::anyhow!("Identity {} not found", identity))?;
        let old_nickname = std::mem::replace(&mut config.nickname, Some(nickname.to_string()));
        Ok(old_nickname)
    }

    pub fn identity_configs(&self) -> &[IdentityConfig] {
        &self.home.identity_configs
    }

    pub fn identity_configs_mut(&mut self) -> &mut Vec<IdentityConfig> {
        &mut self.home.identity_configs
    }

    pub fn server_configs(&self) -> &[ServerConfig] {
        &self.home.server_configs
    }

    fn find_config_path(config_dir: &Path) -> Option<PathBuf> {
        [DOT_SPACETIME_FILENAME, SPACETIME_FILENAME, CONFIG_FILENAME]
            .iter()
            .map(|filename| config_dir.join(filename))
            .find(|path| path.exists())
    }

    fn system_config_path() -> PathBuf {
        if let Some(config_path) = std::env::var_os("SPACETIME_CONFIG_FILE") {
            config_path.into()
        } else {
            let mut config_path = dirs::home_dir().unwrap();
            config_path.push(HOME_CONFIG_DIR);
            Self::find_config_path(&config_path).unwrap_or_else(|| config_path.join(CONFIG_FILENAME))
        }
    }

    fn load_from_file(config_path: &Path) -> anyhow::Result<RawConfig> {
        let text = fs::read_to_string(config_path)?;
        Ok(toml::from_str(&text)?)
    }

<<<<<<< HEAD
    pub fn load() -> anyhow::Result<Self> {
=======
    pub fn load() -> Self {
>>>>>>> caaafa4d
        let home_path = Self::system_config_path();
        let home = if home_path.exists() {
            Self::load_from_file(&home_path)
                .inspect_err(|e| eprintln!("config file {home_path:?} is invalid: {e:#?}"))?
        } else {
            RawConfig::new_with_localhost()
        };

<<<<<<< HEAD
        Ok(Self { home })
=======
        Self { home }
>>>>>>> caaafa4d
    }

    #[doc(hidden)]
    /// Used in tests.
    pub fn new_with_localhost() -> Self {
        Self {
            home: RawConfig::new_with_localhost(),
        }
    }

    pub fn save(&self) {
        let home_path = Self::system_config_path();
        // If the `home_path` is in a directory, ensure it exists.
        create_parent_dir(home_path.as_ref()).unwrap();

        let config = toml::to_string_pretty(&self.home).unwrap();

        eprintln!("Saving config to {}.", home_path.display());
        // TODO: We currently have a race condition if multiple processes are modifying the config.
        // If process X and process Y read the config, each make independent changes, and then save
        // the config, the first writer will have its changes clobbered by the second writer.
        //
        // We used to use `Lockfile` to prevent this from happening, but we had other issues with
        // that approach (see https://github.com/clockworklabs/SpacetimeDB/issues/1339, and the
        // TODO in `lockfile.rs`).
        //
        // We should address this issue, but we currently don't expect it to arise very frequently
        // (see https://github.com/clockworklabs/SpacetimeDB/pull/1341#issuecomment-2150857432).
        if let Err(e) = atomic_write(&home_path, config) {
            eprintln!("Could not save config file: {e}")
        }
    }

    pub fn get_default_identity_config(&self, server: Option<&str>) -> anyhow::Result<&IdentityConfig> {
        let default_identity = self.default_identity(server)?;
        self.get_identity_config(default_identity).ok_or_else(|| {
            anyhow::anyhow!(
                "No saved configuration for identity: {default_identity}
Import an existing identity with:
\tspacetime identity import <identity> <token>"
            )
        })
    }

    pub fn name_exists(&self, name: &str) -> bool {
        self.get_identity_config_by_name(name).is_some()
    }

    pub fn identity_exists(&self, identity: &Identity) -> bool {
        self.get_identity_config_by_identity(identity).is_some()
    }

    pub fn can_set_name(&self, new_nickname: &str) -> Result<(), anyhow::Error> {
        if self.name_exists(new_nickname) {
            return Err(anyhow::anyhow!("An identity with that name already exists."));
        }
        if is_hex_identity(new_nickname) {
            return Err(anyhow::anyhow!("An identity name cannot be an identity."));
        }
        Ok(())
    }

    pub fn get_identity_config_by_name(&self, name: &str) -> Option<&IdentityConfig> {
        self.identity_configs()
            .iter()
            .find(|c| c.nickname.as_ref() == Some(&name.to_string()))
    }

    pub fn get_identity_config_by_identity(&self, identity: &Identity) -> Option<&IdentityConfig> {
        self.identity_configs().iter().find(|c| c.identity == *identity)
    }

    pub fn get_identity_config_by_identity_mut(&mut self, identity: &Identity) -> Option<&mut IdentityConfig> {
        self.identity_configs_mut().iter_mut().find(|c| c.identity == *identity)
    }

    /// Converts some given `identity_or_name` into an identity.
    ///
    /// If `identity_or_name` is `None` then `None` is returned. If `identity_or_name` is `Some`,
    /// then if its an identity then its just returned. If its not an identity it is assumed to be
    /// a name and it is looked up as an identity nickname. If the identity exists it is returned,
    /// otherwise we panic.
    pub fn resolve_name_to_identity(&self, identity_or_name: &str) -> anyhow::Result<Identity> {
        let cfg = self
            .get_identity_config(identity_or_name)
            .ok_or_else(|| anyhow::anyhow!("No such identity: {}", identity_or_name))?;
        Ok(cfg.identity)
    }

    /// Converts some given `identity_or_name` into an `IdentityConfig`.
    ///
    /// # Returns
    /// * `None` - If an identity config with the given `identity_or_name` does not exist.
    /// * `Some` - A mutable reference to the `IdentityConfig` with the given `identity_or_name`.
    pub fn get_identity_config(&self, identity_or_name: &str) -> Option<&IdentityConfig> {
        if let Ok(identity) = Identity::from_hex(identity_or_name) {
            self.get_identity_config_by_identity(&identity)
        } else {
            self.identity_configs()
                .iter()
                .find(|c| c.nickname.as_deref() == Some(identity_or_name))
        }
    }

    /// Converts some given `identity_or_name` into a mutable `IdentityConfig`.
    ///
    /// # Returns
    /// * `None` - If an identity config with the given `identity_or_name` does not exist.
    /// * `Some` - A mutable reference to the `IdentityConfig` with the given `identity_or_name`.
    pub fn get_identity_config_mut(&mut self, identity_or_name: &str) -> Option<&mut IdentityConfig> {
        if let Ok(identity) = Identity::from_hex(identity_or_name) {
            self.get_identity_config_by_identity_mut(&identity)
        } else {
            self.identity_configs_mut()
                .iter_mut()
                .find(|c| c.nickname.as_deref() == Some(identity_or_name))
        }
    }

    pub fn delete_identity_config_by_name(&mut self, name: &str) -> Option<IdentityConfig> {
        let index = self
            .home
            .identity_configs
            .iter()
            .position(|c| c.nickname.as_deref() == Some(name));
        if let Some(index) = index {
            Some(self.home.identity_configs.remove(index))
        } else {
            None
        }
    }

    pub fn delete_identity_config_by_identity(&mut self, identity: &Identity) -> Option<IdentityConfig> {
        let index = self.home.identity_configs.iter().position(|c| c.identity == *identity);
        if let Some(index) = index {
            Some(self.home.identity_configs.remove(index))
        } else {
            None
        }
    }

    /// Deletes all stored identity configs. This function does not save the config after removing
    /// all configs.
    pub fn delete_all_identity_configs(&mut self) {
        self.home.identity_configs.clear();
        self.home.unset_all_default_identities();
    }

    pub fn update_all_default_identities(&mut self) {
        self.home.update_all_default_identities();
    }

    pub fn set_default_identity_if_unset(&mut self, server: Option<&str>, identity: &str) -> anyhow::Result<()> {
        if let Some(server) = server {
            let (host, _) = host_or_url_to_host_and_protocol(server);
            self.home.set_default_identity_if_unset(host, identity)
        } else {
            self.home.default_server_set_default_identity_if_unset(identity)
        }
    }

    pub fn server_decoding_key(&self, server: Option<&str>) -> anyhow::Result<DecodingKey> {
        self.server_fingerprint(server).and_then(|fing| {
            if let Some(fing) = fing {
                DecodingKey::from_ec_pem(fing.as_bytes()).with_context(|| {
                    format!(
                        "Unable to parse invalid saved server fingerprint as ECDSA public key.
Update the server's fingerprint with:
\tspacetime server fingerprint -s {}",
                        server.unwrap_or("")
                    )
                })
            } else {
                Err(anyhow::anyhow!(
                    "No fingerprint saved for server: {}",
                    self.server_nick_or_host(server)?,
                ))
            }
        })
    }

    pub fn server_nick_or_host<'a>(&'a self, server: Option<&'a str>) -> anyhow::Result<&'a str> {
        if let Some(server) = server {
            let (host, _) = host_or_url_to_host_and_protocol(server);
            Ok(host)
        } else {
            self.home.default_server().map(ServerConfig::nick_or_host)
        }
    }

    pub fn server_fingerprint(&self, server: Option<&str>) -> anyhow::Result<Option<&str>> {
        if let Some(server) = server {
            let (host, _) = host_or_url_to_host_and_protocol(server);
            self.home.server_fingerprint(host)
        } else {
            self.home.default_server_fingerprint()
        }
    }

    pub fn set_server_fingerprint(&mut self, server: Option<&str>, new_fingerprint: String) -> anyhow::Result<()> {
        if let Some(server) = server {
            let (host, _) = host_or_url_to_host_and_protocol(server);
            self.home.set_server_fingerprint(host, new_fingerprint)
        } else {
            self.home.set_default_server_fingerprint(new_fingerprint)
        }
    }

    pub fn remove_identities_for_server(&mut self, server: Option<&str>) -> anyhow::Result<Vec<IdentityConfig>> {
        if let Some(server) = server {
            let (host, _) = host_or_url_to_host_and_protocol(server);
            self.home.remove_identities_for_server(host)
        } else {
            self.home.remove_identities_for_default_server()
        }
    }

    pub fn remove_identities_for_fingerprint(&mut self, fingerprint: &str) -> anyhow::Result<Vec<IdentityConfig>> {
        self.home.remove_identities_for_fingerprint(fingerprint)
    }

    pub fn edit_server(
        &mut self,
        server: &str,
        new_nickname: Option<&str>,
        new_host: Option<&str>,
        new_protocol: Option<&str>,
    ) -> anyhow::Result<(Option<String>, Option<String>, Option<String>)> {
        let (host, _) = host_or_url_to_host_and_protocol(server);
        self.home.edit_server(host, new_nickname, new_host, new_protocol)
    }

    pub fn delete_server_fingerprint(&mut self, server: Option<&str>) -> anyhow::Result<()> {
        if let Some(server) = server {
            let (host, _) = host_or_url_to_host_and_protocol(server);
            self.home.delete_server_fingerprint(host)
        } else {
            self.home.delete_default_server_fingerprint()
        }
    }
}<|MERGE_RESOLUTION|>--- conflicted
+++ resolved
@@ -790,11 +790,7 @@
         Ok(toml::from_str(&text)?)
     }
 
-<<<<<<< HEAD
     pub fn load() -> anyhow::Result<Self> {
-=======
-    pub fn load() -> Self {
->>>>>>> caaafa4d
         let home_path = Self::system_config_path();
         let home = if home_path.exists() {
             Self::load_from_file(&home_path)
@@ -803,11 +799,7 @@
             RawConfig::new_with_localhost()
         };
 
-<<<<<<< HEAD
         Ok(Self { home })
-=======
-        Self { home }
->>>>>>> caaafa4d
     }
 
     #[doc(hidden)]
