use crate::common_args;
use crate::config::Config;
<<<<<<< HEAD
use crate::util::{add_auth_header_opt, database_address, get_auth_header};
=======
use crate::util::{add_auth_header_opt, database_identity, get_auth_header_only};
>>>>>>> 942fd8be
use clap::{Arg, ArgMatches};

pub fn cli() -> clap::Command {
    clap::Command::new("delete")
        .about("Deletes a SpacetimeDB database")
        .arg(
            Arg::new("database")
                .required(true)
                .help("The name or identity of the database to delete"),
        )
        .arg(common_args::server().help("The nickname, host name or URL of the server hosting the database"))
        .after_help("Run `spacetime help delete` for more detailed information.\n")
}

pub async fn exec(config: Config, args: &ArgMatches) -> Result<(), anyhow::Error> {
    let server = args.get_one::<String>("server").map(|s| s.as_ref());
    let database = args.get_one::<String>("database").unwrap();

    let identity = database_identity(&config, database, server).await?;

<<<<<<< HEAD
    let builder = reqwest::Client::new().post(format!("{}/database/delete/{}", config.get_host_url(server)?, address));
    let auth_header = get_auth_header(&config, false)?;
=======
    let builder = reqwest::Client::new().post(format!("{}/database/delete/{}", config.get_host_url(server)?, identity));
    let auth_header = get_auth_header_only(&mut config, false, identity_or_name, server).await?;
>>>>>>> 942fd8be
    let builder = add_auth_header_opt(builder, &auth_header);
    builder.send().await?.error_for_status()?;

    Ok(())
}<|MERGE_RESOLUTION|>--- conflicted
+++ resolved
@@ -1,10 +1,6 @@
 use crate::common_args;
 use crate::config::Config;
-<<<<<<< HEAD
-use crate::util::{add_auth_header_opt, database_address, get_auth_header};
-=======
-use crate::util::{add_auth_header_opt, database_identity, get_auth_header_only};
->>>>>>> 942fd8be
+use crate::util::{add_auth_header_opt, database_identity, get_auth_header};
 use clap::{Arg, ArgMatches};
 
 pub fn cli() -> clap::Command {
@@ -25,13 +21,8 @@
 
     let identity = database_identity(&config, database, server).await?;
 
-<<<<<<< HEAD
-    let builder = reqwest::Client::new().post(format!("{}/database/delete/{}", config.get_host_url(server)?, address));
+    let builder = reqwest::Client::new().post(format!("{}/database/delete/{}", config.get_host_url(server)?, identity));
     let auth_header = get_auth_header(&config, false)?;
-=======
-    let builder = reqwest::Client::new().post(format!("{}/database/delete/{}", config.get_host_url(server)?, identity));
-    let auth_header = get_auth_header_only(&mut config, false, identity_or_name, server).await?;
->>>>>>> 942fd8be
     let builder = add_auth_header_opt(builder, &auth_header);
     builder.send().await?.error_for_status()?;
 
