use crate::config::Config;
use crate::util::{add_auth_header_opt, database_address, get_auth_header_only};
use clap::{Arg, ArgMatches};

pub fn cli() -> clap::Command {
    clap::Command::new("delete")
        .about("Deletes a SpacetimeDB database")
        .arg(
            Arg::new("database")
                .required(true)
                .help("The domain or address of the database to delete"),
        )
        .arg(
            Arg::new("identity")
                .long("identity")
                .short('i')
                .help("The identity to use for deleting this database")
                .long_help("The identity to use for deleting this database. If no identity is provided, the default one will be used."),
        )
        .after_help("Run `spacetime help delete` for more detailed information.\n")
}

pub async fn exec(mut config: Config, args: &ArgMatches) -> Result<(), anyhow::Error> {
    let database = args.get_one::<String>("database").unwrap();
    let identity_or_name = args.get_one::<String>("identity");

<<<<<<< HEAD
    let identity_or_name = args.get_one::<String>("identity");
    let auth_header = get_auth_header(&mut config, false, identity_or_name.map(|x| x.as_str()))
        .await
        .map(|x| x.0);

    let address = if is_address(database.as_str()) {
        database.clone()
    } else {
        match spacetime_dns(&config, database).await? {
            DnsLookupResponse::Success { domain: _, address } => address,
            DnsLookupResponse::Failure { domain } => {
                return Err(anyhow::anyhow!("The dns resolution of {} failed.", domain));
            }
        }
    };

    let client = reqwest::Client::new();
    let mut builder = client.post(format!("{}/database/delete/{}", config.get_host_url(), address));
    if let Some(auth_header) = auth_header {
        builder = builder.header("Authorization", auth_header);
    }
    let res = builder.send().await?;
=======
    let address = database_address(&config, database).await?;
>>>>>>> 46b0ca1a

    let builder = reqwest::Client::new().post(format!("{}/database/delete/{}", config.get_host_url(), address));
    let auth_header = get_auth_header_only(&mut config, false, identity_or_name).await;
    let builder = add_auth_header_opt(builder, &auth_header);
    builder.send().await?.error_for_status()?;

    Ok(())
}<|MERGE_RESOLUTION|>--- conflicted
+++ resolved
@@ -23,33 +23,7 @@
 pub async fn exec(mut config: Config, args: &ArgMatches) -> Result<(), anyhow::Error> {
     let database = args.get_one::<String>("database").unwrap();
     let identity_or_name = args.get_one::<String>("identity");
-
-<<<<<<< HEAD
-    let identity_or_name = args.get_one::<String>("identity");
-    let auth_header = get_auth_header(&mut config, false, identity_or_name.map(|x| x.as_str()))
-        .await
-        .map(|x| x.0);
-
-    let address = if is_address(database.as_str()) {
-        database.clone()
-    } else {
-        match spacetime_dns(&config, database).await? {
-            DnsLookupResponse::Success { domain: _, address } => address,
-            DnsLookupResponse::Failure { domain } => {
-                return Err(anyhow::anyhow!("The dns resolution of {} failed.", domain));
-            }
-        }
-    };
-
-    let client = reqwest::Client::new();
-    let mut builder = client.post(format!("{}/database/delete/{}", config.get_host_url(), address));
-    if let Some(auth_header) = auth_header {
-        builder = builder.header("Authorization", auth_header);
-    }
-    let res = builder.send().await?;
-=======
     let address = database_address(&config, database).await?;
->>>>>>> 46b0ca1a
 
     let builder = reqwest::Client::new().post(format!("{}/database/delete/{}", config.get_host_url(), address));
     let auth_header = get_auth_header_only(&mut config, false, identity_or_name).await;
