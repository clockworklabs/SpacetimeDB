use std::fmt::{self, Write};

use convert_case::{Case, Casing};
use spacetimedb_lib::sats::{
    AlgebraicType, AlgebraicType::Builtin, AlgebraicTypeRef, ArrayType, BuiltinType, MapType, ProductType, SumType,
};
use spacetimedb_lib::{ColumnIndexAttribute, ReducerDef, TableDef};

use super::code_indenter::CodeIndenter;
use super::{GenCtx, GenItem, INDENT};

enum MaybePrimitive<'a> {
    Primitive(&'static str),
    Array(&'a ArrayType),
    Map(&'a MapType),
}

fn maybe_primitive(b: &BuiltinType) -> MaybePrimitive {
    MaybePrimitive::Primitive(match b {
        BuiltinType::Bool => "bool",
        BuiltinType::I8 => "sbyte",
        BuiltinType::U8 => "byte",
        BuiltinType::I16 => "short",
        BuiltinType::U16 => "ushort",
        BuiltinType::I32 => "int",
        BuiltinType::U32 => "uint",
        BuiltinType::I64 => "long",
        BuiltinType::U64 => "ulong",
        // BuiltinType::I128 => "int128", Not a supported type in csharp
        // BuiltinType::U128 => "uint128", Not a supported type in csharp
        BuiltinType::I128 => panic!("i128 not supported for csharp"),
        BuiltinType::U128 => panic!("i128 not supported for csharp"),
        BuiltinType::String => "string",
        BuiltinType::F32 => "float",
        BuiltinType::F64 => "double",
        BuiltinType::Array(ty) => return MaybePrimitive::Array(ty),
        BuiltinType::Map(m) => return MaybePrimitive::Map(m),
    })
}

fn ty_fmt<'a>(ctx: &'a GenCtx, ty: &'a AlgebraicType, namespace: &'a str) -> impl fmt::Display + 'a {
    fmt_fn(move |f| match ty {
        AlgebraicType::Sum(sum_type) => {
            // This better be an option type
            if is_option_type(sum_type) {
                match &sum_type.variants[0].algebraic_type {
                    Builtin(b) => match b {
                        BuiltinType::Bool
                        | BuiltinType::I8
                        | BuiltinType::U8
                        | BuiltinType::I16
                        | BuiltinType::U16
                        | BuiltinType::I32
                        | BuiltinType::U32
                        | BuiltinType::I64
                        | BuiltinType::U64
                        | BuiltinType::I128
                        | BuiltinType::U128
                        | BuiltinType::F32
                        | BuiltinType::F64 => {
                            // This has to be a nullable type
                            write!(f, "{}?", ty_fmt(ctx, &sum_type.variants[0].algebraic_type, namespace))
                        }
                        _ => {
                            write!(f, "{}", ty_fmt(ctx, &sum_type.variants[0].algebraic_type, namespace))
                        }
                    },
                    _ => {
                        write!(f, "{}", ty_fmt(ctx, &sum_type.variants[0].algebraic_type, namespace))
                    }
                }
            } else {
                unimplemented!()
            }
        }
        AlgebraicType::Product(_) => unimplemented!(),
        AlgebraicType::Builtin(b) => match maybe_primitive(b) {
            MaybePrimitive::Primitive(p) => f.write_str(p),
            MaybePrimitive::Array(ArrayType { elem_ty }) if **elem_ty == AlgebraicType::U8 => f.write_str("byte[]"),
            MaybePrimitive::Array(ArrayType { elem_ty }) => {
                write!(
                    f,
                    "System.Collections.Generic.List<{}>",
                    ty_fmt(ctx, elem_ty, namespace)
                )
            }
            MaybePrimitive::Map(ty) => {
                write!(
                    f,
                    "System.Collections.Generic.Dictionary<{}, {}>",
                    ty_fmt(ctx, &ty.ty, namespace),
                    ty_fmt(ctx, &ty.key_ty, namespace)
                )
            }
        },
        AlgebraicType::Ref(r) => {
            let name = csharp_typename(ctx, *r);
            match &ctx.typespace.types[r.idx()] {
                AlgebraicType::Sum(sum_type) => {
                    if is_enum(sum_type) {
                        let parts: Vec<&str> = name.split('.').collect();
                        if parts.len() >= 2 {
                            let enum_namespace = parts[0];
                            let enum_name = parts[1];
                            write!(f, "{namespace}.{enum_namespace}.Types.{enum_name}")
                        } else {
                            write!(f, "{}.{}", namespace, name)
                        }
                    } else {
                        write!(f, "{}.{}", namespace, name)
                    }
                }
                _ => {
                    write!(f, "{}.{}", namespace, name)
                }
            }
        }
    })
}

fn convert_builtintype<'a>(
    ctx: &'a GenCtx,
    vecnest: usize,
    b: &'a BuiltinType,
    value: impl fmt::Display + 'a,
    namespace: &'a str,
) -> impl fmt::Display + 'a {
    fmt_fn(move |f| match maybe_primitive(b) {
        MaybePrimitive::Primitive(_) => {
            write!(f, "{value}.As{b:?}()")
        }
        MaybePrimitive::Array(ArrayType { elem_ty }) if **elem_ty == AlgebraicType::U8 => {
            write!(f, "{value}.AsBytes()")
        }
        MaybePrimitive::Array(ArrayType { elem_ty }) => {
            let csharp_type = ty_fmt(ctx, elem_ty, namespace);
            writeln!(
                f,
                "((System.Func<System.Collections.Generic.List<{csharp_type}>>)(() => {{"
            )?;
            writeln!(
                f,
                "\tvar vec{vecnest} = new System.Collections.Generic.List<{}>();",
                csharp_type
            )?;
            writeln!(f, "\tvar vec{vecnest}_source = {value}.AsArray();",)?;
            writeln!(f, "\tforeach(var entry in vec{vecnest}_source!)")?;
            writeln!(f, "\t{{")?;
            writeln!(
                f,
                "\t\tvec{vecnest}.Add({});",
                convert_type(ctx, vecnest + 1, elem_ty, "entry", namespace)
            )?;
            writeln!(f, "\t}}")?;
            writeln!(f, "\treturn vec{vecnest};")?;
            write!(f, "}}))()")
        }
        MaybePrimitive::Map(_) => todo!(),
    })
}

fn convert_type<'a>(
    ctx: &'a GenCtx,
    vecnest: usize,
    ty: &'a AlgebraicType,
    value: impl fmt::Display + 'a,
    namespace: &'a str,
) -> impl fmt::Display + 'a {
    fmt_fn(move |f| match ty {
        AlgebraicType::Product(_) => unimplemented!(),
        AlgebraicType::Sum(sum_type) => {
            if is_option_type(sum_type) {
                match &sum_type.variants[0].algebraic_type {
                    Builtin(ty) => match ty {
                        BuiltinType::Bool
                        | BuiltinType::I8
                        | BuiltinType::U8
                        | BuiltinType::I16
                        | BuiltinType::U16
                        | BuiltinType::I32
                        | BuiltinType::U32
                        | BuiltinType::I64
                        | BuiltinType::U64
                        | BuiltinType::I128
                        | BuiltinType::U128
                        | BuiltinType::F32
                        | BuiltinType::F64 => write!(
                            f,
                            "{}.AsSumValue().tag == 1 ? null : new {}?({}.AsSumValue().value{})",
                            value,
                            ty_fmt(ctx, &sum_type.variants[0].algebraic_type, namespace),
                            value,
                            &convert_type(ctx, vecnest, &sum_type.variants[0].algebraic_type, "", namespace),
                        ),
                        _ => fmt::Display::fmt(
                            &convert_type(
                                ctx,
                                vecnest,
                                &sum_type.variants[0].algebraic_type,
                                format_args!("{}.AsSumValue().tag == 1 ? null : {}.AsSumValue().value", value, value),
                                namespace,
                            ),
                            f,
                        ),
                    },
                    _ => fmt::Display::fmt(
                        &convert_type(
                            ctx,
                            vecnest,
                            &sum_type.variants[0].algebraic_type,
                            format_args!("{}.AsSumValue().tag == 1 ? null : {}.AsSumValue().value", value, value),
                            namespace,
                        ),
                        f,
                    ),
                }
            } else {
                unimplemented!()
            }
        }
        AlgebraicType::Builtin(b) => fmt::Display::fmt(&convert_builtintype(ctx, vecnest, b, &value, namespace), f),
        AlgebraicType::Ref(r) => {
            let name = csharp_typename(ctx, *r);
            let algebraic_type = &ctx.typespace.types[r.idx()];
            match algebraic_type {
                AlgebraicType::Sum(sum) => {
                    if is_enum(sum) {
                        let split: Vec<&str> = name.split('.').collect();
                        if split.len() >= 2 {
                            assert_eq!(
                                split.len(),
                                2,
                                "Enum namespaces can only be in the form Namespace.EnumName, invalid value={}",
                                name
                            );
                            let enum_namespace = split[0];
                            let enum_name = split[1];
                            write!(f, "{namespace}.{enum_namespace}.Into{enum_name}({value})")
                        } else {
                            writeln!(
                                f,
                                "({name})Enum.Parse(typeof({name}), {value}.AsSumValue().tag.ToString())"
                            )
                        }
                    } else {
                        unimplemented!()
                    }
                }
                _ => {
                    write!(f, "({namespace}.{name})({value})",)
                }
            }
        }
    })
}

// can maybe do something fancy with this in the future
fn csharp_typename(ctx: &GenCtx, typeref: AlgebraicTypeRef) -> &str {
    ctx.names[typeref.idx()].as_deref().expect("tuples should have names")
}

fn fmt_fn(f: impl Fn(&mut fmt::Formatter) -> fmt::Result) -> impl fmt::Display {
    struct FDisplay<F>(F);
    impl<F: Fn(&mut fmt::Formatter) -> fmt::Result> fmt::Display for FDisplay<F> {
        fn fmt(&self, f: &mut fmt::Formatter<'_>) -> fmt::Result {
            (self.0)(f)
        }
    }
    FDisplay(f)
}

fn is_option_type(ty: &SumType) -> bool {
    if ty.variants.len() != 2 {
        return false;
    }

    if ty.variants[0].name.clone().expect("Variants should have names!") != "some"
        || ty.variants[1].name.clone().expect("Variants should have names!") != "none"
    {
        return false;
    }

    if let AlgebraicType::Product(none_type) = &ty.variants[1].algebraic_type {
        none_type.elements.is_empty()
    } else {
        false
    }
}

macro_rules! indent_scope {
    ($x:ident) => {
        let mut $x = $x.indented(1);
    };
}

fn convert_algebraic_type<'a>(ctx: &'a GenCtx, ty: &'a AlgebraicType, namespace: &'a str) -> impl fmt::Display + 'a {
    fmt_fn(move |f| match ty {
        AlgebraicType::Product(product_type) => write!(f, "{}", convert_product_type(ctx, product_type, namespace)),
        AlgebraicType::Sum(sum_type) => write!(f, "{}", convert_sum_type(ctx, sum_type, namespace)),
        AlgebraicType::Builtin(b) => match maybe_primitive(b) {
            MaybePrimitive::Primitive(_) => {
                write!(
                    f,
                    "SpacetimeDB.SATS.AlgebraicType.CreatePrimitiveType(SpacetimeDB.SATS.BuiltinType.Type.{:?})",
                    b
                )
            }
            MaybePrimitive::Array(ArrayType { elem_ty }) => write!(
                f,
                "SpacetimeDB.SATS.AlgebraicType.CreateArrayType({})",
                convert_algebraic_type(ctx, elem_ty, namespace)
            ),
            MaybePrimitive::Map(_) => todo!(),
        },
        AlgebraicType::Ref(r) => {
            let name = csharp_typename(ctx, *r);
            match &ctx.typespace.types[r.idx()] {
                AlgebraicType::Sum(sum_type) => {
                    if is_enum(sum_type) {
                        let parts: Vec<&str> = name.split('.').collect();
                        if parts.len() >= 2 {
                            let enum_namespace = parts[0];
                            let enum_name = parts[1];
                            write!(f, "{namespace}.{enum_namespace}.GetAlgebraicTypeFor{enum_name}()")
                        } else {
                            write!(f, "{}", convert_sum_type(ctx, sum_type, namespace))
                        }
                    } else {
                        unimplemented!()
                    }
                }
                _ => {
                    write!(f, "{}.{}.GetAlgebraicType()", namespace, name)
                }
            }
        }
    })
}

fn convert_product_type<'a>(
    ctx: &'a GenCtx,
    product_type: &'a ProductType,
    namespace: &'a str,
) -> impl fmt::Display + 'a {
    fmt_fn(move |f| {
        writeln!(
            f,
            "SpacetimeDB.SATS.AlgebraicType.CreateProductType(new SpacetimeDB.SATS.ProductTypeElement[]"
        )?;
        writeln!(f, "{{")?;
        for (_, elem) in product_type.elements.iter().enumerate() {
            writeln!(
                f,
                "{INDENT}new SpacetimeDB.SATS.ProductTypeElement({}, {}),",
                elem.name
                    .to_owned()
                    .map(|s| format!("\"{}\"", s))
                    .unwrap_or("null".into()),
                convert_algebraic_type(ctx, &elem.algebraic_type, namespace)
            )?;
        }
        write!(f, "}})")
    })
}

fn convert_sum_type<'a>(ctx: &'a GenCtx, sum_type: &'a SumType, namespace: &'a str) -> impl fmt::Display + 'a {
    fmt_fn(move |f| {
        writeln!(
            f,
            "SpacetimeDB.SATS.AlgebraicType.CreateSumType(new System.Collections.Generic.List<SpacetimeDB.SATS.SumTypeVariant>"
        )?;
        writeln!(f, "{{")?;
        for (_, elem) in sum_type.variants.iter().enumerate() {
            writeln!(
                f,
                "\tnew SpacetimeDB.SATS.SumTypeVariant({}, {}),",
                elem.name
                    .to_owned()
                    .map(|s| format!("\"{}\"", s))
                    .unwrap_or("null".into()),
                convert_algebraic_type(ctx, &elem.algebraic_type, namespace)
            )?;
        }
        write!(f, "}})")
    })
}

pub fn is_enum(sum_type: &SumType) -> bool {
    for variant in sum_type.clone().variants {
        match variant.algebraic_type {
            AlgebraicType::Product(product) => {
                if product.elements.is_empty() {
                    continue;
                }
            }
            _ => return false,
        }
    }

    true
}

pub fn autogen_csharp_sum(ctx: &GenCtx, name: &str, sum_type: &SumType, namespace: &str) -> String {
    if is_enum(sum_type) {
        autogen_csharp_enum(ctx, name, sum_type, namespace)
    } else {
        unimplemented!();
    }
}

pub fn autogen_csharp_enum(ctx: &GenCtx, name: &str, sum_type: &SumType, namespace: &str) -> String {
    let mut output = CodeIndenter::new(String::new());

    let mut sum_namespace = None;
    let mut sum_type_name = name.replace("r#", "").to_case(Case::Pascal);
    let mut sum_full_enum_type_name = sum_type_name.clone();
    if sum_type_name.contains('.') {
        let split: Vec<&str> = sum_type_name.split('.').collect();
        if split.len() != 2 {
            panic!("Enum names cannot contain more than one namespace prefix. Example: MyNamespace.MyEnum");
        }

        sum_namespace = Some(split[0].to_string().to_case(Case::Pascal));
        sum_type_name = split[1].to_string().to_case(Case::Pascal);
        sum_full_enum_type_name = format!("{}.Types.{}", sum_namespace.clone().unwrap(), sum_type_name);
    }

    writeln!(
        output,
        "// THIS FILE IS AUTOMATICALLY GENERATED BY SPACETIMEDB. EDITS TO THIS FILE",
    )
    .unwrap();
    writeln!(output, "// WILL NOT BE SAVED. MODIFY TABLES IN RUST INSTEAD.").unwrap();
    writeln!(output).unwrap();

    writeln!(output, "using System;").unwrap();
    if namespace != "SpacetimeDB" {
        writeln!(output, "using SpacetimeDB;").unwrap();
    }

    writeln!(output).unwrap();

    writeln!(output, "namespace {namespace}").unwrap();
    writeln!(output, "{{").unwrap();
    {
        indent_scope!(output);
        writeln!(
            output,
            "public {}",
            match sum_namespace.clone() {
                None => format!("enum {}", sum_type_name),
                Some(namespace) => format!("partial class {}", namespace),
            },
        )
        .unwrap();
        writeln!(output, "{{").unwrap();
        {
            indent_scope!(output);
            match sum_namespace {
                Some(_) => {
                    writeln!(output, "public partial class Types").unwrap();
                    writeln!(output, "{{").unwrap();
                    {
                        indent_scope!(output);
                        writeln!(output, "public enum {}", sum_type_name).unwrap();
                        writeln!(output, "{{").unwrap();
                        {
                            indent_scope!(output);
                            for variant in &sum_type.variants {
                                let variant_name = variant
                                    .name
                                    .as_ref()
                                    .expect("All sum variants should have names!")
                                    .replace("r#", "");
                                writeln!(output, "{},", variant_name).unwrap();
                            }
                        }
                        writeln!(output, "}}").unwrap();
                    }
                    writeln!(output, "}}").unwrap();

                    writeln!(
                        output,
                        "public static SpacetimeDB.SATS.AlgebraicType GetAlgebraicTypeFor{sum_type_name}()"
                    )
                    .unwrap();
                    writeln!(output, "{{").unwrap();
                    {
                        indent_scope!(output);
                        writeln!(output, "return {};", convert_sum_type(ctx, sum_type, namespace)).unwrap();
                    }
                    writeln!(output, "}}").unwrap();

                    write!(
                        output,
                        "{}",
                        autogen_csharp_enum_value_to_struct(sum_type_name, sum_full_enum_type_name, sum_type)
                    )
                    .unwrap();
                }
                None => {
                    for variant in &sum_type.variants {
                        let variant_name = variant
                            .name
                            .as_ref()
                            .expect("All sum variants should have names!")
                            .replace("r#", "");
                        writeln!(output, "{},", variant_name).unwrap();
                    }
                }
            }
        }

        // End either enum or class def
        writeln!(output, "}}").unwrap();
    }
    writeln!(output, "}}").unwrap();

    output.into_inner()
}

fn autogen_csharp_enum_value_to_struct(sum_name: String, sum_full_enum_name: String, sum_type: &SumType) -> String {
    let mut output: String = String::new();

    writeln!(
        output,
        "public static {sum_full_enum_name} Into{sum_name}(SpacetimeDB.SATS.AlgebraicValue value)",
    )
    .unwrap();
    writeln!(output, "{{").unwrap();
    writeln!(output, "\tvar sumValue = value.AsSumValue();").unwrap();
    writeln!(output, "\tswitch(sumValue.tag)").unwrap();
    writeln!(output, "\t{{").unwrap();

    for (idx, variant) in sum_type.variants.iter().enumerate() {
        let field_name = variant
            .name
            .as_ref()
            .expect("autogen'd product types should have field names");
        let csharp_variant_name = field_name.to_string().replace("r#", "").to_case(Case::Pascal);
        writeln!(output, "\t\tcase {}:", idx).unwrap();
        writeln!(output, "\t\t\treturn {sum_full_enum_name}.{csharp_variant_name};").unwrap();
    }

    // End Switch
    writeln!(output, "\t}}").unwrap();
    writeln!(output).unwrap();
    writeln!(output, "\treturn default;").unwrap();
    // End Func
    writeln!(output, "}}").unwrap();

    output
}

pub fn autogen_csharp_tuple(ctx: &GenCtx, name: &str, tuple: &ProductType, namespace: &str) -> String {
    autogen_csharp_product_table_common(ctx, name, tuple, None, namespace)
}

pub fn autogen_csharp_table(ctx: &GenCtx, table: &TableDef, namespace: &str) -> String {
    let tuple = ctx.typespace[table.data].as_product().unwrap();
    autogen_csharp_product_table_common(ctx, &table.name, tuple, Some(&table.column_attrs), namespace)
}

fn autogen_csharp_product_table_common(
    ctx: &GenCtx,
    name: &str,
    product_type: &ProductType,
    column_attrs: Option<&[ColumnIndexAttribute]>,
    namespace: &str,
) -> String {
    let mut output = CodeIndenter::new(String::new());

    writeln!(
        output,
        "// THIS FILE IS AUTOMATICALLY GENERATED BY SPACETIMEDB. EDITS TO THIS FILE",
    )
    .unwrap();
    writeln!(output, "// WILL NOT BE SAVED. MODIFY TABLES IN RUST INSTEAD.").unwrap();
    writeln!(output).unwrap();

    writeln!(output, "using System;").unwrap();
    if namespace != "SpacetimeDB" {
        writeln!(output, "using SpacetimeDB;").unwrap();
    }

    writeln!(output).unwrap();

    writeln!(output, "namespace {namespace}").unwrap();
    writeln!(output, "{{").unwrap();
    {
        indent_scope!(output);
        writeln!(output, "public partial class {name} : IDatabaseTable").unwrap();
        writeln!(output, "{{").unwrap();
        {
            indent_scope!(output);

            for field in &product_type.elements {
                let field_name = field
                    .name
                    .as_ref()
                    .expect("autogen'd tuples should have field names")
                    .replace("r#", "");
                writeln!(output, "[Newtonsoft.Json.JsonProperty(\"{field_name}\")]").unwrap();
                match &field.algebraic_type {
                    Builtin(BuiltinType::Array(ArrayType { elem_ty: array_type })) => {
                        if let Builtin(BuiltinType::U8) = **array_type {
                            writeln!(
                                output,
                                "[Newtonsoft.Json.JsonConverter(typeof(SpacetimeDB.ByteArrayConverter))]"
                            )
                            .unwrap();
                        }
                    }
                    AlgebraicType::Sum(sum) => {
                        if is_option_type(sum) {
                            writeln!(output, "[SpacetimeDB.Some]").unwrap();
                        } else if is_enum(sum) {
                            writeln!(
                                output,
                                "[Newtonsoft.Json.JsonConverter(typeof(SpacetimeDB.EnumConverter))]"
                            )
                            .unwrap();
                        }
                    }
                    _ => {}
                }

                writeln!(
                    output,
                    "public {} {};",
                    ty_fmt(ctx, &field.algebraic_type, namespace),
                    field_name.to_case(Case::Pascal)
                )
                .unwrap();
            }

            writeln!(output).unwrap();

            writeln!(
                output,
                "public static SpacetimeDB.SATS.AlgebraicType GetAlgebraicType()"
            )
            .unwrap();
            writeln!(output, "{{").unwrap();
            {
                indent_scope!(output);
                writeln!(output, "return {};", convert_product_type(ctx, product_type, namespace)).unwrap();
            }
            writeln!(output, "}}").unwrap();
            writeln!(output).unwrap();

            write!(
                output,
                "{}",
                autogen_csharp_product_value_to_struct(ctx, name, product_type, namespace)
            )
            .unwrap();

            writeln!(output).unwrap();

            // If this is a table, we want to include functions for accessing the table data
            if let Some(column_attrs) = column_attrs {
                // Insert the funcs for accessing this struct
                autogen_csharp_access_funcs_for_struct(&mut output, name, product_type, name, column_attrs);

                writeln!(output).unwrap();

                writeln!(
                    output,
                    "public delegate void InsertEventHandler({name} insertedValue, {namespace}.ReducerEvent dbEvent);"
                )
                .unwrap();
                writeln!(output, "public delegate void UpdateEventHandler({name} oldValue, {name} newValue, {namespace}.ReducerEvent dbEvent);").unwrap();
                writeln!(
                    output,
                    "public delegate void DeleteEventHandler({name} deletedValue, {namespace}.ReducerEvent dbEvent);"
                )
                .unwrap();
                writeln!(output, "public delegate void RowUpdateEventHandler(NetworkManager.TableOp op, {name} oldValue, {name} newValue, {namespace}.ReducerEvent dbEvent);").unwrap();
                writeln!(output, "public static event InsertEventHandler OnInsert;").unwrap();
                writeln!(output, "public static event UpdateEventHandler OnUpdate;").unwrap();
                writeln!(output, "public static event DeleteEventHandler OnBeforeDelete;").unwrap();
                writeln!(output, "public static event DeleteEventHandler OnDelete;").unwrap();

                writeln!(output, "public static event RowUpdateEventHandler OnRowUpdate;").unwrap();

                writeln!(output).unwrap();

                writeln!(
                    output,
                    "public static void OnInsertEvent(object newValue, ClientApi.Event dbEvent)"
                )
                .unwrap();
                writeln!(output, "{{").unwrap();
                {
                    indent_scope!(output);
                    writeln!(
                        output,
                        "OnInsert?.Invoke(({name})newValue,dbEvent?.FunctionCall.CallInfo);"
                    )
                    .unwrap();
                }
                writeln!(output, "}}").unwrap();
                writeln!(output).unwrap();

                writeln!(
                    output,
                    "public static void OnUpdateEvent(object oldValue, object newValue, ClientApi.Event dbEvent)"
                )
                .unwrap();
                writeln!(output, "{{").unwrap();
                {
                    indent_scope!(output);
                    writeln!(
                        output,
                        "OnUpdate?.Invoke(({name})oldValue,({name})newValue,dbEvent?.FunctionCall.CallInfo);"
                    )
                    .unwrap();
                }
                writeln!(output, "}}").unwrap();
                writeln!(output).unwrap();

                writeln!(
                    output,
                    "public static void OnBeforeDeleteEvent(object oldValue, ClientApi.Event dbEvent)"
                )
                .unwrap();
                writeln!(output, "{{").unwrap();
                {
                    indent_scope!(output);
                    writeln!(
                        output,
                        "OnBeforeDelete?.Invoke(({name})oldValue,dbEvent?.FunctionCall.CallInfo);"
                    )
                    .unwrap();
                }
                writeln!(output, "}}").unwrap();
                writeln!(output).unwrap();

                writeln!(
                    output,
                    "public static void OnDeleteEvent(object oldValue, ClientApi.Event dbEvent)"
                )
                .unwrap();
                writeln!(output, "{{").unwrap();
                {
                    indent_scope!(output);
                    writeln!(
                        output,
                        "OnDelete?.Invoke(({name})oldValue,dbEvent?.FunctionCall.CallInfo);"
                    )
                    .unwrap();
                }
                writeln!(output, "}}").unwrap();
                writeln!(output).unwrap();

                writeln!(
                    output,
                    "public static void OnRowUpdateEvent(NetworkManager.TableOp op, object oldValue, object newValue, ClientApi.Event dbEvent)"
                )
                .unwrap();
                writeln!(output, "{{").unwrap();
                {
                    indent_scope!(output);
                    writeln!(
                        output,
                        "OnRowUpdate?.Invoke(op, ({name})oldValue,({name})newValue,dbEvent?.FunctionCall.CallInfo);"
                    )
                    .unwrap();
                }
                writeln!(output, "}}").unwrap();
            }
        }
        writeln!(output, "}}").unwrap();
    }
    writeln!(output, "}}").unwrap();

    output.into_inner()
}

fn autogen_csharp_product_value_to_struct(
    ctx: &GenCtx,
    struct_name_pascal_case: &str,
    product_type: &ProductType,
    namespace: &str,
) -> String {
    let mut output_contents_header: String = String::new();
    let mut output_contents_return: String = String::new();

    writeln!(
        output_contents_header,
        "public static explicit operator {struct_name_pascal_case}(SpacetimeDB.SATS.AlgebraicValue value)",
    )
    .unwrap();
    writeln!(output_contents_header, "{{").unwrap();

    writeln!(output_contents_header, "\tif (value == null) {{").unwrap();
    writeln!(output_contents_header, "\t\treturn null;").unwrap();
    writeln!(output_contents_header, "\t}}").unwrap();

    writeln!(output_contents_header, "\tvar productValue = value.AsProductValue();").unwrap();

    // vec conversion go here
    writeln!(output_contents_return, "\treturn new {}", struct_name_pascal_case).unwrap();
    writeln!(output_contents_return, "\t{{").unwrap();

    for (idx, field) in product_type.elements.iter().enumerate() {
        let field_name = field
            .name
            .as_ref()
            .expect("autogen'd product types should have field names");
        let field_type = &field.algebraic_type;
        let csharp_field_name = field_name.to_string().replace("r#", "").to_case(Case::Pascal);

        writeln!(
            output_contents_return,
            "\t\t{csharp_field_name} = {},",
            convert_type(
                ctx,
                0,
                field_type,
                format_args!("productValue.elements[{idx}]"),
                namespace
            )
        )
        .unwrap();
    }

    // End Struct
    writeln!(output_contents_return, "\t}};").unwrap();
    // End Func
    writeln!(output_contents_return, "}}").unwrap();

    output_contents_header + &output_contents_return
}

fn indented_block<R>(output: &mut CodeIndenter<String>, f: impl FnOnce(&mut CodeIndenter<String>) -> R) -> R {
    writeln!(output, "{{").unwrap();
    let res = f(&mut output.indented(1));
    writeln!(output, "}}").unwrap();
    res
}

fn autogen_csharp_access_funcs_for_struct(
    output: &mut CodeIndenter<String>,
    struct_name_pascal_case: &str,
    product_type: &ProductType,
    table_name: &str,
    column_attrs: &[ColumnIndexAttribute],
) {
    let (unique, nonunique) = column_attrs
        .iter()
        .copied()
        .enumerate()
        .partition::<Vec<_>, _>(|(_, attr)| attr.is_unique());
    let unique_it = unique.into_iter().chain(nonunique);
    writeln!(
        output,
        "public static System.Collections.Generic.IEnumerable<{struct_name_pascal_case}> Iter()"
    )
    .unwrap();
    indented_block(output, |output| {
        writeln!(
            output,
            "foreach(var entry in NetworkManager.clientDB.GetEntries(\"{table_name}\"))",
        )
        .unwrap();
        indented_block(output, |output| {
            // TODO: best way to handle this?
            writeln!(output, "yield return ({struct_name_pascal_case})entry.Item2;").unwrap();
        });
    });

    writeln!(output, "public static int Count()").unwrap();
    indented_block(output, |output| {
        writeln!(output, "return NetworkManager.clientDB.Count(\"{table_name}\");",).unwrap();
    });
    let mut primary_col_idx = None;

    for (col_i, attr) in unique_it {
        let is_unique = attr.is_unique();
        let is_primary = attr.is_primary();
        if is_primary {
            if primary_col_idx.is_some() {
                panic!("Multiple primary columns defined for table: {}", table_name);
            } else {
                primary_col_idx = Some(col_i);
            }
        }
        let field = &product_type.elements[col_i];
        let field_name = field.name.as_ref().expect("autogen'd tuples should have field names");
        let field_type = &field.algebraic_type;
        let csharp_field_name_pascal = field_name.replace("r#", "").to_case(Case::Pascal);

        let (field_type, csharp_field_type) = match field_type {
            AlgebraicType::Product(_) | AlgebraicType::Ref(_) => {
                // TODO: We don't allow filtering on tuples right now, its possible we may consider it for the future.
                continue;
            }
            AlgebraicType::Sum(_) => {
                // TODO: We don't allow filtering on enums right now, its possible we may consider it for the future.
                continue;
            }
            AlgebraicType::Builtin(b) => match maybe_primitive(b) {
                MaybePrimitive::Primitive(ty) => (format!("{:?}", b), ty),
                MaybePrimitive::Array(ArrayType { elem_ty }) => {
                    if let Some(BuiltinType::U8) = elem_ty.as_builtin() {
                        // Do allow filtering for byte arrays
                        ("Bytes".into(), "byte[]")
                    } else {
                        // TODO: We don't allow filtering based on an array type, but we might want other functionality here in the future.
                        continue;
                    }
                }
                MaybePrimitive::Map(_) => {
                    // TODO: It would be nice to be able to say, give me all entries where this vec contains this value, which we can do.
                    continue;
                }
            },
        };

        let filter_return_type = fmt_fn(|f| {
            if is_unique {
                f.write_str(struct_name_pascal_case)
            } else {
                write!(f, "System.Collections.Generic.IEnumerable<{}>", struct_name_pascal_case)
            }
        });

        writeln!(
            output,
            "public static {filter_return_type} FilterBy{}({} value)",
            csharp_field_name_pascal, csharp_field_type
        )
        .unwrap();

        writeln!(output, "{{").unwrap();
        {
            indent_scope!(output);
            writeln!(
                output,
                "foreach(var entry in NetworkManager.clientDB.GetEntries(\"{}\"))",
                table_name
            )
            .unwrap();
            writeln!(output, "{{").unwrap();
            {
                indent_scope!(output);
                writeln!(output, "var productValue = entry.Item1.AsProductValue();").unwrap();
                writeln!(
                    output,
                    "var compareValue = ({})productValue.elements[{}].As{}();",
                    csharp_field_type, col_i, field_type
                )
                .unwrap();
                if csharp_field_type == "byte[]" {
                    writeln!(
                        output,
                        "static bool ByteArrayCompare(byte[] a1, byte[] a2)
{{
    if (a1.Length != a2.Length)
        return false;

    for (int i=0; i<a1.Length; i++)
        if (a1[i]!=a2[i])
            return false;

    return true;
}}"
                    )
                    .unwrap();
                    writeln!(output).unwrap();
                    writeln!(output, "if (ByteArrayCompare(compareValue, value)) {{").unwrap();
                    {
                        indent_scope!(output);
                        if is_unique {
                            writeln!(output, "return ({struct_name_pascal_case})entry.Item2;").unwrap();
                        } else {
                            writeln!(output, "yield return ({struct_name_pascal_case})entry.Item2;").unwrap();
                        }
                    }
                    writeln!(output, "}}").unwrap();
                } else {
                    writeln!(output, "if (compareValue == value) {{").unwrap();
                    {
                        indent_scope!(output);
                        if is_unique {
                            writeln!(output, "return ({struct_name_pascal_case})entry.Item2;").unwrap();
                        } else {
                            writeln!(output, "yield return ({struct_name_pascal_case})entry.Item2;").unwrap();
                        }
                    }
                    writeln!(output, "}}").unwrap();
                }
            }
            // End foreach
            writeln!(output, "}}").unwrap();

            if is_unique {
                writeln!(output, "return null;").unwrap();
            }
        }
        // End Func
        writeln!(output, "}}").unwrap();
        writeln!(output).unwrap();
    }

    if let Some(primary_col_index) = primary_col_idx {
        writeln!(
            output,
            "public static bool ComparePrimaryKey(SpacetimeDB.SATS.AlgebraicType t, SpacetimeDB.SATS.AlgebraicValue v1, SpacetimeDB.SATS.AlgebraicValue v2)"
        )
        .unwrap();
        writeln!(output, "{{").unwrap();
        {
            indent_scope!(output);
            writeln!(
                output,
                "var primaryColumnValue1 = v1.AsProductValue().elements[{}];",
                primary_col_index
            )
            .unwrap();
            writeln!(
                output,
                "var primaryColumnValue2 = v2.AsProductValue().elements[{}];",
                primary_col_index
            )
            .unwrap();
            writeln!(
                output,
                "return SpacetimeDB.SATS.AlgebraicValue.Compare(t.product.elements[0].algebraicType, primaryColumnValue1, primaryColumnValue2);"
            )
            .unwrap();
        }
        writeln!(output, "}}").unwrap();
    } else {
        writeln!(
            output,
            "public static bool ComparePrimaryKey(SpacetimeDB.SATS.AlgebraicType t, SpacetimeDB.SATS.AlgebraicValue _v1, SpacetimeDB.SATS.AlgebraicValue _v2)"
        )
        .unwrap();
        writeln!(output, "{{").unwrap();
        {
            indent_scope!(output);
            writeln!(output, "return false;").unwrap();
        }
        writeln!(output, "}}").unwrap();
    }
}

// fn convert_enumdef(tuple: &SumType) -> impl fmt::Display + '_ {
//     fmt_fn(move |f| {
//         writeln!(f, "AlgebraicType.Tuple(new ProductTypeElement[]")?;
//         writeln!(f, "{{")?;
//         for (i, elem) in tuple.elements.iter().enumerate() {
//             let comma = if i == tuple.elements.len() - 1 { "" } else { "," };
//             writeln!(f, "{INDENT}{}{}", convert_elementdef(elem), comma)?;
//         }
//         writeln!(f, "}}")
//     })
// }

pub fn autogen_csharp_reducer(ctx: &GenCtx, reducer: &ReducerDef, namespace: &str) -> String {
    let func_name = &*reducer.name;
    // let reducer_pascal_name = func_name.to_case(Case::Pascal);
    let use_namespace = true;
    let func_name_pascal_case = func_name.to_case(Case::Pascal);

    let mut output = CodeIndenter::new(String::new());

    let mut func_arguments: String = String::new();
    let mut arg_types: String = String::new();

    writeln!(
        output,
        "// THIS FILE IS AUTOMATICALLY GENERATED BY SPACETIMEDB. EDITS TO THIS FILE"
    )
    .unwrap();
    writeln!(output, "// WILL NOT BE SAVED. MODIFY TABLES IN RUST INSTEAD.").unwrap();
    writeln!(output).unwrap();

    writeln!(output, "using System;").unwrap();
    writeln!(output, "using ClientApi;").unwrap();
    writeln!(output, "using Newtonsoft.Json.Linq;").unwrap();
    if namespace != "SpacetimeDB" {
        writeln!(output, "using SpacetimeDB;").unwrap();
    }

    writeln!(output).unwrap();

    if use_namespace {
        writeln!(output, "namespace {}", namespace).unwrap();
        writeln!(output, "{{").unwrap();
        output.indent(1);
    }

    writeln!(output, "public static partial class Reducer").unwrap();
    writeln!(output, "{{").unwrap();

    {
        indent_scope!(output);
        let mut json_args = String::new();
        for (arg_i, arg) in reducer.args.iter().enumerate() {
            let name = arg
                .name
                .as_deref()
                .unwrap_or_else(|| panic!("reducer args should have names: {}", func_name));
            let arg_name = name.to_case(Case::Camel);
            let arg_type_str = ty_fmt(ctx, &arg.algebraic_type, namespace);

            if !json_args.is_empty() {
                json_args.push_str(", ");
            }

            match &arg.algebraic_type {
                AlgebraicType::Sum(sum_type) => {
                    if is_option_type(sum_type) {
                        json_args.push_str(format!("new SomeWrapper({})", arg_name).as_str());
                    } else {
                        json_args.push_str(arg_name.as_str());
                    }
                }
                AlgebraicType::Product(_) => {
                    json_args.push_str(arg_name.as_str());
                }
                Builtin(_) => {
                    json_args.push_str(arg_name.as_str());
                }
                AlgebraicType::Ref(type_ref) => {
                    let ref_type = &ctx.typespace.types[type_ref.idx()];
                    if let AlgebraicType::Sum(sum_type) = ref_type {
                        if is_enum(sum_type) {
                            json_args.push_str(format!("new EnumWrapper<{}>({})", arg_type_str, arg_name).as_str());
                        } else {
                            unimplemented!()
                        }
                    } else {
                        json_args.push_str(arg_name.as_str());
                    }
                }
            }

            if arg_i > 0 {
                func_arguments.push_str(", ");
            }
            arg_types.push_str(", ");

            write!(func_arguments, "{} {}", arg_type_str, arg_name).unwrap();
            write!(arg_types, "{}", arg_type_str).unwrap();
        }

        let delegate_args = if !reducer.args.is_empty() {
            format!(", {}", func_arguments.clone())
        } else {
            func_arguments.clone()
        };
        writeln!(
            output,
            "public delegate void {func_name_pascal_case}Handler(ReducerEvent reducerEvent{delegate_args});"
        )
        .unwrap();
        writeln!(
            output,
            "public static event {func_name_pascal_case}Handler On{func_name_pascal_case}Event;"
        )
        .unwrap();

        writeln!(output).unwrap();

        writeln!(output, "public static void {func_name_pascal_case}({func_arguments})").unwrap();
        writeln!(output, "{{").unwrap();
        {
            indent_scope!(output);

            //           NetworkManager.instance.InternalCallReducer(new NetworkManager.Message
            // 			{
            // 				fn = "create_new_player",
            // 				args = new object[] { playerId, position },
            // 			});

            // Tell the network manager to send this message
            writeln!(output, "var _argArray = new object[] {{{}}};", json_args).unwrap();
            writeln!(output, "var _message = new NetworkManager.ReducerCallRequest {{").unwrap();
            {
                indent_scope!(output);
                writeln!(output, "fn = \"{}\",", reducer.name).unwrap();
                writeln!(output, "args = _argArray,").unwrap();
            }
            writeln!(output, "}};").unwrap();

            writeln!(
                output,
                "Newtonsoft.Json.JsonSerializerSettings _settings = new Newtonsoft.Json.JsonSerializerSettings"
            )
            .unwrap();
            writeln!(output, "{{").unwrap();
            {
                indent_scope!(output);
                writeln!(
                    output,
                    "Converters = {{ new SpacetimeDB.SomeWrapperConverter(), new SpacetimeDB.EnumWrapperConverter() }},"
                )
                .unwrap();
                writeln!(output, "ContractResolver = new SpacetimeDB.JsonContractResolver(),").unwrap();
            }
            writeln!(output, "}};").unwrap();

            writeln!(
                output,
                "NetworkManager.instance.InternalCallReducer(Newtonsoft.Json.JsonConvert.SerializeObject(_message, _settings));"
            )
                .unwrap();
        }
        // Closing brace for reducer
        writeln!(output, "}}").unwrap();
        writeln!(output).unwrap();

        writeln!(output, "[ReducerCallback(FunctionName = \"{func_name}\")]").unwrap();
        writeln!(
            output,
            "public static bool On{func_name_pascal_case}(ClientApi.Event dbEvent)"
        )
        .unwrap();
        writeln!(output, "{{").unwrap();
        {
            indent_scope!(output);

            writeln!(output, "if(On{func_name_pascal_case}Event != null)").unwrap();
            writeln!(output, "{{").unwrap();
            {
                indent_scope!(output);
                writeln!(
                    output,
                    "var args = dbEvent.FunctionCall.CallInfo.{func_name_pascal_case}Args;"
                )
                .unwrap();
                writeln!(output, "On{func_name_pascal_case}Event(dbEvent.FunctionCall.CallInfo").unwrap();
                // Write out arguments one per line
                {
                    indent_scope!(output);
                    for (i, arg) in reducer.args.iter().enumerate() {
                        let arg_name = arg
                            .name
                            .clone()
                            .unwrap_or_else(|| format!("arg_{}", i))
                            .to_case(Case::Pascal);
                        let arg_type_str = ty_fmt(ctx, &arg.algebraic_type, namespace);
                        writeln!(output, ",({arg_type_str})args.{arg_name}").unwrap();
                    }
                }
                writeln!(output, ");").unwrap();
                writeln!(output, "return true;").unwrap();
            }
            // Closing brace for if event is registered
            writeln!(output, "}}").unwrap();
            writeln!(output, "return false;").unwrap();
        }
        // Closing brace for Event parsing function
        writeln!(output, "}}").unwrap();
        writeln!(output).unwrap();

        writeln!(output, "[DeserializeEvent(FunctionName = \"{func_name}\")]").unwrap();
        writeln!(
            output,
            "public static void {func_name_pascal_case}DeserializeEventArgs(ClientApi.Event dbEvent)"
        )
        .unwrap();
        writeln!(output, "{{").unwrap();
        {
            indent_scope!(output);

            writeln!(output, "var args = new {func_name_pascal_case}ArgsStruct();").unwrap();
            writeln!(output, "var bsatnBytes = dbEvent.FunctionCall.ArgBytes;").unwrap();
            writeln!(output, "using var ms = new System.IO.MemoryStream();").unwrap();
            writeln!(output, "ms.SetLength(bsatnBytes.Length);").unwrap();
            writeln!(output, "bsatnBytes.CopyTo(ms.GetBuffer(), 0);").unwrap();
            writeln!(output, "ms.Position = 0;").unwrap();
            writeln!(output, "using var reader = new System.IO.BinaryReader(ms);").unwrap();
            for (i, arg) in reducer.args.iter().enumerate() {
                let arg_name = arg
                    .name
                    .clone()
                    .unwrap_or_else(|| format!("arg_{}", i))
                    .to_case(Case::Pascal);
                let algebraic_type = convert_algebraic_type(ctx, &arg.algebraic_type, namespace);
                writeln!(
                    output,
                    "var args_{i}_value = SpacetimeDB.SATS.AlgebraicValue.Deserialize({algebraic_type}, reader);"
                )
                .unwrap();
                let convert = convert_type(ctx, 0, &arg.algebraic_type, format!("args_{i}_value"), namespace);
                writeln!(output, "args.{arg_name} = {convert};").unwrap();
            }

            writeln!(output, "dbEvent.FunctionCall.CallInfo = new ReducerEvent(ReducerType.{func_name_pascal_case}, \"{func_name}\", dbEvent.Timestamp, Identity.From(dbEvent.CallerIdentity.ToByteArray()), dbEvent.Message, dbEvent.Status, args);").unwrap();
        }

        // Closing brace for Event parsing function
        writeln!(output, "}}").unwrap();
    }
    // Closing brace for class
    writeln!(output, "}}").unwrap();
    writeln!(output).unwrap();

    //Args struct
    writeln!(output, "public class {func_name_pascal_case}ArgsStruct").unwrap();
    writeln!(output, "{{").unwrap();
    {
        indent_scope!(output);
        for (i, arg) in reducer.args.iter().enumerate() {
            let arg_name = arg
                .name
                .clone()
                .unwrap_or_else(|| format!("arg_{}", i))
                .to_case(Case::Pascal);
            let cs_type = ty_fmt(ctx, &arg.algebraic_type, namespace);
            writeln!(output, "public {cs_type} {arg_name};").unwrap();
        }
    }
    // Closing brace for struct ReducerArgs
    writeln!(output, "}}").unwrap();
    writeln!(output).unwrap();

    if use_namespace {
        output.dedent(1);
        writeln!(output, "}}").unwrap();
    }

    output.into_inner()
}

pub fn autogen_csharp_globals(items: &Vec<GenItem>, namespace: &str) -> Vec<(String, String)> {
    let reducers: Vec<&ReducerDef> = items.iter()
        .map(|i| if let GenItem::Reducer(reducer) = i { Some(reducer) } else { None })
        .filter(|r| r.is_some())
        .map(|r| r.unwrap())
        .filter(|r| r.name != "__init__")
        .collect();
    let reducer_names: Vec<String> = reducers
        .iter()
        .map(|reducer| reducer.name.to_case(Case::Pascal))
        .collect();

    let use_namespace = true;
    let mut output = CodeIndenter::new(String::new());

    writeln!(
        output,
        "// THIS FILE IS AUTOMATICALLY GENERATED BY SPACETIMEDB. EDITS TO THIS FILE"
    )
    .unwrap();
    writeln!(output, "// WILL NOT BE SAVED. MODIFY TABLES IN RUST INSTEAD.").unwrap();
    writeln!(output).unwrap();

    writeln!(output, "using System;").unwrap();
    writeln!(output, "using ClientApi;").unwrap();
    writeln!(output, "using Newtonsoft.Json.Linq;").unwrap();
    if namespace != "SpacetimeDB" {
        writeln!(output, "using SpacetimeDB;").unwrap();
    }

    writeln!(output).unwrap();

    if use_namespace {
        writeln!(output, "namespace {}", namespace).unwrap();
        writeln!(output, "{{").unwrap();
        output.indent(1);
    }

    writeln!(output, "public enum ReducerType").unwrap();
    writeln!(output, "{{").unwrap();
    {
        indent_scope!(output);
        writeln!(output, "None,").unwrap();
        for reducer in reducer_names {
            writeln!(output, "{reducer},").unwrap();
        }
    }
    // Closing brace for ReducerType
    writeln!(output, "}}").unwrap();
    writeln!(output).unwrap();

    writeln!(output, "public partial class ReducerEvent").unwrap();
    writeln!(output, "{{").unwrap();
    {
        indent_scope!(output);
        writeln!(output, "public ReducerType Reducer {{ get; private set; }}").unwrap();
        writeln!(output, "public string ReducerName {{ get; private set; }}").unwrap();
        writeln!(output, "public ulong Timestamp {{ get; private set; }}").unwrap();
        writeln!(output, "public SpacetimeDB.Identity Identity {{ get; private set; }}").unwrap();
        writeln!(output, "public string ErrMessage {{ get; private set; }}").unwrap();
        writeln!(
            output,
            "public ClientApi.Event.Types.Status Status {{ get; private set; }}"
        )
        .unwrap();
        writeln!(output, "private object Args;").unwrap();
        writeln!(output).unwrap();
        writeln!(output, "public ReducerEvent(ReducerType reducer, string reducerName, ulong timestamp, SpacetimeDB.Identity identity, string errMessage, ClientApi.Event.Types.Status status, object args)").unwrap();
        writeln!(output, "{{").unwrap();
        {
            indent_scope!(output);
            writeln!(output, "Reducer = reducer;").unwrap();
            writeln!(output, "ReducerName = reducerName;").unwrap();
            writeln!(output, "Timestamp = timestamp;").unwrap();
            writeln!(output, "Identity = identity;").unwrap();
            writeln!(output, "ErrMessage = errMessage;").unwrap();
            writeln!(output, "Status = status;").unwrap();
            writeln!(output, "Args = args;").unwrap();
        }
        // Closing brace for ctor
        writeln!(output, "}}").unwrap();
        writeln!(output).unwrap();
        // Properties for reducer args
        for reducer in &reducers {
            let reducer_name = reducer.name.to_case(Case::Pascal);
            writeln!(output, "public {reducer_name}ArgsStruct {reducer_name}Args").unwrap();
            writeln!(output, "{{").unwrap();
            {
                indent_scope!(output);
                writeln!(output, "get").unwrap();
                writeln!(output, "{{").unwrap();
                {
                    indent_scope!(output);
<<<<<<< HEAD
                    writeln!(output, "get").unwrap();
                    writeln!(output, "{{").unwrap();
                    {
                        indent_scope!(output);
                        writeln!(output, "if (Reducer != ReducerType.{reducer_name}) throw new SpacetimeDB.ReducerMismatchException(Reducer.ToString(), \"{reducer_name}\");").unwrap();
                        writeln!(output, "return ({reducer_name}ArgsStruct)Args;").unwrap();
                    }
                    // Closing brace for struct ReducerArgs
                    writeln!(output, "}}").unwrap();
=======
                    writeln!(output, "if (Reducer != ReducerType.{reducer_name}) throw new SpacetimeDB.ReducerMismatchException(Reducer.ToString(), \"{reducer_name}\");").unwrap();
                    writeln!(output, "return Args.{reducer_name}Args;").unwrap();
>>>>>>> 3e34d6da
                }
                // Closing brace for struct ReducerArgs
                writeln!(output, "}}").unwrap();
            }
            // Closing brace for struct ReducerArgs
            writeln!(output, "}}").unwrap();
        }
        writeln!(output).unwrap();
        writeln!(output, "public object[] GetArgsAsObjectArray()").unwrap();
        writeln!(output, "{{").unwrap();
        {
            indent_scope!(output);
            writeln!(output, "switch (Reducer)").unwrap();
            writeln!(output, "{{").unwrap();
            {
                indent_scope!(output);
                for reducer in &reducers {
                    let reducer_name = reducer.name.to_case(Case::Pascal);
                    writeln!(output, "case ReducerType.{reducer_name}:").unwrap();
                    writeln!(output, "{{").unwrap();
                    {
                        indent_scope!(output);
                        writeln!(output, "var args = {reducer_name}Args;").unwrap();
                        writeln!(output, "return new object[] {{").unwrap();
                        {
                            indent_scope!(output);
                            for (i, arg) in reducer.args.iter().enumerate() {
                                let arg_name = arg
                                    .name
                                    .clone()
                                    .unwrap_or_else(|| format!("arg_{}", i))
                                    .to_case(Case::Pascal);
                                writeln!(output, "args.{arg_name},").unwrap();
                            }
                        }
                        writeln!(output, "}};").unwrap();
                    }
                    // Closing brace for switch
                    writeln!(output, "}}").unwrap();
                }
                writeln!(output, "default: throw new System.Exception($\"Unhandled reducer case: {{Reducer}}. Please run SpacetimeDB code generator\");").unwrap();
            }
            // Closing brace for switch
            writeln!(output, "}}").unwrap();
        }
        // Closing brace for ctor
        writeln!(output, "}}").unwrap();
    }
    // Closing brace for ReducerEvent
    writeln!(output, "}}").unwrap();

<<<<<<< HEAD
=======
    writeln!(
        output,
        "[System.Runtime.InteropServices.StructLayout(System.Runtime.InteropServices.LayoutKind.Explicit)]"
    )
    .unwrap();
    writeln!(output, "public partial struct ReducerArgs").unwrap();
    writeln!(output, "{{").unwrap();
    {
        indent_scope!(output);
        for reducer in &reducers {
            let reducer_name = reducer.name.to_case(Case::Pascal);
            writeln!(output, "[System.Runtime.InteropServices.FieldOffset(0)]").unwrap();
            writeln!(output, "public {reducer_name}ArgsStruct {reducer_name}Args;").unwrap();
        }
    }
    // Closing brace for struct ReducerArgs
    writeln!(output, "}}").unwrap();
    writeln!(output).unwrap();

>>>>>>> 3e34d6da
    if use_namespace {
        output.dedent(1);
        writeln!(output, "}}").unwrap();
    }

    vec![("ReducerEvent.cs".into(), output.into_inner())]
}<|MERGE_RESOLUTION|>--- conflicted
+++ resolved
@@ -1422,20 +1422,8 @@
                 writeln!(output, "{{").unwrap();
                 {
                     indent_scope!(output);
-<<<<<<< HEAD
-                    writeln!(output, "get").unwrap();
-                    writeln!(output, "{{").unwrap();
-                    {
-                        indent_scope!(output);
-                        writeln!(output, "if (Reducer != ReducerType.{reducer_name}) throw new SpacetimeDB.ReducerMismatchException(Reducer.ToString(), \"{reducer_name}\");").unwrap();
-                        writeln!(output, "return ({reducer_name}ArgsStruct)Args;").unwrap();
-                    }
-                    // Closing brace for struct ReducerArgs
-                    writeln!(output, "}}").unwrap();
-=======
                     writeln!(output, "if (Reducer != ReducerType.{reducer_name}) throw new SpacetimeDB.ReducerMismatchException(Reducer.ToString(), \"{reducer_name}\");").unwrap();
-                    writeln!(output, "return Args.{reducer_name}Args;").unwrap();
->>>>>>> 3e34d6da
+                    writeln!(output, "return ({reducer_name}ArgsStruct)Args;").unwrap();
                 }
                 // Closing brace for struct ReducerArgs
                 writeln!(output, "}}").unwrap();
@@ -1487,28 +1475,6 @@
     // Closing brace for ReducerEvent
     writeln!(output, "}}").unwrap();
 
-<<<<<<< HEAD
-=======
-    writeln!(
-        output,
-        "[System.Runtime.InteropServices.StructLayout(System.Runtime.InteropServices.LayoutKind.Explicit)]"
-    )
-    .unwrap();
-    writeln!(output, "public partial struct ReducerArgs").unwrap();
-    writeln!(output, "{{").unwrap();
-    {
-        indent_scope!(output);
-        for reducer in &reducers {
-            let reducer_name = reducer.name.to_case(Case::Pascal);
-            writeln!(output, "[System.Runtime.InteropServices.FieldOffset(0)]").unwrap();
-            writeln!(output, "public {reducer_name}ArgsStruct {reducer_name}Args;").unwrap();
-        }
-    }
-    // Closing brace for struct ReducerArgs
-    writeln!(output, "}}").unwrap();
-    writeln!(output).unwrap();
-
->>>>>>> 3e34d6da
     if use_namespace {
         output.dedent(1);
         writeln!(output, "}}").unwrap();
