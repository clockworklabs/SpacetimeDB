--- conflicted
+++ resolved
@@ -966,13 +966,9 @@
         let (field_type, csharp_field_type, is_option) = match field_type {
             AlgebraicType::Product(product) => {
                 if product.is_identity() {
-<<<<<<< HEAD
                     ("Identity".into(), "SpacetimeDB.Identity", false)
-=======
-                    ("Identity".into(), "SpacetimeDB.Identity")
                 } else if product.is_address() {
-                    ("Address".into(), "SpacetimeDB.Address")
->>>>>>> 59159dbb
+                    ("Address".into(), "SpacetimeDB.Address", false)
                 } else {
                     // TODO: We don't allow filtering on tuples right now,
                     //       it's possible we may consider it for the future.
@@ -1057,7 +1053,6 @@
                             col_i
                         )
                         .unwrap();
-<<<<<<< HEAD
                     } else if is_option {
                         writeln!(
                             output,
@@ -1065,7 +1060,6 @@
                             csharp_field_type, col_i, col_i, field_type
                         )
                         .unwrap();
-=======
                     } else if field_type == "Address" {
                         writeln!(
                             output,
@@ -1073,7 +1067,6 @@
                             col_i
                         )
                             .unwrap();
->>>>>>> 59159dbb
                     } else {
                         writeln!(
                             output,
