--- conflicted
+++ resolved
@@ -22,13 +22,9 @@
 use std::path::{Path, PathBuf};
 use wasmtime::{Caller, StoreContextMut};
 
-<<<<<<< HEAD
-use crate::common_args;
-=======
-use crate::build;
->>>>>>> b7d2e3d6
 use crate::util::y_or_n;
 use crate::Config;
+use crate::{build, common_args};
 
 mod code_indenter;
 pub mod csharp;
@@ -98,13 +94,6 @@
              removed from the module. Prompts before deleting unless --force is \
              supplied.",
         ))
-<<<<<<< HEAD
-        .arg(common_args::yes())
-        .arg(Arg::new("debug").long("debug").short('d').action(SetTrue).help(
-            "Builds the module using debug instead of release (intended to \
-             speed up local iteration, not recommended for CI)",
-        ))
-=======
         .arg(
             Arg::new("build_options")
                 .long("build-options")
@@ -113,14 +102,7 @@
                 .default_value("")
                 .help("Options to pass to the build command"),
         )
-        .arg(
-            Arg::new("force")
-                .long("force")
-                .action(SetTrue)
-                .requires("delete_files")
-                .help("delete-files without prompting first. Useful for scripts."),
-        )
->>>>>>> b7d2e3d6
+        .arg(common_args::yes())
         .after_help("Run `spacetime help publish` for more detailed information.")
 }
 
