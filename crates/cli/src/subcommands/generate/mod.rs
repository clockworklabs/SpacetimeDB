#![warn(clippy::uninlined_format_args)]

use clap::parser::ValueSource;
use clap::Arg;
use clap::ArgAction::{Set, SetTrue};
use convert_case::{Case, Casing};
use core::mem;
use duct::cmd;
use itertools::Itertools;
use spacetimedb::host::wasmtime::{Mem, MemView, WasmPointee as _};
use spacetimedb_data_structures::map::HashSet;
use spacetimedb_lib::de::serde::DeserializeWrapper;
use spacetimedb_lib::sats::{AlgebraicType, AlgebraicTypeRef, Typespace};
use spacetimedb_lib::{bsatn, RawModuleDefV8, TableDesc, TypeAlias};
use spacetimedb_lib::{RawModuleDef, MODULE_ABI_MAJOR_VERSION};
use spacetimedb_primitives::errno;
use spacetimedb_schema;
use spacetimedb_schema::def::{ModuleDef, ReducerDef, ScopedTypeName, TableDef, TypeDef};
use spacetimedb_schema::identifier::Identifier;
use spacetimedb_schema::schema::TableSchema;
use std::fs;
use std::ops::Deref;
use std::path::{Path, PathBuf};
use wasmtime::{Caller, StoreContextMut};

<<<<<<< HEAD
use crate::common_args;
=======
use crate::build;
>>>>>>> faf13fc6
use crate::util::y_or_n;
use crate::Config;

mod code_indenter;
pub mod csharp;
pub mod rust;
pub mod typescript;
mod util;

const INDENT: &str = "\t";

pub fn cli() -> clap::Command {
    clap::Command::new("generate")
        .about("Generate client files for a spacetime module.")
        .override_usage("spacetime generate --lang <LANG> --out-dir <DIR> [--project-path <DIR> | --bin-path <PATH>]")
        .arg(
            Arg::new("wasm_file")
                .value_parser(clap::value_parser!(PathBuf))
                .long("bin-path")
                .short('b')
                .group("source")
<<<<<<< HEAD
                .help("The system path (absolute or relative) to the compiled wasm binary we should inspect"),
=======
                .conflicts_with("project_path")
                .conflicts_with("build_options")
                .help("The system path (absolute or relative) to the wasm file we should inspect"),
>>>>>>> faf13fc6
        )
        .arg(
            Arg::new("project_path")
                .value_parser(clap::value_parser!(PathBuf))
                .default_value(".")
                .long("project-path")
                .short('p')
                .group("source")
                .help("The system path (absolute or relative) to the project you would like to inspect"),
        )
        .arg(
            Arg::new("json_module")
                .hide(true)
                .num_args(0..=1)
                .value_parser(clap::value_parser!(PathBuf))
                .long("module-def")
                .group("source")
                .help("Generate from a ModuleDef encoded as json"),
        )
        .arg(
            Arg::new("out_dir")
                .value_parser(clap::value_parser!(PathBuf))
                .required(true)
                .long("out-dir")
                .short('o')
                .help("The system path (absolute or relative) to the generate output directory"),
        )
        .arg(
            Arg::new("namespace")
                .default_value("SpacetimeDB.Types")
                .long("namespace")
                .help("The namespace that should be used"),
        )
        .arg(
            Arg::new("lang")
                .required(true)
                .long("lang")
                .short('l')
                .value_parser(clap::value_parser!(Language))
                .help("The language to generate"),
        )
<<<<<<< HEAD
        .arg(
            Arg::new("skip_clippy")
                .long("skip-println-checks")
                .action(SetTrue)
                .value_parser(clap::builder::FalseyValueParser::new())
                .help(
                    "Skips running clippy on the module before generating \
                     (intended to speed up local iteration, not recommended \
                     for CI)",
                ),
        )
        .arg(
            Arg::new("delete_files")
                .long("clear-target-directory")
=======
        .arg(Arg::new("delete_files").long("delete-files").action(SetTrue).help(
            "Delete outdated generated files whose definitions have been \
             removed from the module. Prompts before deleting unless --force is \
             supplied.",
        ))
        .arg(
            Arg::new("build_options")
                .long("build-options")
                .alias("build-opts")
                .action(Set)
                .default_value("")
                .help("Options to pass to the build command"),
        )
        .arg(
            Arg::new("force")
                .long("force")
>>>>>>> faf13fc6
                .action(SetTrue)
                .help("Delete all files in the target directory before generating files."),
        )
<<<<<<< HEAD
        .arg(common_args::yes())
        .arg(Arg::new("debug").long("debug").short('d').action(SetTrue).help(
            "Builds the module using debug instead of release (intended to \
             speed up local iteration, not recommended for CI)",
        ))
=======
>>>>>>> faf13fc6
        .after_help("Run `spacetime help publish` for more detailed information.")
}

pub async fn exec(config: Config, args: &clap::ArgMatches) -> anyhow::Result<()> {
    let project_path = args.get_one::<PathBuf>("project_path").unwrap();
    let wasm_file = args.get_one::<PathBuf>("wasm_file").cloned();
    let json_module = args.get_many::<PathBuf>("json_module");
    let out_dir = args.get_one::<PathBuf>("out_dir").unwrap();
    let lang = *args.get_one::<Language>("lang").unwrap();
    let namespace = args.get_one::<String>("namespace").unwrap();
    let delete_files = args.get_flag("delete_files");
    let force = args.get_flag("force");
    let build_options = args.get_one::<String>("build_options").unwrap();

    if args.value_source("namespace") == Some(ValueSource::CommandLine) && lang != Language::Csharp {
        return Err(anyhow::anyhow!("--namespace is only supported with --lang csharp"));
    }

    let module = if let Some(mut json_module) = json_module {
        let DeserializeWrapper(module) = if let Some(path) = json_module.next() {
            serde_json::from_slice(&std::fs::read(path)?)?
        } else {
            serde_json::from_reader(std::io::stdin().lock())?
        };
        module
    } else {
        let wasm_path = if !project_path.is_dir() && project_path.extension().map_or(false, |ext| ext == "wasm") {
            println!("Note: Using --project-path to provide a wasm file is deprecated, and will be");
            println!("removed in a future release. Please use --bin-path instead.");
            project_path.clone()
        } else if let Some(path) = wasm_file {
            println!("Skipping build. Instead we are inspecting {}", path.display());
            path.clone()
        } else {
            build::exec_with_argstring(config.clone(), project_path, build_options).await?
        };
        extract_descriptions(&wasm_path)?
    };

    fs::create_dir_all(out_dir)?;

    let mut paths = vec![];
    for (fname, code) in generate(module, lang, namespace.as_str())? {
        let fname = Path::new(&fname);
        // If a generator asks for a file in a subdirectory, create the subdirectory first.
        if let Some(parent) = fname.parent().filter(|p| !p.as_os_str().is_empty()) {
            fs::create_dir_all(out_dir.join(parent))?;
        }
        let path = out_dir.join(fname);
        paths.push(path.clone());
        fs::write(path, code)?;
    }

    format_files(paths.clone(), lang)?;

    if delete_files {
        let mut files_to_delete = vec![];
        for entry in fs::read_dir(out_dir)? {
            let entry = entry?;
            let path = entry.path();
            if path.is_file() {
                if let Ok(contents) = fs::read_to_string(&path) {
                    if !contents.starts_with("// THIS FILE IS AUTOMATICALLY GENERATED BY SPACETIMEDB.") {
                        continue;
                    }
                }

                if paths
                    .iter()
                    .any(|x| x.file_name().unwrap() == path.file_name().unwrap())
                {
                    continue;
                }
                files_to_delete.push(path);
            }
        }
        if !files_to_delete.is_empty() {
            println!("The following files were not generated by this command and will be deleted:");
            for path in &files_to_delete {
                println!("  {}", path.to_str().unwrap());
            }

            if y_or_n(force, "Are you sure you want to delete these files?")? {
                for path in files_to_delete {
                    fs::remove_file(path)?;
                }
                println!("Files deleted successfully.");
            } else {
                println!("Files not deleted.");
            }
        }
    }

    println!("Generate finished successfully.");
    Ok(())
}

#[derive(Clone, Copy, PartialEq)]
pub enum Language {
    Csharp,
    TypeScript,
    Rust,
}

impl clap::ValueEnum for Language {
    fn value_variants<'a>() -> &'a [Self] {
        &[Self::Csharp, Self::TypeScript, Self::Rust]
    }
    fn to_possible_value(&self) -> Option<clap::builder::PossibleValue> {
        match self {
            Self::Csharp => Some(clap::builder::PossibleValue::new("csharp").aliases(["c#", "cs"])),
            Self::TypeScript => Some(clap::builder::PossibleValue::new("typescript").aliases(["ts", "TS"])),
            Self::Rust => Some(clap::builder::PossibleValue::new("rust").aliases(["rs", "RS"])),
        }
    }
}

pub struct GenCtx {
    typespace: Typespace,
    names: Vec<Option<String>>,
}

pub fn generate(module: RawModuleDef, lang: Language, namespace: &str) -> anyhow::Result<Vec<(String, String)>> {
    let module = ModuleDef::try_from(module)?;
    Ok(match lang {
        Language::Rust => generate_lang(&module, rust::Rust, namespace),
        Language::Csharp | Language::TypeScript => {
            let ctx = GenCtx {
                typespace: module.typespace().clone(),
                names: (0..module.typespace().types.len())
                    .map(|r| {
                        module
                            .type_def_from_ref(AlgebraicTypeRef(r as _))
                            .map(|(name, _)| name.name_segments().join("."))
                    })
                    .collect(),
            };

            let tableset = module.tables().map(|t| t.product_type_ref).collect::<HashSet<_>>();
            let tables = module
                .tables()
                .map(|table| TableDesc {
                    schema: TableSchema::from_module_def(table, 0.into()).into(),
                    data: table.product_type_ref,
                })
                .sorted_by(|a, b| a.schema.table_name.cmp(&b.schema.table_name));

            // HACK: Patch the fields to have the types that point to `AlgebraicTypeRef` because all generators depend on that
            // `register_table` in rt.rs resolve the types early, but the generators do it late. This impact enums where
            // the enum name is not preserved in the `AlgebraicType`.
            // x.schema.columns =
            //     RawColumnDefV8::from_product_type(typespace[x.data].as_product().unwrap().clone());

            let types = module.types().filter(|typ| !tableset.contains(&typ.ty)).map(|typ| {
                GenItem::TypeAlias(TypeAlias {
                    name: typ.name.name_segments().join("."),
                    ty: typ.ty,
                })
            });

            let reducers = module
                .reducers()
                .map(|reducer| spacetimedb_lib::ReducerDef {
                    name: reducer.name.clone().into(),
                    args: reducer.params.elements.to_vec(),
                })
                .sorted_by(|a, b| a.name.cmp(&b.name));

            let items = itertools::chain!(
                types,
                tables.into_iter().map(GenItem::Table),
                reducers
                    .filter(|r| !(r.name.starts_with("__") && r.name.ends_with("__")))
                    .map(GenItem::Reducer),
            );

            let items: Vec<GenItem> = items.collect();
            let mut files: Vec<(String, String)> = items
                .iter()
                .filter_map(|item| item.generate(&ctx, lang, namespace))
                .collect();
            files.extend(generate_globals(&ctx, lang, namespace, &items));
            files
        }
    })
}

fn generate_lang(module: &ModuleDef, lang: impl Lang, namespace: &str) -> Vec<(String, String)> {
    let table_refs = module.tables().map(|tbl| tbl.product_type_ref).collect::<HashSet<_>>();
    itertools::chain!(
        module.tables().map(|tbl| {
            (
                lang.table_filename(module, tbl),
                lang.generate_table(module, namespace, tbl),
            )
        }),
        module.types().filter(|typ| !table_refs.contains(&typ.ty)).map(|typ| {
            (
                lang.type_filename(&typ.name),
                lang.generate_type(module, namespace, typ),
            )
        }),
        module.reducers().filter(|r| r.lifecycle.is_none()).map(|reducer| {
            (
                lang.reducer_filename(&reducer.name),
                lang.generate_reducer(module, namespace, reducer),
            )
        }),
        lang.generate_globals(module, namespace),
    )
    .collect()
}

trait Lang {
    fn table_filename(&self, module: &ModuleDef, table: &TableDef) -> String;
    fn type_filename(&self, type_name: &ScopedTypeName) -> String;
    fn reducer_filename(&self, reducer_name: &Identifier) -> String;

    fn generate_table(&self, module: &ModuleDef, namespace: &str, tbl: &TableDef) -> String;
    fn generate_type(&self, module: &ModuleDef, namespace: &str, typ: &TypeDef) -> String;
    fn generate_reducer(&self, module: &ModuleDef, namespace: &str, reducer: &ReducerDef) -> String;
    fn generate_globals(&self, module: &ModuleDef, namespace: &str) -> Vec<(String, String)>;
}

pub enum GenItem {
    Table(TableDesc),
    TypeAlias(TypeAlias),
    Reducer(spacetimedb_lib::ReducerDef),
}

fn generate_globals(ctx: &GenCtx, lang: Language, namespace: &str, items: &[GenItem]) -> Vec<(String, String)> {
    match lang {
        Language::Csharp => csharp::autogen_csharp_globals(ctx, items, namespace),
        Language::TypeScript => typescript::autogen_typescript_globals(ctx, items),
        Language::Rust => unreachable!(),
    }
}

impl GenItem {
    fn generate(&self, ctx: &GenCtx, lang: Language, namespace: &str) -> Option<(String, String)> {
        match lang {
            Language::Csharp => self.generate_csharp(ctx, namespace),
            Language::TypeScript => self.generate_typescript(ctx),
            Language::Rust => unreachable!(),
        }
    }

    fn generate_typescript(&self, ctx: &GenCtx) -> Option<(String, String)> {
        match self {
            GenItem::Table(table) => {
                let code = typescript::autogen_typescript_table(ctx, table);
                // TODO: this is not ideal (should use table name, not row type name)
                let name = ctx.names[table.data.idx()].as_ref().unwrap().to_case(Case::Snake);
                Some((name + ".ts", code))
            }
            GenItem::TypeAlias(TypeAlias { name, ty }) => match &ctx.typespace[*ty] {
                AlgebraicType::Sum(sum) => {
                    let filename = name.replace('.', "").to_case(Case::Snake);
                    let code = typescript::autogen_typescript_sum(ctx, name, sum);
                    Some((filename + ".ts", code))
                }
                AlgebraicType::Product(prod) => {
                    let code = typescript::autogen_typescript_tuple(ctx, name, prod);
                    let name = name.to_case(Case::Snake);
                    Some((name + ".ts", code))
                }
                _ => todo!(),
            },
            GenItem::Reducer(reducer) => {
                let code = typescript::autogen_typescript_reducer(ctx, reducer);
                let name = reducer.name.deref().to_case(Case::Snake);
                Some((name + "_reducer.ts", code))
            }
        }
    }

    fn generate_csharp(&self, ctx: &GenCtx, namespace: &str) -> Option<(String, String)> {
        match self {
            GenItem::Table(table) => {
                let code = csharp::autogen_csharp_table(ctx, table, namespace);
                Some((table.schema.table_name.as_ref().to_case(Case::Pascal) + ".cs", code))
            }
            GenItem::TypeAlias(TypeAlias { name, ty }) => match &ctx.typespace[*ty] {
                AlgebraicType::Sum(sum) => {
                    let filename = name.replace('.', "");
                    let code = csharp::autogen_csharp_sum(ctx, name, sum, namespace);
                    Some((filename + ".cs", code))
                }
                AlgebraicType::Product(prod) => {
                    let code = csharp::autogen_csharp_tuple(ctx, name, prod, namespace);
                    Some((name.clone() + ".cs", code))
                }
                _ => todo!(),
            },
            GenItem::Reducer(reducer) => {
                let code = csharp::autogen_csharp_reducer(ctx, reducer, namespace);
                let pascalcase = reducer.name.deref().to_case(Case::Pascal);
                Some((pascalcase + "Reducer.cs", code))
            }
        }
    }
}

pub fn extract_descriptions(wasm_file: &Path) -> anyhow::Result<RawModuleDef> {
    let engine = wasmtime::Engine::default();
    let t = std::time::Instant::now();
    let module = wasmtime::Module::from_file(&engine, wasm_file)?;
    println!("compilation took {:?}", t.elapsed());
    let ctx = WasmCtx {
        mem: None,
        sink: Vec::new(),
    };
    let mut store = wasmtime::Store::new(&engine, ctx);
    let mut linker = wasmtime::Linker::new(&engine);
    linker.allow_shadowing(true).define_unknown_imports_as_traps(&module)?;
    let module_name = &*format!("spacetime_{MODULE_ABI_MAJOR_VERSION}.0");
    linker.func_wrap(
        module_name,
        "_console_log",
        |mut caller: Caller<'_, WasmCtx>,
         _level: u32,
         _target_ptr: u32,
         _target_len: u32,
         _filename_ptr: u32,
         _filename_len: u32,
         _line_number: u32,
         message_ptr: u32,
         message_len: u32| {
            let (mem, _) = WasmCtx::mem_env(&mut caller);
            let slice = mem.deref_slice(message_ptr, message_len).unwrap();
            println!("from wasm: {}", String::from_utf8_lossy(slice));
        },
    )?;
    linker.func_wrap(module_name, "_bytes_sink_write", WasmCtx::bytes_sink_write)?;
    let instance = linker.instantiate(&mut store, &module)?;
    let memory = Mem::extract(&instance, &mut store)?;
    store.data_mut().mem = Some(memory);

    let mut preinits = instance
        .exports(&mut store)
        .filter_map(|exp| Some((exp.name().strip_prefix("__preinit__")?.to_owned(), exp.into_func()?)))
        .collect::<Vec<_>>();
    preinits.sort_by(|(a, _), (b, _)| a.cmp(b));
    for (_, func) in preinits {
        func.typed(&store)?.call(&mut store, ())?
    }
    let module: RawModuleDef = match instance.get_func(&mut store, "__describe_module__") {
        Some(f) => {
            store.data_mut().sink = Vec::new();
            f.typed::<u32, ()>(&store)?.call(&mut store, 1).unwrap();
            let buf = mem::take(&mut store.data_mut().sink);
            bsatn::from_slice(&buf)?
        }
        // TODO: shouldn't we return an error here?
        None => RawModuleDef::V8BackCompat(RawModuleDefV8::default()),
    };
    Ok(module)
}

struct WasmCtx {
    mem: Option<Mem>,
    sink: Vec<u8>,
}

impl WasmCtx {
    pub fn get_mem(&self) -> Mem {
        self.mem.expect("Initialized memory")
    }

    fn mem_env<'a>(ctx: impl Into<StoreContextMut<'a, Self>>) -> (&'a mut MemView, &'a mut Self) {
        let ctx = ctx.into();
        let mem = ctx.data().get_mem();
        mem.view_and_store_mut(ctx)
    }

    pub fn bytes_sink_write(
        mut caller: Caller<'_, Self>,
        sink_handle: u32,
        buffer_ptr: u32,
        buffer_len_ptr: u32,
    ) -> anyhow::Result<u32> {
        if sink_handle != 1 {
            return Ok(errno::NO_SUCH_BYTES.get().into());
        }

        let (mem, env) = Self::mem_env(&mut caller);

        // Read `buffer_len`, i.e., the capacity of `buffer` pointed to by `buffer_ptr`.
        let buffer_len = u32::read_from(mem, buffer_len_ptr)?;
        // Write `buffer` to `sink`.
        let buffer = mem.deref_slice(buffer_ptr, buffer_len)?;
        env.sink.extend(buffer);

        Ok(0)
    }
}

fn format_files(generated_files: Vec<PathBuf>, lang: Language) -> anyhow::Result<()> {
    match lang {
        Language::Rust => {
            cmd!("rustup", "component", "add", "rustfmt").run()?;
            for path in generated_files {
                cmd!("rustfmt", path.to_str().unwrap()).run()?;
            }
        }
        Language::Csharp => {}
        Language::TypeScript => {}
    }

    Ok(())
}<|MERGE_RESOLUTION|>--- conflicted
+++ resolved
@@ -23,11 +23,8 @@
 use std::path::{Path, PathBuf};
 use wasmtime::{Caller, StoreContextMut};
 
-<<<<<<< HEAD
+use crate::build;
 use crate::common_args;
-=======
-use crate::build;
->>>>>>> faf13fc6
 use crate::util::y_or_n;
 use crate::Config;
 
@@ -49,13 +46,9 @@
                 .long("bin-path")
                 .short('b')
                 .group("source")
-<<<<<<< HEAD
-                .help("The system path (absolute or relative) to the compiled wasm binary we should inspect"),
-=======
                 .conflicts_with("project_path")
                 .conflicts_with("build_options")
-                .help("The system path (absolute or relative) to the wasm file we should inspect"),
->>>>>>> faf13fc6
+                .help("The system path (absolute or relative) to the compiled wasm binary we should inspect"),
         )
         .arg(
             Arg::new("project_path")
@@ -97,27 +90,12 @@
                 .value_parser(clap::value_parser!(Language))
                 .help("The language to generate"),
         )
-<<<<<<< HEAD
-        .arg(
-            Arg::new("skip_clippy")
-                .long("skip-println-checks")
-                .action(SetTrue)
-                .value_parser(clap::builder::FalseyValueParser::new())
-                .help(
-                    "Skips running clippy on the module before generating \
-                     (intended to speed up local iteration, not recommended \
-                     for CI)",
-                ),
-        )
         .arg(
             Arg::new("delete_files")
                 .long("clear-target-directory")
-=======
-        .arg(Arg::new("delete_files").long("delete-files").action(SetTrue).help(
-            "Delete outdated generated files whose definitions have been \
-             removed from the module. Prompts before deleting unless --force is \
-             supplied.",
-        ))
+                .action(SetTrue)
+                .help("Delete all files in the target directory before generating files."),
+        )
         .arg(
             Arg::new("build_options")
                 .long("build-options")
@@ -126,21 +104,7 @@
                 .default_value("")
                 .help("Options to pass to the build command"),
         )
-        .arg(
-            Arg::new("force")
-                .long("force")
->>>>>>> faf13fc6
-                .action(SetTrue)
-                .help("Delete all files in the target directory before generating files."),
-        )
-<<<<<<< HEAD
         .arg(common_args::yes())
-        .arg(Arg::new("debug").long("debug").short('d').action(SetTrue).help(
-            "Builds the module using debug instead of release (intended to \
-             speed up local iteration, not recommended for CI)",
-        ))
-=======
->>>>>>> faf13fc6
         .after_help("Run `spacetime help publish` for more detailed information.")
 }
 
