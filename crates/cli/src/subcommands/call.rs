use crate::config::Config;
use crate::edit_distance::{edit_distance, find_best_match_for_name};
use crate::generate::rust::{write_arglist_no_delimiters, write_type};
use crate::util::{add_auth_header_opt, database_address, get_auth_header_only};
use anyhow::{bail, Context, Error};
use clap::{Arg, ArgAction, ArgMatches};
use itertools::Either;
use serde_json::Value;
use spacetimedb_lib::de::serde::deserialize_from;
use spacetimedb_lib::sats::{AlgebraicTypeRef, Typespace};
use spacetimedb_lib::ProductTypeElement;
use std::fmt::Write;
use std::iter;

pub fn cli() -> clap::Command {
    clap::Command::new("call")
        .about("Invokes a reducer function in a database")
        .arg(
            Arg::new("database")
                .required(true)
                .help("The database domain or address to use to invoke the call"),
        )
        .arg(
            Arg::new("reducer_name")
                .required(true)
                .help("The name of the reducer to call"),
        )
        .arg(
            Arg::new("arguments")
                .help("arguments as a JSON array")
                .default_value("[]"),
        )
        .arg(
            Arg::new("as_identity")
                .long("as-identity")
                .short('i')
                .conflicts_with("anon_identity")
                .help("The identity to use for the call"),
        )
        .arg(
            Arg::new("anon_identity")
                .long("anon-identity")
                .short('a')
                .conflicts_with("as_identity")
                .action(ArgAction::SetTrue)
                .help("If this flag is present, the call will be executed with no identity provided"),
        )
        .after_help("Run `spacetime help call` for more detailed information.\n")
}

pub async fn exec(mut config: Config, args: &ArgMatches) -> Result<(), Error> {
    let database = args.get_one::<String>("database").unwrap();
    let reducer_name = args.get_one::<String>("reducer_name").unwrap();
    let arg_json = args.get_one::<String>("arguments").unwrap();

    let as_identity = args.get_one::<String>("as_identity");
    let anon_identity = args.get_flag("anon_identity");

    let address = database_address(&config, database).await?;

    let builder = reqwest::Client::new().post(format!(
        "{}/database/call/{}/{}",
        config.get_host_url(),
        address,
        reducer_name
    ));
    let auth_header = get_auth_header_only(&mut config, anon_identity, as_identity).await;
    let builder = add_auth_header_opt(builder, &auth_header);

    let res = builder.body(arg_json.to_owned()).send().await?;

    if let Err(e) = res.error_for_status_ref() {
        let Ok(response_text) = res.text().await else {
            // Cannot give a better error than this if we don't know what the problem is.
            bail!(e);
        };

        let error = Err(e).context(format!("Response text: {}", response_text));

        let error_msg = if response_text.starts_with("no such reducer") {
            no_such_reducer(config, &address, database, &auth_header, reducer_name).await
        } else if response_text.starts_with("invalid arguments") {
            invalid_arguments(config, &address, database, &auth_header, reducer_name, &response_text).await
        } else {
            return error;
        };

        return error.context(error_msg);
    }

    Ok(())
}

/// Returns an error message for when `reducer` is called with wrong arguments.
async fn invalid_arguments(
    config: Config,
    addr: &str,
    db: &str,
    auth_header: &Option<String>,
    reducer: &str,
    text: &str,
) -> String {
    let mut error = format!(
        "Invalid arguments provided for reducer `{}` for database `{}` resolving to address `{}`.",
        reducer, db, addr
    );

    if let Some((actual, expected)) = find_actual_expected(text).filter(|(a, e)| a != e) {
        write!(
            error,
            "\n\n{} parameters were expected, but {} were provided.",
            expected, actual
        )
        .unwrap();
    }

    if let Some(sig) = schema_json(config, addr, auth_header, true)
        .await
        .and_then(|schema| reducer_signature(schema, reducer))
    {
        write!(error, "\n\nThe reducer has the following signature:\n\t{}", sig).unwrap();
    }

    error
}

/// Parse actual/expected parameter numbers from the invalid args response text.
fn find_actual_expected(text: &str) -> Option<(usize, usize)> {
    let (_, x) = split_at_first_substring(text, "invalid length")?;
    let (x, y) = split_at_first_substring(x, "args for test with")?;
    let (x, _) = split_at_first_substring(x, ",")?;
    let (y, _) = split_at_first_substring(y, "elements")?;
    let actual: usize = x.trim().parse().ok()?;
    let expected: usize = y.trim().parse().ok()?;
    Some((actual, expected))
}

/// Returns a tuple with
/// - everything after the first `substring`
/// - and anything before it.
fn split_at_first_substring<'t>(text: &'t str, substring: &str) -> Option<(&'t str, &'t str)> {
    text.find(substring)
        .map(|pos| (&text[..pos], &text[pos + substring.len()..]))
}

/// Provided the `schema_json` for the database,
/// returns the signature for a reducer with `reducer_name`.
fn reducer_signature(schema_json: Value, reducer_name: &str) -> Option<String> {
    let typespace = typespace(&schema_json)?;

    // Fetch the matching reducer.
    let elements = find_of_type_in_schema(&schema_json, "reducer")
        .find(|(name, _)| *name == reducer_name)?
        .1
        .get("schema")?
        .get("elements")?;
    let params = deserialize_from::<Vec<ProductTypeElement>, _>(elements).ok()?;

    // Print the arguments to `args`.
    let mut args = String::new();
    fn ctx(typespace: &Typespace, r: AlgebraicTypeRef) -> String {
        let ty = &typespace[r];
        let mut ty_str = String::new();
        write_type(&|r| ctx(typespace, r), &mut ty_str, ty);
        ty_str
    }
    write_arglist_no_delimiters(&|r| ctx(&typespace, r), &mut args, &params, None);
    let args = args.trim().trim_end_matches(',').replace('\n', " ");

    // Print the full signature to `reducer_fmt`.
    let mut reducer_fmt = String::new();
    write!(&mut reducer_fmt, "{}({})", reducer_name, args).unwrap();
    Some(reducer_fmt)
}

/// Returns an error message for when `reducer` does not exist in `db`.
async fn no_such_reducer(config: Config, addr: &str, db: &str, auth_header: &Option<String>, reducer: &str) -> String {
    let mut error = format!(
        "No such reducer `{}` for database `{}` resolving to address `{}`.",
        reducer, db, addr
    );

    if let Some(schema) = schema_json(config, addr, auth_header, false).await {
        add_reducer_ctx_to_err(&mut error, schema, reducer);
    }

    error
}

const REDUCER_PRINT_LIMIT: usize = 10;

/// Provided the schema for the database,
/// decorate `error` with more helpful info about reducers.
fn add_reducer_ctx_to_err(error: &mut String, schema_json: Value, reducer_name: &str) {
    let mut reducers = find_of_type_in_schema(&schema_json, "reducer")
        .map(|kv| kv.0)
        .collect::<Vec<_>>();

    // Hide these pseudo-reducers; they shouldn't be callable.
    reducers.retain(|&c| !matches!(c, "__update__" | "__init__"));

    if let Some(best) = find_best_match_for_name(&reducers, reducer_name, None) {
        write!(error, "\n\nA reducer with a similar name exists: `{}`", best).unwrap();
    } else if reducers.is_empty() {
        write!(error, "\n\nThe database has no reducers.").unwrap();
    } else {
        // Sort reducers by relevance.
        reducers.sort_by_key(|candidate| edit_distance(reducer_name, candidate, usize::MAX));

        // Don't spam the user with too many entries.
        let too_many_to_show = reducers.len() > REDUCER_PRINT_LIMIT;
        let diff = reducers.len().abs_diff(REDUCER_PRINT_LIMIT);
        reducers.truncate(REDUCER_PRINT_LIMIT);

        // List them.
        write!(error, "\n\nHere are some existing reducers:").unwrap();
        for candidate in reducers {
            write!(error, "\n- {}", candidate).unwrap();
        }

        // When some where not listed, note that are more.
        if too_many_to_show {
            let plural = if diff == 1 { "" } else { "s" };
            write!(error, "\n... ({} reducer{} not shown)", diff, plural).unwrap();
        }
    }
}

/// Fetch the schema as JSON for the database at `address`.
///
/// The value of `expand` determines how detailed information to fetch.
async fn schema_json(config: Config, address: &str, auth_header: &Option<String>, expand: bool) -> Option<Value> {
    let builder = reqwest::Client::new().get(format!("{}/database/schema/{}", config.get_host_url(), address));
    let builder = add_auth_header_opt(builder, auth_header);

    builder
        .query(&[("expand", expand)])
        .send()
        .await
        .ok()?
        .json::<serde_json::Value>()
        .await
        .ok()
}

/// Returns all the names of items in `value` that match `type`.
///
/// For example, `type` can be `"reducer"`.
fn find_of_type_in_schema<'v, 't: 'v>(
    value: &'v serde_json::Value,
    ty: &'t str,
) -> impl Iterator<Item = (&'v str, &'v Value)> {
    let Some(entities) = value
        .as_object()
        .and_then(|o| o.get("entities"))
        .and_then(|e| e.as_object())
    else {
        return Either::Left(iter::empty());
    };

    let iter = entities
        .into_iter()
<<<<<<< HEAD
        .filter(move |(_, value)| {
            let Some(obj) = value.as_object() else { return false; };
=======
        .filter(|(_, value)| {
            let Some(obj) = value.as_object() else {
                return false;
            };
>>>>>>> 5d25f2ca
            obj.get("type").filter(|x| x.as_str() == Some(ty)).is_some()
        })
        .map(|(key, value)| (key.as_str(), value));
    Either::Right(iter)
}

/// Returns the `Typespace` in the provided json schema.
fn typespace(value: &serde_json::Value) -> Option<Typespace> {
    let types = value.as_object()?.get("typespace")?;
    deserialize_from(types).map(Typespace::new).ok()
}<|MERGE_RESOLUTION|>--- conflicted
+++ resolved
@@ -260,15 +260,8 @@
 
     let iter = entities
         .into_iter()
-<<<<<<< HEAD
         .filter(move |(_, value)| {
             let Some(obj) = value.as_object() else { return false; };
-=======
-        .filter(|(_, value)| {
-            let Some(obj) = value.as_object() else {
-                return false;
-            };
->>>>>>> 5d25f2ca
             obj.get("type").filter(|x| x.as_str() == Some(ty)).is_some()
         })
         .map(|(key, value)| (key.as_str(), value));
