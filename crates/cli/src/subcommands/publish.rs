--- conflicted
+++ resolved
@@ -67,12 +67,7 @@
 
 pub async fn exec(config: Config, args: &ArgMatches) -> Result<(), anyhow::Error> {
     let server = args.get_one::<String>("server").map(|s| s.as_str());
-<<<<<<< HEAD
-    let name_or_address = args.get_one::<String>("name|address");
-=======
-    let identity = args.get_one::<String>("identity").map(String::as_str);
     let name_or_identity = args.get_one::<String>("name|identity");
->>>>>>> 942fd8be
     let path_to_project = args.get_one::<PathBuf>("project_path").unwrap();
     let clear_database = args.get_flag("clear_database");
     let force = args.get_flag("force");
