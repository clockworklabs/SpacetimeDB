use crate::common_args;
use crate::util;
use crate::Config;
use clap::{ArgMatches, Command};
use reqwest::StatusCode;
use serde::Deserialize;
use spacetimedb::Identity;
use tabled::{
    settings::{object::Columns, Alignment, Modify, Style},
    Table, Tabled,
};

pub fn cli() -> Command {
    Command::new("list")
        .about("Lists the databases attached to an identity")
        .arg(common_args::server().help("The nickname, host name or URL of the server from which to list databases"))
}

#[derive(Deserialize)]
struct DatabasesResult {
    pub identities: Vec<IdentityRow>,
}

#[derive(Tabled, Deserialize)]
#[serde(transparent)]
struct IdentityRow {
    pub db_identity: Identity,
}

pub async fn exec(config: Config, args: &ArgMatches) -> Result<(), anyhow::Error> {
    let server = args.get_one::<String>("server").map(|s| s.as_ref());
    let identity = util::decode_identity(&config)?;

    let client = reqwest::Client::new();
    let res = client
        .get(format!(
            "{}/identity/{}/databases",
            config.get_host_url(server)?,
            identity
        ))
        .basic_auth("token", Some(config.spacetimedb_token_or_error()?))
        .send()
        .await?;

    if res.status() != StatusCode::OK {
        return Err(anyhow::anyhow!(format!(
            "Unable to retrieve databases for identity: {}",
            res.status()
        )));
    }

    let result: DatabasesResult = res.json().await?;

<<<<<<< HEAD
    if !result.addresses.is_empty() {
        let mut table = Table::new(result.addresses);
=======
    let identity = identity_config.nick_or_identity();
    if !result.identities.is_empty() {
        let mut table = Table::new(result.identities);
>>>>>>> 942fd8be
        table
            .with(Style::psql())
            .with(Modify::new(Columns::first()).with(Alignment::left()));
        println!("Associated database identities for {}:\n", identity);
        println!("{}", table);
    } else {
        println!("No databases found for {}.", identity);
    }

    Ok(())
}<|MERGE_RESOLUTION|>--- conflicted
+++ resolved
@@ -51,14 +51,8 @@
 
     let result: DatabasesResult = res.json().await?;
 
-<<<<<<< HEAD
-    if !result.addresses.is_empty() {
-        let mut table = Table::new(result.addresses);
-=======
-    let identity = identity_config.nick_or_identity();
     if !result.identities.is_empty() {
         let mut table = Table::new(result.identities);
->>>>>>> 942fd8be
         table
             .with(Style::psql())
             .with(Modify::new(Columns::first()).with(Alignment::left()));
