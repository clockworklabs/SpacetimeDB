--- conflicted
+++ resolved
@@ -11,11 +11,7 @@
 
 use crate::config::Config;
 use crate::errors::error_for_status;
-<<<<<<< HEAD
-use crate::util::{database_address, get_auth_header};
-=======
-use crate::util::{database_identity, get_auth_header_only};
->>>>>>> 942fd8be
+use crate::util::{database_identity, get_auth_header};
 
 pub fn cli() -> clap::Command {
     clap::Command::new("sql")
@@ -45,25 +41,14 @@
 
 pub(crate) async fn parse_req(config: Config, args: &ArgMatches) -> Result<Connection, anyhow::Error> {
     let server = args.get_one::<String>("server").map(|s| s.as_ref());
-<<<<<<< HEAD
-    let database = args.get_one::<String>("database").unwrap();
-=======
     let database_name_or_identity = args.get_one::<String>("database").unwrap();
-    let identity = args.get_one::<String>("identity");
->>>>>>> 942fd8be
     let anon_identity = args.get_flag("anon_identity");
 
     Ok(Connection {
         host: config.get_host_url(server)?,
-<<<<<<< HEAD
         auth_header: get_auth_header(&config, anon_identity)?,
-        address: database_address(&config, database, server).await?,
-        database: database.to_string(),
-=======
-        auth_header: get_auth_header_only(&mut config, anon_identity, identity, server).await?,
         database_identity: database_identity(&config, database_name_or_identity, server).await?,
         database: database_name_or_identity.to_string(),
->>>>>>> 942fd8be
     })
 }
 
