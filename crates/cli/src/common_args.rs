--- conflicted
+++ resolved
@@ -15,18 +15,17 @@
         .help("The identity to use")
 }
 
-<<<<<<< HEAD
+pub fn anonymous() -> Arg {
+    Arg::new("anon_identity")
+        .long("anonymous")
+        .action(SetTrue)
+        .help("Perform this action with an anonymous identity")
+}
+
 pub fn yes() -> Arg {
     Arg::new("force")
         .long("yes")
         .short('y')
         .action(SetTrue)
         .help("Assume \"yes\" as answer to all prompts and run non-interactively")
-=======
-pub fn anonymous() -> Arg {
-    Arg::new("anon_identity")
-        .long("anonymous")
-        .action(SetTrue)
-        .help("Perform this action with an anonymous identity")
->>>>>>> b7d2e3d6
 }