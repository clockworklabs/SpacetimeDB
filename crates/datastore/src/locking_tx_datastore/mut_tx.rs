use super::{
    committed_state::{CommitTableForInsertion, CommittedState},
    datastore::{Result, TxMetrics},
    delete_table::DeleteTable,
    sequence::{Sequence, SequencesState},
    state_view::{IterByColEqMutTx, IterByColRangeMutTx, IterMutTx, ScanIterByColRangeMutTx, StateView},
    tx::TxId,
    tx_state::{IndexIdMap, PendingSchemaChange, TxState, TxTableForInsertion},
    SharedMutexGuard, SharedWriteGuard,
};
use crate::traits::{InsertFlags, RowTypeForTable, TxData, UpdateFlags};
use crate::{
    error::ViewError,
    system_tables::{
        system_tables, ConnectionIdViaU128, IdentityViaU256, StConnectionCredentialsFields, StConnectionCredentialsRow,
        StViewArgFields, StViewArgRow, StViewColumnFields, StViewFields, StViewParamFields, StViewParamRow,
        StViewSubFields, StViewSubRow, ST_CONNECTION_CREDENTIALS_ID, ST_VIEW_ARG_ID, ST_VIEW_COLUMN_ID, ST_VIEW_ID,
        ST_VIEW_PARAM_ID, ST_VIEW_SUB_ID,
    },
};
use crate::{
    error::{IndexError, SequenceError, TableError},
    system_tables::{
        with_sys_table_buf, StClientFields, StClientRow, StColumnFields, StColumnRow, StConstraintFields,
        StConstraintRow, StFields as _, StIndexFields, StIndexRow, StRowLevelSecurityFields, StRowLevelSecurityRow,
        StScheduledFields, StScheduledRow, StSequenceFields, StSequenceRow, StTableFields, StTableRow, SystemTable,
        ST_CLIENT_ID, ST_COLUMN_ID, ST_CONSTRAINT_ID, ST_INDEX_ID, ST_ROW_LEVEL_SECURITY_ID, ST_SCHEDULED_ID,
        ST_SEQUENCE_ID, ST_TABLE_ID,
    },
};
use crate::{execution_context::ExecutionContext, system_tables::StViewColumnRow};
use crate::{execution_context::Workload, system_tables::StViewRow};
use bytes::Bytes;
use core::ops::RangeBounds;
use core::{cell::RefCell, mem};
use core::{iter, ops::Bound};
use smallvec::SmallVec;
use spacetimedb_data_structures::map::{HashMap, HashSet, IntMap};
use spacetimedb_durability::TxOffset;
use spacetimedb_execution::{dml::MutDatastore, Datastore, DeltaStore, Row};
use spacetimedb_lib::{bsatn::ToBsatn as _, db::raw_def::v9::RawSql, metrics::ExecutionMetrics, Timestamp};
use spacetimedb_lib::{
    db::{auth::StAccess, raw_def::SEQUENCE_ALLOCATION_STEP},
    ConnectionId, Identity,
};
use spacetimedb_primitives::{
    col_list, ArgId, ColId, ColList, ColSet, ConstraintId, IndexId, ScheduleId, SequenceId, TableId, ViewId,
};
use spacetimedb_sats::{
    bsatn::{self, to_writer, DecodeError, Deserializer},
    de::{DeserializeSeed, WithBound},
    memory_usage::MemoryUsage,
    product,
    ser::Serialize,
    AlgebraicType, AlgebraicValue, ProductType, ProductValue, WithTypespace,
};
use spacetimedb_schema::{
    def::{ModuleDef, ViewColumnDef, ViewDef, ViewParamDef},
    schema::{ColumnSchema, ConstraintSchema, IndexSchema, RowLevelSecuritySchema, SequenceSchema, TableSchema},
};
use spacetimedb_table::{
    blob_store::BlobStore,
    indexes::{RowPointer, SquashedOffset},
    static_assert_size,
    table::{
        BlobNumBytes, DuplicateError, IndexScanRangeIter, InsertError, RowRef, Table, TableAndIndex,
        UniqueConstraintViolation,
    },
    table_index::TableIndex,
};
use std::{
    sync::Arc,
    time::{Duration, Instant},
};

type DecodeResult<T> = core::result::Result<T, DecodeError>;

#[derive(Clone, Debug, Eq, PartialEq, Hash)]
pub struct ViewCallInfo {
    pub view_id: ViewId,
    pub table_id: TableId,
    pub view_name: Box<str>,
    pub sender: Option<Identity>,
}

/// A data structure for tracking the database rows/keys that are read by views
#[derive(Default)]
pub struct ViewReadSets {
    tables: IntMap<TableId, TableReadSet>,
}

impl MemoryUsage for ViewReadSets {
    fn heap_usage(&self) -> usize {
        0 // TODO: Implement memory tracking for read sets
    }
}

impl ViewReadSets {
    /// Returns the views that perform a full scan of this table
    fn views_for_table_scan(&self, table_id: &TableId) -> impl Iterator<Item = &ViewCallInfo> {
        self.tables
            .get(table_id)
            .into_iter()
            .flat_map(TableReadSet::views_for_table_scan)
    }

    /// Record that a view performs a full scan of this table
    fn insert_scan(&mut self, table_id: TableId, call: ViewCallInfo) {
        self.tables.entry(table_id).or_default().insert_scan(call);
    }

    /// Removes keys for `view_id` from the read set
    pub fn remove_view(&mut self, view_id: ViewId) {
        self.tables.retain(|_, readset| {
            readset.remove_view(view_id);
            !readset.is_empty()
        });
    }

    /// Merge or union read sets together
    pub fn merge(&mut self, readset: Self) {
        for (table_id, rs) in readset.tables {
            self.tables.entry(table_id).or_default().merge(rs);
        }
    }
}

/// A table-level read set for views
#[derive(Default)]
struct TableReadSet {
    table_scans: HashSet<ViewCallInfo>,
}

impl TableReadSet {
    /// Record that this view performs a full scan of this read set's table
    fn insert_scan(&mut self, call: ViewCallInfo) {
        self.table_scans.insert(call);
    }

    /// Returns the views that perform a full scan of this read set's table
    fn views_for_table_scan(&self) -> impl Iterator<Item = &ViewCallInfo> {
        self.table_scans.iter()
    }

    /// Is this read set empty?
    fn is_empty(&self) -> bool {
        self.table_scans.is_empty()
    }

    /// Removes keys for `view_id` from the read set
    fn remove_view(&mut self, view_id: ViewId) {
        self.table_scans.retain(|info| info.view_id != view_id);
    }

    /// Merge or union two read sets for this table
    fn merge(&mut self, readset: TableReadSet) {
        self.table_scans.extend(readset.table_scans);
    }
}

#[derive(Clone, Debug)]
/// The type of operation being performed against the datastore.
pub enum FuncCallType {
    Reducer,
    Procedure,
    View(ViewCallInfo),
}

/// Represents a Mutable transaction. Holds locks for its duration
///
/// The initialization of this struct is sensitive because improper
/// handling can lead to deadlocks. Therefore, it is strongly recommended to use
/// `Locking::begin_mut_tx()` for instantiation to ensure safe acquisition of locks.
pub struct MutTxId {
    pub(super) tx_state: TxState,
    pub(super) committed_state_write_lock: SharedWriteGuard<CommittedState>,
    pub(super) sequence_state_lock: SharedMutexGuard<SequencesState>,
    pub(super) lock_wait_time: Duration,
    pub(super) read_sets: ViewReadSets,
    // TODO(cloutiertyler): The below were made `pub` for the datastore split. We should
    // make these private again.
    pub timer: Instant,
    pub ctx: ExecutionContext,
    pub metrics: ExecutionMetrics,
}

static_assert_size!(MutTxId, 432);

impl MutTxId {
    /// Record that a view performs a table scan in this transaction's read set
    pub fn record_table_scan(&mut self, op: &FuncCallType, table_id: TableId) {
        if let FuncCallType::View(view) = op {
            self.read_sets.insert_scan(table_id, view.clone());
        }
    }

    /// Record that a view performs an index scan in this transaction's read set
    pub fn record_index_scan(
        &mut self,
        _: &FuncCallType,
        _: TableId,
        _: IndexId,
        _: Bound<AlgebraicValue>,
        _: Bound<AlgebraicValue>,
    ) {
        // TODO: Implement read set tracking for index scans
    }

    /// Returns the views whose read sets overlaps with this transaction's write set
    pub fn view_for_update(&self) -> impl Iterator<Item = &ViewCallInfo> {
        self.tx_state
            .insert_tables
            .keys()
            .filter(|table_id| !self.tx_state.delete_tables.contains_key(table_id))
            .chain(self.tx_state.delete_tables.keys())
            .flat_map(|table_id| self.read_sets.views_for_table_scan(table_id))
            .collect::<HashSet<_>>()
            .into_iter()
    }

    /// Removes keys for `view_id` from the committed read set.
    /// Used for dropping views in an auto-migration.
    pub fn drop_view_from_committed_read_set(&mut self, view_id: ViewId) {
        self.committed_state_write_lock.drop_view_from_read_sets(view_id)
    }
}

impl Datastore for MutTxId {
    type TableIter<'a>
        = IterMutTx<'a>
    where
        Self: 'a;

    type IndexIter<'a>
        = IndexScanRanged<'a>
    where
        Self: 'a;

    fn row_count(&self, table_id: TableId) -> u64 {
        self.table_row_count(table_id).unwrap_or_default()
    }

    fn table_scan<'a>(&'a self, table_id: TableId) -> anyhow::Result<Self::TableIter<'a>> {
        Ok(self.iter(table_id)?)
    }

    fn index_scan<'a>(
        &'a self,
        table_id: TableId,
        index_id: IndexId,
        range: &impl RangeBounds<AlgebraicValue>,
    ) -> anyhow::Result<Self::IndexIter<'a>> {
        // Extract the table id, and commit/tx indices.
        let (_, commit_index, tx_index) = self
            .get_table_and_index(index_id)
            .ok_or_else(|| IndexError::NotFound(index_id))?;

        // Get an index seek iterator for the tx and committed state.
        let tx_iter = tx_index.map(|i| i.seek_range(range));
        let commit_iter = commit_index.seek_range(range);

        let dt = self.tx_state.get_delete_table(table_id);
        let iter = combine_range_index_iters(dt, tx_iter, commit_iter);

        Ok(iter)
    }
}

/// Note, deltas are evaluated using read-only transactions, not mutable ones.
/// Nevertheless this contract is still required for query evaluation.
impl DeltaStore for MutTxId {
    fn num_inserts(&self, _: TableId) -> usize {
        0
    }

    fn num_deletes(&self, _: TableId) -> usize {
        0
    }

    fn inserts_for_table(&self, _: TableId) -> Option<std::slice::Iter<'_, ProductValue>> {
        None
    }

    fn deletes_for_table(&self, _: TableId) -> Option<std::slice::Iter<'_, ProductValue>> {
        None
    }

    /// Subscriptions are currently evaluated using read-only transactions.
    /// Hence this will never be called on a mutable transaction.
    fn index_scan_range_for_delta(
        &self,
        _: TableId,
        _: IndexId,
        _: spacetimedb_lib::query::Delta,
        _: impl RangeBounds<AlgebraicValue>,
    ) -> impl Iterator<Item = Row<'_>> {
        std::iter::empty()
    }

    /// Subscriptions are currently evaluated using read-only transactions.
    /// Hence this will never be called on a mutable transaction.
    fn index_scan_point_for_delta(
        &self,
        _: TableId,
        _: IndexId,
        _: spacetimedb_lib::query::Delta,
        _: &AlgebraicValue,
    ) -> impl Iterator<Item = Row<'_>> {
        std::iter::empty()
    }
}

impl MutDatastore for MutTxId {
    fn insert_product_value(&mut self, table_id: TableId, row: &ProductValue) -> anyhow::Result<bool> {
        Ok(match self.insert_via_serialize_bsatn(table_id, row)?.1 {
            RowRefInsertion::Inserted(_) => true,
            RowRefInsertion::Existed(_) => false,
        })
    }

    fn delete_product_value(&mut self, table_id: TableId, row: &ProductValue) -> anyhow::Result<bool> {
        Ok(self.delete_by_row_value(table_id, row)?)
    }
}

impl MutTxId {
    /// Push a pending schema change.
    fn push_schema_change(&mut self, change: PendingSchemaChange) {
        self.tx_state.pending_schema_changes.push(change);
    }

    /// Get the list of current pending schema changes, for testing.
    #[cfg(any(test, feature = "test"))]
    pub fn pending_schema_changes(&self) -> &[PendingSchemaChange] {
        &self.tx_state.pending_schema_changes
    }

    /// Deletes all the rows in table with `table_id`
    /// where the column with `col_pos` equals `value`.
    fn delete_col_eq(&mut self, table_id: TableId, col_pos: ColId, value: &AlgebraicValue) -> Result<()> {
        let rows = self.iter_by_col_eq(table_id, col_pos, value)?;
        let ptrs_to_delete = rows.map(|row_ref| row_ref.pointer()).collect::<Vec<_>>();
        if ptrs_to_delete.is_empty() {
            return Err(TableError::IdNotFound(SystemTable::st_column, col_pos.0 as _).into());
        }

        for ptr in ptrs_to_delete {
            // TODO(error-handling,bikeshedding): Consider correct failure semantics here.
            // We can't really roll back the operation,
            // but we could conceivably attempt all the deletions rather than stopping at the first error.
            self.delete(table_id, ptr)?;
        }

        Ok(())
    }

    /// Create a backing table for a view and update the system tables.
    ///
    /// Requires:
    /// - Everything [`Self::create_table`] requires.
    ///
    /// Ensures:
    /// - Everything [`Self::create_table`] ensures.
    /// - The returned [`ViewId`] is unique and not [`ViewId::SENTINEL`].
    /// - All view metadata maintained by the datastore is created atomically
    pub fn create_view(&mut self, module_def: &ModuleDef, view_def: &ViewDef) -> Result<(ViewId, TableId)> {
        let table_schema = TableSchema::from_view_def_for_datastore(module_def, view_def);
        let table_id = self.create_table(table_schema)?;

        let ViewDef {
            name,
            param_columns,
            return_columns,
            ..
        } = view_def;

        let view_name: Box<str> = name.clone().into();

        // `create_table` inserts into `st_view` and updates the table schema.
        let view_id = self
            .view_id_from_name(&view_name)?
            .ok_or(ViewError::NotFound(view_name))?;

        self.insert_into_st_view_param(view_id, param_columns)?;
        self.insert_into_st_view_column(view_id, return_columns)?;

        Ok((view_id, table_id))
    }

    /// Drop the backing table of a view and update the system tables.
    pub fn drop_view(&mut self, view_id: ViewId) -> Result<()> {
        // Drop the view's metadata
        self.drop_st_view(view_id)?;
        self.drop_st_view_param(view_id)?;
        self.drop_st_view_column(view_id)?;
        self.drop_st_view_sub(view_id)?;
        self.drop_view_from_committed_read_set(view_id);

        // Drop the view's backing table if materialized
        if let StViewRow {
            table_id: Some(table_id),
            ..
        } = self.lookup_st_view(view_id)?
        {
            return self.drop_table(table_id);
        };

        Ok(())
    }

    /// Create a table.
    ///
    /// Requires:
    /// - All system IDs in the `table_schema` must be set to `SENTINEL`.
    /// - All names in the `table_schema` must be unique among named entities in the database.
    ///
    /// Ensures:
    /// - An in-memory insert table is created for the transaction, allowing the transaction to insert rows into the table.
    /// - The table metadata is inserted into the system tables.
    /// - The returned ID is unique and not `TableId::SENTINEL`.
    pub fn create_table(&mut self, mut table_schema: TableSchema) -> Result<TableId> {
        let matching_system_table_schema = system_tables().iter().find(|s| **s == table_schema).cloned();
        if table_schema.table_id != TableId::SENTINEL && matching_system_table_schema.is_none() {
            return Err(anyhow::anyhow!("`table_id` must be `TableId::SENTINEL` in `{table_schema:#?}`").into());
            // checks for children are performed in the relevant `create_...` functions.
        }

        let table_name = table_schema.table_name.clone();
        log::trace!("TABLE CREATING: {table_name}");

        // Insert the table row into `st_tables`
        // NOTE: Because `st_tables` has a unique index on `table_name`, this will
        // fail if the table already exists.
        let row = StTableRow {
            table_id: table_schema.table_id,
            table_name: table_name.clone(),
            table_type: table_schema.table_type,
            table_access: table_schema.table_access,
            table_primary_key: table_schema.primary_key.map(Into::into),
        };
        let table_id = self
            .insert_via_serialize_bsatn(ST_TABLE_ID, &row)?
            .1
            .collapse()
            .read_col(StTableFields::TableId)?;

        table_schema.update_table_id(table_id);

        if let Some(info) = table_schema.view_info.as_mut() {
            info.view_id = self.insert_into_st_view(table_name.clone(), table_id, true, info.is_anonymous)?;
        }

        // Generate the full definition of the table, with the generated indexes, constraints, sequences...

        // Insert the columns into `st_column`.
        self.insert_st_column(table_schema.columns())?;

        let schedule = table_schema.schedule.clone();
        let mut schema_internal = table_schema;
        // Extract all indexes, constraints, and sequences from the schema.
        // We will add them back later with correct ids.
        let (indices, sequences, constraints) = schema_internal.take_adjacent_schemas();

        // Create the in memory representation of the table
        // NOTE: This should be done before creating the indexes
        // NOTE: This `TableSchema` will be updated when we call `create_...` below.
        //       This allows us to create the indexes, constraints, and sequences with the correct `index_id`, ...
        self.create_table_internal(schema_internal.into());

        // Insert the scheduled table entry into `st_scheduled`
        if let Some(schedule) = schedule {
            let row = StScheduledRow {
                table_id: schedule.table_id,
                schedule_id: schedule.schedule_id,
                schedule_name: schedule.schedule_name,
                reducer_name: schedule.function_name,
                at_column: schedule.at_column,
            };
            let id = self
                .insert_via_serialize_bsatn(ST_SCHEDULED_ID, &row)?
                .1
                .collapse()
                .read_col::<ScheduleId>(StScheduledFields::ScheduleId)?;
            let ((table, ..), _) = self.get_or_create_insert_table_mut(table_id)?;
            table.with_mut_schema(|s| s.schedule.as_mut().unwrap().schedule_id = id);
        }

        // Create the indexes for the table.
        for index in indices {
            let col_set = ColSet::from(index.index_algorithm.columns());
            let is_unique = constraints.iter().any(|c| c.data.unique_columns() == Some(&col_set));
            self.create_index(index, is_unique)?;
        }

        // Insert constraints into `st_constraints`.
        for constraint in constraints {
            self.create_constraint(constraint)?;
        }

        // Insert sequences into `st_sequences`.
        for seq in sequences {
            self.create_sequence(seq)?;
        }

        log::trace!("TABLE CREATED: {table_name}, table_id: {table_id}");

        Ok(table_id)
    }

    /// Insert `columns` into `st_column`.
    fn insert_st_column(&mut self, columns: &[ColumnSchema]) -> Result<()> {
        columns.iter().try_for_each(|col| {
            let row: StColumnRow = col.clone().into();
            self.insert_via_serialize_bsatn(ST_COLUMN_ID, &row)?;
            Ok(())
        })
    }

    pub fn lookup_st_view(&self, view_id: ViewId) -> Result<StViewRow> {
        let row = self
            .iter_by_col_eq(ST_VIEW_ID, StViewFields::ViewId, &view_id.into())?
            .next()
            .ok_or_else(|| TableError::IdNotFound(SystemTable::st_view, view_id.into()))?;

        StViewRow::try_from(row)
    }

    pub fn lookup_st_view_by_name(&self, view: &str) -> Result<StViewRow> {
        let st_view_row = self
            .iter_by_col_eq(ST_VIEW_ID, StViewFields::ViewName, &view.into())?
            .next()
            .unwrap();

        StViewRow::try_from(st_view_row)
    }

    /// Check if view has parameters.
    pub fn is_view_parameterized(&self, view_id: ViewId) -> Result<bool> {
        let view_id = view_id.into();
        let mut iter = self.iter_by_col_eq(ST_VIEW_PARAM_ID, StViewParamFields::ViewId, &view_id)?;
        Ok(iter.next().is_some())
    }

    /// Insert a row into `st_view`, auto-increments and returns the [`ViewId`].
    fn insert_into_st_view(
        &mut self,
        view_name: Box<str>,
        table_id: TableId,
        is_public: bool,
        is_anonymous: bool,
    ) -> Result<ViewId> {
        Ok(self
            .insert_via_serialize_bsatn(
                ST_VIEW_ID,
                &StViewRow {
                    view_id: ViewId::SENTINEL,
                    view_name,
                    table_id: Some(table_id),
                    is_public,
                    is_anonymous,
                },
            )?
            .1
            .collapse()
            .read_col(StViewFields::ViewId)?)
    }

    /// For each parameter of a view, insert a row into `st_view_param`.
    /// This does not include the context parameter.
    fn insert_into_st_view_param(&mut self, view_id: ViewId, params: &[ViewParamDef]) -> Result<()> {
        for ViewParamDef { name, col_id, ty, .. } in params {
            self.insert_via_serialize_bsatn(
                ST_VIEW_PARAM_ID,
                &StViewParamRow {
                    view_id,
                    param_pos: *col_id,
                    param_name: name.clone().into(),
                    param_type: ty.clone().into(),
                },
            )?;
        }
        Ok(())
    }

    /// For each column or field returned in a view, insert a row into `st_view_column`.
    fn insert_into_st_view_column(&mut self, view_id: ViewId, columns: &[ViewColumnDef]) -> Result<()> {
        for def in columns {
            self.insert_via_serialize_bsatn(
                ST_VIEW_COLUMN_ID,
                &StViewColumnRow {
                    view_id,
                    col_pos: def.col_id,
                    col_name: def.name.clone().into(),
                    col_type: def.ty.clone().into(),
                },
            )?;
        }
        Ok(())
    }

    fn create_table_internal(&mut self, schema: Arc<TableSchema>) {
        // Construct the in memory tables.
        let table_id = schema.table_id;
        let commit_table = Table::new(schema, SquashedOffset::COMMITTED_STATE);
        let tx_table = commit_table.clone_structure(SquashedOffset::TX_STATE);

        // Add them to the committed and tx states.
        self.committed_state_write_lock.tables.insert(table_id, commit_table);
        self.tx_state.insert_tables.insert(table_id, tx_table);

        // Record that the committed state table is pending.
        self.push_schema_change(PendingSchemaChange::TableAdded(table_id));
    }

    fn get_row_type(&self, table_id: TableId) -> Option<&ProductType> {
        self.committed_state_write_lock
            .get_table(table_id)
            .map(|table| table.get_row_type())
    }

    pub fn row_type_for_table(&self, table_id: TableId) -> Result<RowTypeForTable<'_>> {
        // Fetch the `ProductType` from the in memory table if it exists.
        // The `ProductType` is invalidated if the schema of the table changes.
        if let Some(row_type) = self.get_row_type(table_id) {
            return Ok(RowTypeForTable::Ref(row_type));
        }

        // TODO(centril): if the table exists, this is now dead code,
        // as we will immediately insert a table into the committed state upon creation.
        // So simplify this and merge with `get_row_type`.
        //
        // Look up the columns for the table in question.
        // NOTE: This is quite an expensive operation, although we only need
        // to do this in situations where there is not currently an in memory
        // representation of a table. This would happen in situations where
        // we have created the table in the database, but have not yet
        // represented in memory or inserted any rows into it.
        Ok(RowTypeForTable::Arc(self.schema_for_table(table_id)?))
    }

    /// Drops all the columns of `table_id` in `st_column`.
    fn drop_st_column(&mut self, table_id: TableId) -> Result<()> {
        self.delete_col_eq(ST_COLUMN_ID, StColumnFields::TableId.col_id(), &table_id.into())
    }

    /// Drops the row in `st_table` for this `table_id`
    fn drop_st_table(&mut self, table_id: TableId) -> Result<()> {
        self.delete_col_eq(ST_TABLE_ID, StTableFields::TableId.col_id(), &table_id.into())
    }

    /// Drops the row in `st_view` for this `view_id`
    fn drop_st_view(&mut self, view_id: ViewId) -> Result<()> {
        self.delete_col_eq(ST_VIEW_ID, StViewFields::ViewId.col_id(), &view_id.into())
    }

    /// Drops the rows in `st_view_param` for this `view_id`
    fn drop_st_view_param(&mut self, view_id: ViewId) -> Result<()> {
        self.delete_col_eq(ST_VIEW_PARAM_ID, StViewParamFields::ViewId.col_id(), &view_id.into())
    }

    /// Drops the rows in `st_view_column` for this `view_id`
    fn drop_st_view_column(&mut self, view_id: ViewId) -> Result<()> {
        self.delete_col_eq(ST_VIEW_COLUMN_ID, StViewColumnFields::ViewId.col_id(), &view_id.into())
    }

    /// Drops the rows in `st_view_sub` for this `view_id`
    fn drop_st_view_sub(&mut self, view_id: ViewId) -> Result<()> {
        self.delete_col_eq(ST_VIEW_SUB_ID, StViewSubFields::ViewId.col_id(), &view_id.into())
    }

    pub fn drop_table(&mut self, table_id: TableId) -> Result<()> {
        self.clear_table(table_id)?;

        let schema = &*self.schema_for_table(table_id)?;

        for row in &schema.indexes {
            self.drop_index(row.index_id)?;
        }

        for row in &schema.sequences {
            self.drop_sequence(row.sequence_id)?;
        }

        for row in &schema.constraints {
            self.drop_constraint(row.constraint_id)?;
        }

        // Drop the table and their columns
        self.drop_st_table(table_id)?;
        self.drop_st_column(table_id)?;

        if let Some(schedule) = &schema.schedule {
            self.delete_col_eq(
                ST_SCHEDULED_ID,
                StScheduledFields::ScheduleId.col_id(),
                &schedule.schedule_id.into(),
            )?;
        }

        // Delete the table from memory, both in the tx an committed states.
        self.tx_state.insert_tables.remove(&table_id);
        // No need to keep the delete tables.
        // By seeing `PendingSchemaChange::TableRemoved`, `merge` knows that all rows were deleted.
        self.tx_state.delete_tables.remove(&table_id);
        let commit_table = self
            .committed_state_write_lock
            .tables
            .remove(&table_id)
            .expect("there should be a schema in the committed state if we reach here");
        self.push_schema_change(PendingSchemaChange::TableRemoved(table_id, commit_table));

        Ok(())
    }

    // TODO(centril): remove this. It doesn't seem to be used by anything.
    pub fn rename_table(&mut self, table_id: TableId, new_name: &str) -> Result<()> {
        // Update the table's name in st_tables.
        self.update_st_table_row(table_id, |st| st.table_name = new_name.into())
    }

    fn update_st_table_row<R>(&mut self, table_id: TableId, updater: impl FnOnce(&mut StTableRow) -> R) -> Result<R> {
        // Fetch the row.
        let st_table_ref = self
            .iter_by_col_eq(ST_TABLE_ID, StTableFields::TableId, &table_id.into())?
            .next()
            .ok_or_else(|| TableError::IdNotFound(SystemTable::st_table, table_id.into()))?;
        let mut row = StTableRow::try_from(st_table_ref)?;
        let ptr = st_table_ref.pointer();

        // Delete the row, run updates, and insert again.
        self.delete(ST_TABLE_ID, ptr)?;
        let ret = updater(&mut row);
        self.insert_via_serialize_bsatn(ST_TABLE_ID, &row)?;

        Ok(ret)
    }

    pub fn view_id_from_name(&self, view_name: &str) -> Result<Option<ViewId>> {
        let view_name = &view_name.into();
        let row = self
            .iter_by_col_eq(ST_VIEW_ID, StViewFields::ViewName, view_name)?
            .next();
        Ok(row.map(|row| row.read_col(StViewFields::ViewId).unwrap()))
    }

    pub fn view_from_name(&self, view_name: &str) -> Result<Option<StViewRow>> {
        let view_name = &view_name.into();
        let row = self
            .iter_by_col_eq(ST_VIEW_ID, StViewFields::ViewName, view_name)?
            .next();
        Ok(row.map(|row| row.try_into().expect("st_view row should be valid")))
    }

    pub fn table_id_from_name(&self, table_name: &str) -> Result<Option<TableId>> {
        let table_name = &table_name.into();
        let row = self
            .iter_by_col_eq(ST_TABLE_ID, StTableFields::TableName, table_name)?
            .next();
        Ok(row.map(|row| row.read_col(StTableFields::TableId).unwrap()))
    }

    pub fn table_name_from_id(&self, table_id: TableId) -> Result<Option<Box<str>>> {
        self.iter_by_col_eq(ST_TABLE_ID, StTableFields::TableId, &table_id.into())
            .map(|mut iter| iter.next().map(|row| row.read_col(StTableFields::TableName).unwrap()))
    }

    /// Retrieves or creates the insert tx table for `table_id`.
    #[allow(clippy::type_complexity)]
    fn get_or_create_insert_table_mut(
        &mut self,
        table_id: TableId,
    ) -> Result<(
        TxTableForInsertion<'_>,
        (&mut Table, &mut dyn BlobStore, &mut IndexIdMap),
    )> {
        let (commit_table, commit_bs, idx_map, _) =
            self.committed_state_write_lock.get_table_and_blob_store_mut(table_id)?;
        // Get the insert table, so we can write the row into it.
        let tx = self
            .tx_state
            .get_table_and_blob_store_or_create_from(table_id, commit_table);

        let commit = (commit_table, commit_bs, idx_map);

        Ok((tx, commit))
    }
<<<<<<< HEAD

    /// Checks whether a materialized view exists for the given view name, arguments, and sender identity.
    ///
    /// If view is not materialized, [`RelationalDB::evaluate_view`] should be called to compute and store it.
    ///
    /// - `view_name`: The name of the view to look up.
    /// - `args`: The serialized (bastn-encoded) arguments for the view.
    /// - `sender`: The identity of the sender requesting the view.
    pub fn is_materialized(&self, view_name: &str, args: Bytes, sender: Identity) -> Result<(bool, Bytes)> {
        let (view_id, is_anonymous) = self
            .view_from_name(view_name)?
            .map(|view_row| (view_row.view_id, view_row.is_anonymous))
            .ok_or_else(|| anyhow::anyhow!("view `{view_name}` not found"))?;

        let view_call = if is_anonymous {
            ViewCall::anonymous(view_id, args)
        } else {
            ViewCall::with_identity(sender, view_id, args)
        };

        let is_materialized =
            self.read_sets.contains_key(&view_call) || self.committed_state_write_lock.is_materialized(&view_call);
        Ok((is_materialized, view_call.into_args()))
    }
=======
>>>>>>> 8af2b9be
}

impl MutTxId {
    /// Set the table access of `table_id` to `access`.
    pub(crate) fn alter_table_access(&mut self, table_id: TableId, access: StAccess) -> Result<()> {
        // Write to the table in the tx state.
        let ((tx_table, ..), (commit_table, ..)) = self.get_or_create_insert_table_mut(table_id)?;
        tx_table.with_mut_schema_and_clone(commit_table, |s| s.table_access = access);

        // Update system tables.
        let old_access = self.update_st_table_row(table_id, |st| mem::replace(&mut st.table_access, access))?;

        // Remember the pending change so we can undo if necessary.
        self.push_schema_change(PendingSchemaChange::TableAlterAccess(table_id, old_access));

        Ok(())
    }

    /// Change the row type of the table identified by `table_id`.
    ///
    /// In practice, this should not error,
    /// as the update machinery should disallow any incompatible change.
    /// However, for redundancy and internal soundness of the datastore,
    /// the compatibility is also checked here.
    ///
    /// A compatible change is restricted to adding variants to the tail of a sum type
    /// while preserving the [`Layout`](spacetimedb_table::layout::Layout) of the row type.
    /// For timer/scheduler tables, the `id` an `at` columns must not change at all.
    /// All other changes, including reordering of columns, are incompatible.
    pub(crate) fn alter_table_row_type(
        &mut self,
        table_id: TableId,
        mut column_schemas: Vec<ColumnSchema>,
    ) -> Result<()> {
        // Write to the table in the tx state.
        let ((tx_table, ..), (commit_table, ..)) = self.get_or_create_insert_table_mut(table_id)?;

        // Ensure the columns have the right `table_id`.
        // NOTE(centril): This should already be done by the update machinery,
        // but do it redundantly here too, just in case.
        // This is not performance critical, so we don't care that there is overhead.
        column_schemas.iter_mut().for_each(|c| c.table_id = table_id);

        // Try to change the tables into what we want.
        let old_column_schemas = tx_table
            .change_columns_to(column_schemas.clone())
            .map_err(TableError::from)?;
        // SAFETY: `commit_table` should have a schema identical to that of `tx_table`
        // prior to changing it just now.
        unsafe { commit_table.set_layout_and_schema_to(tx_table) };

        // Update system tables.
        // We'll simply remove all rows in `st_columns` and then add the new ones.
        // The datastore takes care of not persisting any no-op delete/inserts to the commitlog.
        self.drop_st_column(table_id)?;
        self.insert_st_column(&column_schemas)?;

        // Remember the pending change so we can undo if necessary.
        self.push_schema_change(PendingSchemaChange::TableAlterRowType(table_id, old_column_schemas));

        Ok(())
    }

    /// Change the row type of the table identified by `table_id`.
    ///
    /// This is an incompatible change that requires a new table to be created.
    /// The existing rows are copied over to the new table,
    /// with `default_values` appended to each row.
    ///
    /// `column_schemas` must contain all the old columns in same order as before,
    /// followed by the new columns to be added.
    /// All new columns must have a default value in `default_values`.
    ///
    /// After calling this method, Table referred by `table_id` is dropped,
    /// and a new table is created with the same name but a new `table_id`.
    /// The new `table_id` is returned.
    pub(crate) fn add_columns_to_table(
        &mut self,
        table_id: TableId,
        column_schemas: Vec<ColumnSchema>,
        mut default_values: Vec<AlgebraicValue>,
    ) -> Result<TableId> {
        let original_table_schema: TableSchema = (*self.schema_for_table(table_id)?).clone();

        // Only keep the default values of new columns.
        let new_cols = column_schemas
            .len()
            .checked_sub(original_table_schema.columns.len())
            .ok_or_else(|| {
                anyhow::anyhow!("new column schemas must be more than existing ones for table_id: {table_id}")
            })?;
        let older_defaults = default_values.len().checked_sub(new_cols).ok_or_else(|| {
            anyhow::anyhow!("not enough default values provided for new columns for table_id: {table_id}")
        })?;
        default_values.drain(..older_defaults);

        let ((tx_table, ..), _) = self.get_or_create_insert_table_mut(table_id)?;

        tx_table
            .validate_add_columns_schema(&column_schemas, &default_values)
            .map_err(TableError::from)?;

        // Copy all rows as `ProductValue` before dropping the table.
        // This approach isn't ideal, as allocating a large contiguous block of memory
        // can lead to memory overflow errors.
        // Ideally, we should use iterators to avoid this, but that's not sufficient on its own.
        // `CommittedState::merge_apply_inserts` also allocates a similar `Vec` to hold the data.
        // So, if we really find this problematic in practice, this should be fixed in both places.
        let mut table_rows: Vec<ProductValue> = iter(&self.tx_state, &self.committed_state_write_lock, table_id)?
            .map(|r| r.to_product_value())
            .collect();

        log::debug!(
            "ADDING TABLE COLUMN (incompatible layout): {}, table_id: {}",
            original_table_schema.table_name,
            table_id
        );

        // Store sequence values to restore them later with new table.
        // Using a map from name to value as the new sequence ids will be different.
        // and I am not sure if we should rely on the order of sequences in the table schema.
        let seq_values: HashMap<Box<str>, i128> = original_table_schema
            .sequences
            .iter()
            .map(|s| {
                (
                    s.sequence_name.clone(),
                    self.sequence_state_lock
                        .get_sequence_mut(s.sequence_id)
                        .expect("sequence exists in original schema and should in sequence state.")
                        .get_value(),
                )
            })
            .collect();

        // Drop existing table first due to unique constraints on table name in `st_table`
        self.drop_table(table_id)?;

        // Update existing (dropped) table schema with provided columns, reset Ids.
        let mut updated_table_schema = original_table_schema;
        updated_table_schema.columns = column_schemas;
        updated_table_schema.reset();
        let new_table_id = self.create_table_and_update_seq(updated_table_schema, seq_values)?;

        // Populate rows with default values for new columns
        for product_value in table_rows.iter_mut() {
            let mut row_elements = product_value.elements.to_vec();
            row_elements.extend(default_values.iter().cloned());
            product_value.elements = row_elements.into();
        }

        let (new_table, tx_blob_store) = self
            .tx_state
            .get_table_and_blob_store(new_table_id)
            .ok_or(TableError::IdNotFoundState(new_table_id))?;

        for row in table_rows {
            new_table.insert(&self.committed_state_write_lock.page_pool, tx_blob_store, &row)?;
        }

        Ok(new_table_id)
    }

    fn create_table_and_update_seq(
        &mut self,
        table_schema: TableSchema,
        seq_values: HashMap<Box<str>, i128>,
    ) -> Result<TableId> {
        let table_id = self.create_table(table_schema)?;
        let table_schema = self.schema_for_table(table_id)?;

        for seq in table_schema.sequences.iter() {
            let new_seq = self
                .sequence_state_lock
                .get_sequence_mut(seq.sequence_id)
                .expect("sequence just created");
            let value = *seq_values
                .get(&seq.sequence_name)
                .ok_or_else(|| SequenceError::NotFound(seq.sequence_id))?;
            new_seq.update_value(value);
        }

        Ok(table_id)
    }

    /// Create an index.
    ///
    /// Requires:
    /// - `index.index_name` must not be used for any other database entity.
    /// - `index.index_id == IndexId::SENTINEL`
    /// - `index.table_id != TableId::SENTINEL`
    /// - `is_unique` must be `true` if and only if a unique constraint will exist on
    ///   `ColSet::from(&index.index_algorithm.columns())` after this transaction is committed.
    ///
    /// Ensures:
    /// - The index metadata is inserted into the system tables (and other data structures reflecting them).
    /// - The returned ID is unique and is not `IndexId::SENTINEL`.
    pub fn create_index(&mut self, mut index_schema: IndexSchema, is_unique: bool) -> Result<IndexId> {
        let table_id = index_schema.table_id;
        if table_id == TableId::SENTINEL {
            return Err(anyhow::anyhow!("`table_id` must not be `TableId::SENTINEL` in `{index_schema:#?}`").into());
        }

        log::trace!(
            "INDEX CREATING: {} for table: {} and algorithm: {:?}",
            index_schema.index_name,
            table_id,
            index_schema.index_algorithm
        );
        if self.table_name(table_id).is_none() {
            return Err(TableError::IdNotFoundState(table_id).into());
        }

        // Insert the index row into `st_indexes` and write back the `IndexId`.
        // NOTE: Because `st_indexes` has a unique index on `index_name`,
        // this will fail if the index already exists.
        let row: StIndexRow = index_schema.clone().into();
        let index_id = self
            .insert_via_serialize_bsatn(ST_INDEX_ID, &row)?
            .1
            .collapse()
            .read_col(StIndexFields::IndexId)?;
        index_schema.index_id = index_id;

        // Add the index to the transaction's insert table.
        let ((table, blob_store, delete_table), (commit_table, commit_blob_store, idx_map)) =
            self.get_or_create_insert_table_mut(table_id)?;

        // Create and build the indices.
        let map_violation = |violation, index: &TableIndex, table: &Table, bs: &dyn BlobStore| {
            let violation = table
                .get_row_ref(bs, violation)
                .expect("row came from scanning the table")
                .project(&index.indexed_columns)
                .expect("`cols` should consist of valid columns for this table");

            let schema = table.get_schema();
            let violation = UniqueConstraintViolation::build_with_index_schema(schema, index, &index_schema, violation);
            IndexError::from(violation).into()
        };
        // Builds the index and ensures that `table`'s row won't cause a unique constraint violation
        // due to the existing rows having the same value for some column(s).
        let build_from_rows = |index: &mut TableIndex, table: &Table, bs: &dyn BlobStore| -> Result<()> {
            let rows = table.scan_rows(bs);
            // SAFETY: (1) `tx_index` / `commit_index` was derived from `table` / `commit_table`
            // which in turn was derived from `commit_table`.
            let violation = unsafe { index.build_from_rows(rows) };
            violation.map_err(|v| map_violation(v, index, table, bs))
        };
        // Build the tx index.
        let mut tx_index = table.new_index(&index_schema.index_algorithm, is_unique)?;
        build_from_rows(&mut tx_index, table, blob_store)?;
        // Build the commit index.
        let mut commit_index = tx_index.clone_structure();
        build_from_rows(&mut commit_index, commit_table, commit_blob_store)?;
        // Make sure the two indices can be merged.
        let is_deleted = |ptr: &RowPointer| delete_table.contains(*ptr);
        commit_index
            .can_merge(&tx_index, is_deleted)
            .map_err(|v| map_violation(v, &commit_index, commit_table, commit_blob_store))?;

        log::trace!(
            "INDEX CREATED: {} for table: {} and algorithm: {:?}",
            index_id,
            table_id,
            index_schema.index_algorithm
        );

        // Associate `index_id -> table_id` for fast lookup.
        idx_map.insert(index_id, table_id);
        // SAFETY: same as (1).
        unsafe { table.add_index(index_id, tx_index) };
        let pointer_map = unsafe { commit_table.add_index(index_id, commit_index) };
        // Update the table's schema.
        table.with_mut_schema_and_clone(commit_table, |s| s.indexes.push(index_schema.clone()));
        // Note the index in pending schema changes.
        self.push_schema_change(PendingSchemaChange::IndexAdded(table_id, index_id, pointer_map));

        Ok(index_id)
    }

    pub fn drop_index(&mut self, index_id: IndexId) -> Result<()> {
        log::trace!("INDEX DROPPING: {index_id}");
        // Find the index in `st_indexes`.
        let st_index_ref = self
            .iter_by_col_eq(ST_INDEX_ID, StIndexFields::IndexId, &index_id.into())?
            .next()
            .ok_or_else(|| TableError::IdNotFound(SystemTable::st_index, index_id.into()))?;
        let st_index_row = StIndexRow::try_from(st_index_ref)?;
        let st_index_ptr = st_index_ref.pointer();
        let table_id = st_index_row.table_id;

        // Remove the index from st_indexes.
        self.delete(ST_INDEX_ID, st_index_ptr)?;

        // Remove the index in the transaction's insert table and the commit table.
        let ((tx_table, tx_bs, _), (commit_table, commit_bs, idx_map)) =
            self.get_or_create_insert_table_mut(table_id)?;
        tx_table.delete_index(tx_bs, index_id, None);
        let commit_index = commit_table
            .delete_index(commit_bs, index_id, None)
            .expect("there should be a schema in the committed state if we reach here");

        // Remove index from schema.
        let index_schema = commit_table
            .with_mut_schema_and_clone(tx_table, |s| s.remove_index(index_id))
            .expect("there should be an index with `index_id`");

        // Remove the `index_id -> (table_id, col_list)` association.
        idx_map.remove(&index_id);
        // Note the index in pending schema changes.
        self.push_schema_change(PendingSchemaChange::IndexRemoved(
            table_id,
            index_id,
            commit_index,
            index_schema,
        ));

        log::trace!("INDEX DROPPED: {index_id}");
        Ok(())
    }

    pub fn index_id_from_name(&self, index_name: &str) -> Result<Option<IndexId>> {
        let name = &index_name.into();
        let row = self.iter_by_col_eq(ST_INDEX_ID, StIndexFields::IndexName, name)?.next();
        Ok(row.map(|row| row.read_col(StIndexFields::IndexId).unwrap()))
    }

    /// Returns an iterator yielding rows by performing a range index scan
    /// on the range-scan-compatible index identified by `index_id`.
    ///
    /// The `prefix` is equated to the first `prefix_elems` values of the index key
    /// and then `prefix_elem`th value is bounded to the left by by `rstart`
    /// and to the right by `rend`.
    pub fn index_scan_range<'a>(
        &'a self,
        index_id: IndexId,
        prefix: &[u8],
        prefix_elems: ColId,
        rstart: &[u8],
        rend: &[u8],
    ) -> Result<(
        TableId,
        Bound<AlgebraicValue>,
        Bound<AlgebraicValue>,
        IndexScanRanged<'a>,
    )> {
        // Extract the table id, and commit/tx indices.
        let (table_id, commit_index, tx_index) = self
            .get_table_and_index(index_id)
            .ok_or_else(|| IndexError::NotFound(index_id))?;
        // Extract the index type.
        let index_ty = &commit_index.index().key_type;

        // TODO(centril): Once we have more index types than range-compatible ones,
        // we'll need to enforce that `index_id` refers to a range-compatible index.

        // We have the index key type, so we can decode everything.
        let bounds =
            Self::range_scan_decode_bounds(index_ty, prefix, prefix_elems, rstart, rend).map_err(IndexError::Decode)?;

        // Get an index seek iterator for the tx and committed state.
        let tx_iter = tx_index.map(|i| i.seek_range(&bounds));
        let commit_iter = commit_index.seek_range(&bounds);

        let (lower, upper) = bounds;

        let dt = self.tx_state.get_delete_table(table_id);
        let iter = combine_range_index_iters(dt, tx_iter, commit_iter);

        Ok((table_id, lower, upper, iter))
    }

    /// Translate `index_id` to the table id, and commit/tx indices.
    fn get_table_and_index(
        &self,
        index_id: IndexId,
    ) -> Option<(TableId, TableAndIndex<'_>, Option<TableAndIndex<'_>>)> {
        // Figure out what table the index belongs to.
        let table_id = self.committed_state_write_lock.get_table_for_index(index_id)?;

        // Find the index for the commit state.
        // If we cannot find it, there's a bug.
        let commit_index = self
            .committed_state_write_lock
            .get_index_by_id_with_table(table_id, index_id)?;

        // Find the index for the tx state, if any.
        let tx_index = self.tx_state.get_index_by_id_with_table(table_id, index_id);

        Some((table_id, commit_index, tx_index))
    }

    /// Decode the bounds for a ranged index scan for an index typed at `key_type`.
    fn range_scan_decode_bounds(
        key_type: &AlgebraicType,
        mut prefix: &[u8],
        prefix_elems: ColId,
        rstart: &[u8],
        rend: &[u8],
    ) -> DecodeResult<(Bound<AlgebraicValue>, Bound<AlgebraicValue>)> {
        match key_type {
            // Multi-column index case.
            AlgebraicType::Product(key_types) => {
                let key_types = &key_types.elements;
                // Split into types for the prefix and for the rest.
                let (prefix_types, rest_types) = key_types
                    .split_at_checked(prefix_elems.idx())
                    .ok_or_else(|| DecodeError::Other("index key type has too few fields compared to prefix".into()))?;

                // The `rstart` and `rend`s must be typed at `Bound<range_type>`.
                // Extract that type and determine the length of the suffix.
                let Some((range_type, suffix_types)) = rest_types.split_first() else {
                    return Err(DecodeError::Other(
                        "prefix length leaves no room for a range in ranged index scan".into(),
                    ));
                };
                let suffix_len = suffix_types.len();

                // We now have the types,
                // so proceed to decoding the prefix, and the start/end bounds.
                // Finally combine all of these to a single bound pair.
                let prefix = bsatn::decode(prefix_types, &mut prefix)?;
                let (start, end) = Self::range_scan_decode_start_end(&range_type.algebraic_type, rstart, rend)?;
                Ok(Self::range_scan_combine_prefix_and_bounds(
                    prefix, start, end, suffix_len,
                ))
            }
            // Single-column index case. We implicitly have a PT of len 1.
            _ if !prefix.is_empty() && prefix_elems.idx() != 0 => Err(DecodeError::Other(
                "a single-column index cannot be prefix scanned".into(),
            )),
            ty => Self::range_scan_decode_start_end(ty, rstart, rend),
        }
    }

    /// Decode `rstart` and `rend` as `Bound<ty>`.
    fn range_scan_decode_start_end(
        ty: &AlgebraicType,
        mut rstart: &[u8],
        mut rend: &[u8],
    ) -> DecodeResult<(Bound<AlgebraicValue>, Bound<AlgebraicValue>)> {
        let range_type = WithBound(WithTypespace::empty(ty));
        let range_start = range_type.deserialize(Deserializer::new(&mut rstart))?;
        let range_end = range_type.deserialize(Deserializer::new(&mut rend))?;
        Ok((range_start, range_end))
    }

    /// Combines `prefix` equality constraints with `start` and `end` bounds
    /// filling with `suffix_len` to ensure that the number of fields matches
    /// that of the index type.
    fn range_scan_combine_prefix_and_bounds(
        prefix: ProductValue,
        start: Bound<AlgebraicValue>,
        end: Bound<AlgebraicValue>,
        suffix_len: usize,
    ) -> (Bound<AlgebraicValue>, Bound<AlgebraicValue>) {
        let prefix_is_empty = prefix.elements.is_empty();
        // Concatenate prefix, value, and the most permissive value for the suffix.
        let concat = |prefix: ProductValue, val, fill| {
            let mut vals: Vec<_> = prefix.elements.into();
            vals.reserve(1 + suffix_len);
            vals.push(val);
            vals.extend(iter::repeat_n(fill, suffix_len));
            AlgebraicValue::product(vals)
        };
        // The start endpoint needs `Min` as the suffix-filling element,
        // as it imposes the least and acts like `Unbounded`.
        let concat_start = |val| concat(prefix.clone(), val, AlgebraicValue::Min);
        let range_start = match start {
            Bound::Included(r) => Bound::Included(concat_start(r)),
            Bound::Excluded(r) => Bound::Excluded(concat_start(r)),
            // Prefix is empty, and suffix will be `Min`,
            // so simplify `(Min, Min, ...)` to `Unbounded`.
            Bound::Unbounded if prefix_is_empty => Bound::Unbounded,
            Bound::Unbounded => Bound::Included(concat_start(AlgebraicValue::Min)),
        };
        // The end endpoint needs `Max` as the suffix-filling element,
        // as it imposes the least and acts like `Unbounded`.
        let concat_end = |val| concat(prefix, val, AlgebraicValue::Max);
        let range_end = match end {
            Bound::Included(r) => Bound::Included(concat_end(r)),
            Bound::Excluded(r) => Bound::Excluded(concat_end(r)),
            // Prefix is empty, and suffix will be `Max`,
            // so simplify `(Max, Max, ...)` to `Unbounded`.
            Bound::Unbounded if prefix_is_empty => Bound::Unbounded,
            Bound::Unbounded => Bound::Included(concat_end(AlgebraicValue::Max)),
        };
        (range_start, range_end)
    }

    pub fn get_next_sequence_value(&mut self, seq_id: SequenceId) -> Result<i128> {
        get_next_sequence_value(
            &mut self.tx_state,
            &self.committed_state_write_lock,
            &mut self.sequence_state_lock,
            seq_id,
        )
    }
}

fn get_sequence_mut(seq_state: &mut SequencesState, seq_id: SequenceId) -> Result<&mut Sequence> {
    seq_state
        .get_sequence_mut(seq_id)
        .ok_or_else(|| SequenceError::NotFound(seq_id).into())
}

fn get_next_sequence_value(
    tx_state: &mut TxState,
    committed_state: &CommittedState,
    seq_state: &mut SequencesState,
    seq_id: SequenceId,
) -> Result<i128> {
    {
        let sequence = get_sequence_mut(seq_state, seq_id)?;

        // If there are allocated sequence values, return the new value.
        // `gen_next_value` internally checks that the new allocation is acceptable,
        // i.e. is less than or equal to the allocation amount.
        // Note that on restart we start one after the allocation amount.
        if let Some(value) = sequence.gen_next_value() {
            return Ok(value);
        }
    }

    // Allocate new sequence values
    // If we're out of allocations, then update the sequence row in st_sequences to allocate a fresh batch of sequences.
    let old_seq_row_ref = iter_by_col_eq(
        tx_state,
        committed_state,
        ST_SEQUENCE_ID,
        StSequenceFields::SequenceId,
        &seq_id.into(),
    )?
    .last()
    .unwrap();
    let old_seq_row_ptr = old_seq_row_ref.pointer();
    let seq_row = {
        let mut seq_row = StSequenceRow::try_from(old_seq_row_ref)?;

        let sequence = get_sequence_mut(seq_state, seq_id)?;
        let new_allocated = sequence.allocate_steps(SEQUENCE_ALLOCATION_STEP as usize);
        seq_row.allocated = new_allocated;
        seq_row
    };

    delete(tx_state, committed_state, ST_SEQUENCE_ID, old_seq_row_ptr)?;
    // `insert::<GENERATE = false>` rather than `GENERATE = true` because:
    // - We have already checked unique constraints during `create_sequence`.
    // - Similarly, we have already applied autoinc sequences.
    // - We do not want to apply autoinc sequences again,
    //   since the system table sequence `seq_st_table_table_id_primary_key_auto`
    //   has ID 0, and would otherwise trigger autoinc.
    with_sys_table_buf(|buf| {
        to_writer(buf, &seq_row).unwrap();
        insert::<false>(tx_state, committed_state, seq_state, ST_SEQUENCE_ID, buf)
    })?;

    get_sequence_mut(seq_state, seq_id)?
        .gen_next_value()
        .ok_or_else(|| SequenceError::UnableToAllocate(seq_id).into())
}

impl MutTxId {
    /// Create a sequence.
    /// Requires:
    /// - `seq.sequence_id == SequenceId::SENTINEL`
    /// - `seq.table_id != TableId::SENTINEL`
    /// - `seq.sequence_name` must not be used for any other database entity.
    ///
    /// Ensures:
    /// - The sequence metadata is inserted into the system tables (and other data structures reflecting them).
    /// - The returned ID is unique and not `SequenceId::SENTINEL`.
    pub fn create_sequence(&mut self, seq: SequenceSchema) -> Result<SequenceId> {
        if seq.table_id == TableId::SENTINEL {
            return Err(anyhow::anyhow!("`table_id` must not be `TableId::SENTINEL` in `{seq:#?}`").into());
        }

        let table_id = seq.table_id;
        let matching_system_table_schema = system_tables().iter().find(|s| s.table_id == table_id).cloned();

        if seq.sequence_id != SequenceId::SENTINEL && matching_system_table_schema.is_none() {
            return Err(anyhow::anyhow!("`sequence_id` must be `SequenceId::SENTINEL` in `{:#?}`", seq).into());
        }

        let sequence_id = seq.sequence_id;

        log::trace!(
            "SEQUENCE CREATING: {} for table: {} and col: {}",
            seq.sequence_name,
            table_id,
            seq.col_pos
        );

        // Insert the sequence row into st_sequences
        // NOTE: Because st_sequences has a unique index on sequence_name, this will
        // fail if the table already exists.
        let mut sequence_row = StSequenceRow {
            sequence_id,
            sequence_name: seq.sequence_name,
            table_id,
            col_pos: seq.col_pos,
            allocated: seq.start,
            increment: seq.increment,
            start: seq.start,
            min_value: seq.min_value,
            max_value: seq.max_value,
        };
        let row = self.insert_via_serialize_bsatn(ST_SEQUENCE_ID, &sequence_row)?;
        let seq_id = row.1.collapse().read_col(StSequenceFields::SequenceId)?;
        sequence_row.sequence_id = seq_id;

        let schema: SequenceSchema = sequence_row.into();
        let ((tx_table, ..), (commit_table, ..)) = self.get_or_create_insert_table_mut(table_id)?;
        // This won't clone-write when creating a table but likely to otherwise.
        tx_table.with_mut_schema_and_clone(commit_table, |s| s.update_sequence(schema.clone()));
        self.sequence_state_lock.insert(Sequence::new(schema, None));
        self.push_schema_change(PendingSchemaChange::SequenceAdded(table_id, seq_id));

        log::trace!("SEQUENCE CREATED: id = {seq_id}");

        Ok(seq_id)
    }

    pub fn drop_sequence(&mut self, sequence_id: SequenceId) -> Result<()> {
        // Ensure the sequence exists.
        let st_sequence_ref = self
            .iter_by_col_eq(ST_SEQUENCE_ID, StSequenceFields::SequenceId, &sequence_id.into())?
            .next()
            .ok_or_else(|| TableError::IdNotFound(SystemTable::st_sequence, sequence_id.into()))?;
        let table_id = st_sequence_ref.read_col(StSequenceFields::TableId)?;

        // Delete from system tables.
        self.delete(ST_SEQUENCE_ID, st_sequence_ref.pointer())?;

        // Drop the sequence from in-memory tables.
        let sequence = self
            .sequence_state_lock
            .remove(sequence_id)
            .expect("there should be a sequence in the committed state if we reach here");
        let ((tx_table, ..), (commit_table, ..)) = self.get_or_create_insert_table_mut(table_id)?;
        // This likely will do a clone-write as over time?
        // The schema might have found other referents.
        let schema = commit_table
            .with_mut_schema_and_clone(tx_table, |s| s.remove_sequence(sequence_id))
            .expect("there should be a schema in the committed state if we reach here");
        self.push_schema_change(PendingSchemaChange::SequenceRemoved(table_id, sequence, schema));

        Ok(())
    }

    pub fn sequence_id_from_name(&self, seq_name: &str) -> Result<Option<SequenceId>> {
        let name = &<Box<str>>::from(seq_name).into();
        self.iter_by_col_eq(ST_SEQUENCE_ID, StSequenceFields::SequenceName, name)
            .map(|mut iter| {
                iter.next()
                    .map(|row| row.read_col(StSequenceFields::SequenceId).unwrap())
            })
    }

    /// Create a constraint.
    ///
    /// Requires:
    /// - `constraint.constraint_name` must not be used for any other database entity.
    /// - `constraint.constraint_id == ConstraintId::SENTINEL`
    /// - `constraint.table_id != TableId::SENTINEL`
    /// - `is_unique` must be `true` if and only if a unique constraint will exist on
    ///   `ColSet::from(&constraint.constraint_algorithm.columns())` after this transaction is committed.
    ///
    /// Ensures:
    /// - The constraint metadata is inserted into the system tables (and other data structures reflecting them).
    /// - The returned ID is unique and is not `constraintId::SENTINEL`.
    fn create_constraint(&mut self, mut constraint: ConstraintSchema) -> Result<ConstraintId> {
        if constraint.table_id == TableId::SENTINEL {
            return Err(anyhow::anyhow!("`table_id` must not be `TableId::SENTINEL` in `{constraint:#?}`").into());
        }

        let table_id = constraint.table_id;

        log::trace!(
            "CONSTRAINT CREATING: {} for table: {} and data: {:?}",
            constraint.constraint_name,
            table_id,
            constraint.data
        );

        // Insert the constraint row into `st_constraint`.
        // NOTE: Because `st_constraint` has a unique index on constraint_name,
        // this will fail if the table already exists.
        let constraint_row = StConstraintRow {
            table_id,
            constraint_id: constraint.constraint_id,
            constraint_name: constraint.constraint_name.clone(),
            constraint_data: constraint.data.clone().into(),
        };

        let constraint_row = self.insert_via_serialize_bsatn(ST_CONSTRAINT_ID, &constraint_row)?;
        let constraint_id = constraint_row.1.collapse().read_col(StConstraintFields::ConstraintId)?;
        if let RowRefInsertion::Existed(_) = constraint_row.1 {
            log::trace!("CONSTRAINT ALREADY EXISTS: {constraint_id}");
            return Ok(constraint_id);
        }

        let ((tx_table, ..), (commit_table, ..)) = self.get_or_create_insert_table_mut(table_id)?;
        constraint.constraint_id = constraint_id;
        // This won't clone-write when creating a table but likely to otherwise.
        tx_table.with_mut_schema_and_clone(commit_table, |s| s.update_constraint(constraint.clone()));
        self.push_schema_change(PendingSchemaChange::ConstraintAdded(table_id, constraint_id));

        log::trace!("CONSTRAINT CREATED: {constraint_id}");
        Ok(constraint_id)
    }

    pub fn drop_constraint(&mut self, constraint_id: ConstraintId) -> Result<()> {
        // Delete row in `st_constraint`.
        let st_constraint_ref = self
            .iter_by_col_eq(
                ST_CONSTRAINT_ID,
                StConstraintFields::ConstraintId,
                &constraint_id.into(),
            )?
            .next()
            .ok_or_else(|| TableError::IdNotFound(SystemTable::st_constraint, constraint_id.into()))?;
        let table_id = st_constraint_ref.read_col(StConstraintFields::TableId)?;
        self.delete(ST_CONSTRAINT_ID, st_constraint_ref.pointer())?;

        // Remove constraint in transaction's insert table.
        let ((tx_table, ..), (commit_table, ..)) = self.get_or_create_insert_table_mut(table_id)?;
        // This likely will do a clone-write as over time?
        // The schema might have found other referents.
        let schema = commit_table
            .with_mut_schema_and_clone(tx_table, |s| s.remove_constraint(constraint_id))
            .expect("there should be a schema in the committed state if we reach here");
        self.push_schema_change(PendingSchemaChange::ConstraintRemoved(table_id, schema));
        // TODO(1.0): we should also re-initialize `table` without a unique constraint.
        // unless some other unique constraint on the same columns exists.
        // NOTE(centril): is this already handled by dropping the corresponding index?
        // Probably not in the case where an index
        // with the same name goes from being unique to not unique.

        Ok(())
    }

    pub fn constraint_id_from_name(&self, constraint_name: &str) -> Result<Option<ConstraintId>> {
        self.iter_by_col_eq(
            ST_CONSTRAINT_ID,
            StConstraintFields::ConstraintName,
            &<Box<str>>::from(constraint_name).into(),
        )
        .map(|mut iter| {
            iter.next()
                .map(|row| row.read_col(StConstraintFields::ConstraintId).unwrap())
        })
    }

    /// Create a row level security policy.
    ///
    /// Requires:
    /// - `row_level_security_schema.table_id != TableId::SENTINEL`
    /// - `row_level_security_schema.sql` must be unique.
    ///
    /// Ensures:
    ///
    /// - The row level security policy metadata is inserted into the system tables (and other data structures reflecting them).
    /// - The returned `sql` is unique.
    pub fn create_row_level_security(&mut self, row_level_security_schema: RowLevelSecuritySchema) -> Result<RawSql> {
        if row_level_security_schema.table_id == TableId::SENTINEL {
            return Err(anyhow::anyhow!(
                "`table_id` must not be `TableId::SENTINEL` in `{row_level_security_schema:#?}`"
            )
            .into());
        }

        log::trace!(
            "ROW LEVEL SECURITY CREATING for table: {}",
            row_level_security_schema.table_id
        );

        // Insert the row into st_row_level_security
        // NOTE: Because st_row_level_security has a unique index on sql, this will
        // fail if already exists.
        let row = StRowLevelSecurityRow {
            table_id: row_level_security_schema.table_id,
            sql: row_level_security_schema.sql,
        };

        let row = self.insert_via_serialize_bsatn(ST_ROW_LEVEL_SECURITY_ID, &row)?;
        let row_level_security_sql = row.1.collapse().read_col(StRowLevelSecurityFields::Sql)?;
        let existed = matches!(row.1, RowRefInsertion::Existed(_));

        // Add the row level security to the transaction's insert table.
        self.get_or_create_insert_table_mut(row_level_security_schema.table_id)?;

        if existed {
            log::trace!("ROW LEVEL SECURITY ALREADY EXISTS: {row_level_security_sql}");
        } else {
            log::trace!("ROW LEVEL SECURITY CREATED: {row_level_security_sql}");
        }

        Ok(row_level_security_sql)
    }

    pub fn row_level_security_for_table_id(&self, table_id: TableId) -> Result<Vec<RowLevelSecuritySchema>> {
        Ok(self
            .iter_by_col_eq(
                ST_ROW_LEVEL_SECURITY_ID,
                StRowLevelSecurityFields::TableId,
                &table_id.into(),
            )?
            .map(|row| {
                let row = StRowLevelSecurityRow::try_from(row).unwrap();
                row.into()
            })
            .collect())
    }

    pub fn drop_row_level_security(&mut self, sql: RawSql) -> Result<()> {
        let st_rls_ref = self
            .iter_by_col_eq(
                ST_ROW_LEVEL_SECURITY_ID,
                StRowLevelSecurityFields::Sql,
                &sql.clone().into(),
            )?
            .next()
            .ok_or(TableError::RawSqlNotFound(SystemTable::st_row_level_security, sql))?;
        self.delete(ST_ROW_LEVEL_SECURITY_ID, st_rls_ref.pointer())?;

        Ok(())
    }

    // TODO(perf, deep-integration):
    //   When all of [`Table::read_row`], [`RowRef::new`], [`CommittedState::get`]
    //   and [`TxState::get`] become unsafe,
    //   make this method `unsafe` as well.
    //   Add the following to the docs:
    //
    // # Safety
    //
    // `pointer` must refer to a row within the table at `table_id`
    // which was previously inserted and has not been deleted since.
    //
    // See [`RowRef::new`] for more detailed requirements.
    //
    // Showing that `pointer` was the result of a call to `self.insert`
    // with `table_id`
    // and has not been passed to `self.delete`
    // is sufficient to demonstrate that a call to `self.get` is safe.
    pub fn get(&self, table_id: TableId, row_ptr: RowPointer) -> Result<Option<RowRef<'_>>> {
        if self.table_name(table_id).is_none() {
            return Err(TableError::IdNotFound(SystemTable::st_table, table_id.0).into());
        }
        Ok(match row_ptr.squashed_offset() {
            SquashedOffset::TX_STATE => Some(
                // TODO(perf, deep-integration):
                // See above. Once `TxState::get` is unsafe, justify with:
                //
                // Our invariants satisfy `TxState::get`.
                self.tx_state.get(table_id, row_ptr),
            ),
            SquashedOffset::COMMITTED_STATE => {
                if self.tx_state.is_deleted(table_id, row_ptr) {
                    None
                } else {
                    Some(
                        // TODO(perf, deep-integration):
                        // See above. Once `CommittedState::get` is unsafe, justify with:
                        //
                        // Our invariants satisfy `CommittedState::get`.
                        self.committed_state_write_lock.get(table_id, row_ptr),
                    )
                }
            }
            _ => unreachable!("Invalid SquashedOffset for row pointer: {:?}", row_ptr),
        })
    }

    /// Commits this transaction in memory, applying its changes to the committed state.
    /// This doesn't handle the persistence layer at all.
    ///
    /// Returns:
    /// - [`TxData`], the set of inserts and deletes performed by this transaction.
    /// - [`TxMetrics`], various measurements of the work performed by this transaction.
    /// - `String`, the name of the reducer which ran during this transaction.
    pub(super) fn commit(mut self) -> (TxOffset, TxData, TxMetrics, String) {
        let tx_offset = self.committed_state_write_lock.next_tx_offset;
        let tx_data = self
            .committed_state_write_lock
            .merge(self.tx_state, self.read_sets, &self.ctx);

        // Compute and keep enough info that we can
        // record metrics after the transaction has ended
        // and after the lock has been dropped.
        // Recording metrics when holding the lock is too expensive.
        let tx_metrics = TxMetrics::new(
            &self.ctx,
            self.timer,
            self.lock_wait_time,
            self.metrics,
            true,
            Some(&tx_data),
            &self.committed_state_write_lock,
        );
        let reducer = self.ctx.into_reducer_name();

        // If the transaction didn't consume an offset (i.e. it was empty),
        // report the previous offset.
        //
        // Note that technically the tx could have run against an empty database,
        // in which case we'd wrongly return zero (a non-existent transaction).
        // This doesn not happen in practice, however, as [RelationalDB::set_initialized]
        // creates a transaction.
        let tx_offset = if tx_offset == self.committed_state_write_lock.next_tx_offset {
            tx_offset.saturating_sub(1)
        } else {
            tx_offset
        };

        (tx_offset, tx_data, tx_metrics, reducer)
    }

    /// Commits this transaction, applying its changes to the committed state.
    /// The lock on the committed state is converted into a read lock,
    /// and returned as a new read-only transaction.
    ///
    /// Returns:
    /// - [`TxData`], the set of inserts and deletes performed by this transaction.
    /// - [`TxMetrics`], various measurements of the work performed by this transaction.
    /// - [`TxId`], a read-only transaction with a shared lock on the committed state.
    pub fn commit_downgrade(mut self, workload: Workload) -> (TxData, TxMetrics, TxId) {
        let tx_data = self
            .committed_state_write_lock
            .merge(self.tx_state, self.read_sets, &self.ctx);

        // Compute and keep enough info that we can
        // record metrics after the transaction has ended
        // and after the lock has been dropped.
        // Recording metrics when holding the lock is too expensive.
        let tx_metrics = TxMetrics::new(
            &self.ctx,
            self.timer,
            self.lock_wait_time,
            self.metrics,
            true,
            Some(&tx_data),
            &self.committed_state_write_lock,
        );

        // Update the workload type of the execution context
        self.ctx.workload = workload.workload_type();
        let tx = TxId {
            committed_state_shared_lock: SharedWriteGuard::downgrade(self.committed_state_write_lock),
            lock_wait_time: Duration::ZERO,
            timer: Instant::now(),
            ctx: self.ctx,
            metrics: ExecutionMetrics::default(),
        };
        (tx_data, tx_metrics, tx)
    }

    /// Rolls back this transaction, discarding its changes.
    ///
    /// Returns:
    /// - [`TxMetrics`], various measurements of the work performed by this transaction.
    /// - `String`, the name of the reducer which ran during this transaction.
    pub fn rollback(mut self) -> (TxOffset, TxMetrics, String) {
        let offset = self
            .committed_state_write_lock
            .rollback(&mut self.sequence_state_lock, self.tx_state);

        // Compute and keep enough info that we can
        // record metrics after the transaction has ended
        // and after the lock has been dropped.
        // Recording metrics when holding the lock is too expensive.
        let tx_metrics = TxMetrics::new(
            &self.ctx,
            self.timer,
            self.lock_wait_time,
            self.metrics,
            true,
            None,
            &self.committed_state_write_lock,
        );
        let reducer = self.ctx.into_reducer_name();
        (offset, tx_metrics, reducer)
    }

    /// Roll back this transaction, discarding its changes.
    /// The lock on the committed state is converted into a read lock,
    /// and returned as a new read-only transaction.
    ///
    /// Returns:
    /// - [`TxMetrics`], various measurements of the work performed by this transaction.
    /// - [`TxId`], a read-only transaction with a shared lock on the committed state.
    pub fn rollback_downgrade(mut self, workload: Workload) -> (TxMetrics, TxId) {
        self.committed_state_write_lock
            .rollback(&mut self.sequence_state_lock, self.tx_state);

        // Compute and keep enough info that we can
        // record metrics after the transaction has ended
        // and after the lock has been dropped.
        // Recording metrics when holding the lock is too expensive.
        let tx_metrics = TxMetrics::new(
            &self.ctx,
            self.timer,
            self.lock_wait_time,
            self.metrics,
            true,
            None,
            &self.committed_state_write_lock,
        );

        // Update the workload type of the execution context
        self.ctx.workload = workload.workload_type();
        let tx = TxId {
            committed_state_shared_lock: SharedWriteGuard::downgrade(self.committed_state_write_lock),
            lock_wait_time: Duration::ZERO,
            timer: Instant::now(),
            ctx: self.ctx,
            metrics: ExecutionMetrics::default(),
        };

        (tx_metrics, tx)
    }
}

/// Either a row just inserted to a table or a row that already existed in some table.
#[derive(Clone, Copy)]
pub enum RowRefInsertion<'a> {
    /// The row was just inserted.
    Inserted(RowRef<'a>),
    /// The row already existed.
    Existed(RowRef<'a>),
}

impl<'a> RowRefInsertion<'a> {
    /// Returns a row,
    /// collapsing the distinction between inserted and existing rows.
    pub(super) fn collapse(&self) -> RowRef<'a> {
        let (Self::Inserted(row) | Self::Existed(row)) = *self;
        row
    }
}

/// The iterator returned by [`MutTxId::index_scan_range`].
pub struct IndexScanRanged<'a> {
    inner: IndexScanRangedInner<'a>,
}

enum IndexScanRangedInner<'a> {
    CommitOnly(IndexScanRangeIter<'a>),
    CommitOnlyWithDeletes(FilterDeleted<'a, IndexScanRangeIter<'a>>),
    Both(iter::Chain<IndexScanRangeIter<'a>, IndexScanRangeIter<'a>>),
    BothWithDeletes(iter::Chain<IndexScanRangeIter<'a>, FilterDeleted<'a, IndexScanRangeIter<'a>>>),
}

pub(super) struct FilterDeleted<'a, I> {
    pub(super) iter: I,
    pub(super) deletes: &'a DeleteTable,
}

impl<'a> Iterator for IndexScanRanged<'a> {
    type Item = RowRef<'a>;

    fn next(&mut self) -> Option<Self::Item> {
        match &mut self.inner {
            IndexScanRangedInner::CommitOnly(it) => it.next(),
            IndexScanRangedInner::CommitOnlyWithDeletes(it) => it.next(),
            IndexScanRangedInner::Both(it) => it.next(),
            IndexScanRangedInner::BothWithDeletes(it) => it.next(),
        }
    }
}

impl<'a, I: Iterator<Item = RowRef<'a>>> Iterator for FilterDeleted<'a, I> {
    type Item = RowRef<'a>;
    fn next(&mut self) -> Option<Self::Item> {
        self.iter.find(|row| !self.deletes.contains(row.pointer()))
    }
}

impl MutTxId {
    /// Does this caller have an entry for `view_id` in `st_view_sub`?
    pub fn is_view_materialized(&self, view_id: ViewId, arg_id: ArgId, sender: Identity) -> Result<bool> {
        use StViewSubFields::*;
        let sender = IdentityViaU256(sender);
        let cols = col_list![ViewId, ArgId, Identity];
        let value = AlgebraicValue::product([view_id.into(), arg_id.into(), sender.into()]);
        Ok(self.iter_by_col_eq(ST_VIEW_SUB_ID, cols, &value)?.next().is_some())
    }

    /// Updates the `last_called` timestamp in `st_view_sub`.
    /// Inserts a row into `st_view_sub` with no subscribers if the row does not exist.
    ///
    /// This is invoked when calling a view, but not subscribing to it.
    /// Such is the case for the sql http api.
    pub fn update_view_timestamp(&mut self, view_id: ViewId, arg_id: ArgId, sender: Identity) -> Result<()> {
        use StViewSubFields::*;

        let identity = IdentityViaU256(sender);
        let cols = col_list![ViewId, ArgId, Identity];
        let value = AlgebraicValue::product([view_id.into(), arg_id.into(), identity.into()]);
        let last_called = Timestamp::now().into();

        // Update `last_called` of `st_view_sub` row
        if let Some((row, ptr)) = self
            .iter_by_col_eq(ST_VIEW_SUB_ID, cols, &value)?
            .next()
            .map(|row_ref| StViewSubRow::try_from(row_ref).map(|row| (row, row_ref.pointer())))
            .transpose()?
        {
            self.delete(ST_VIEW_SUB_ID, ptr)?;
            self.insert_via_serialize_bsatn(ST_VIEW_SUB_ID, &StViewSubRow { last_called, ..row })?;
            return Ok(());
        }

        // Insert `st_view_sub` row with 0 subscribers
        self.insert_via_serialize_bsatn(
            ST_VIEW_SUB_ID,
            &StViewSubRow {
                view_id,
                arg_id,
                identity,
                num_subscribers: 0,
                has_subscribers: false,
                last_called,
            },
        )?;
        Ok(())
    }

    /// Increment `num_subscribers` in `st_view_sub` to effectively subscribe a caller to a view.
    /// We insert a row if there are no current subscribers and the row does not exist.
    pub fn subscribe_view(&mut self, view_id: ViewId, arg_id: ArgId, sender: Identity) -> Result<()> {
        use StViewSubFields::*;

        let identity = IdentityViaU256(sender);
        let cols = col_list![ViewId, ArgId, Identity];
        let value = AlgebraicValue::product([view_id.into(), arg_id.into(), identity.into()]);
        let last_called = Timestamp::now().into();

        // Update `last_called` of `st_view_sub` row
        if let Some((row, ptr)) = self
            .iter_by_col_eq(ST_VIEW_SUB_ID, cols, &value)?
            .next()
            .map(|row_ref| StViewSubRow::try_from(row_ref).map(|row| (row, row_ref.pointer())))
            .transpose()?
        {
            self.delete(ST_VIEW_SUB_ID, ptr)?;
            self.insert_via_serialize_bsatn(
                ST_VIEW_SUB_ID,
                &StViewSubRow {
                    num_subscribers: row.num_subscribers + 1,
                    has_subscribers: true,
                    last_called,
                    ..row
                },
            )?;
            return Ok(());
        }

        // Insert `st_view_sub` row with 1 subscriber
        self.insert_via_serialize_bsatn(
            ST_VIEW_SUB_ID,
            &StViewSubRow {
                view_id,
                arg_id,
                identity,
                num_subscribers: 1,
                has_subscribers: true,
                last_called,
            },
        )?;
        Ok(())
    }

    /// Decrement `num_subscribers` in `st_view_sub` to effectively unsubscribe a caller from a view.
    pub fn unsubscribe_view(&mut self, view_id: ViewId, arg_id: ArgId, sender: Identity) -> Result<()> {
        use StViewSubFields::*;

        let identity = IdentityViaU256(sender);
        let cols = col_list![ViewId, ArgId, Identity];
        let value = AlgebraicValue::product([view_id.into(), arg_id.into(), identity.into()]);
        let last_called = Timestamp::now().into();

        // Update `last_called` of `st_view_sub` row
        if let Some((row, ptr)) = self
            .iter_by_col_eq(ST_VIEW_SUB_ID, cols, &value)?
            .next()
            .map(|row_ref| StViewSubRow::try_from(row_ref).map(|row| (row, row_ref.pointer())))
            .transpose()?
        {
            self.delete(ST_VIEW_SUB_ID, ptr)?;
            self.insert_via_serialize_bsatn(
                ST_VIEW_SUB_ID,
                &StViewSubRow {
                    num_subscribers: row.num_subscribers - 1,
                    has_subscribers: row.num_subscribers > 1,
                    last_called,
                    ..row
                },
            )?;
        }
        Ok(())
    }

    /// To effectively unsubscribe a caller from all of their subscribed views,
    /// we decrement `num_subscribers` in `st_view_sub` for all of a caller's views.
    pub fn unsubscribe_views(&mut self, sender: Identity) -> Result<()> {
        let sender = IdentityViaU256(sender);
        let cols = col_list![StViewSubFields::Identity];
        let value = sender.into();

        // Collect the rows for this identity.
        // These are rows for which we will decrement the subscriber count.
        let rows_to_delete = self
            .iter_by_col_eq(ST_VIEW_SUB_ID, cols, &value)?
            .map(|row_ref| StViewSubRow::try_from(row_ref).map(|row| (row, row_ref.pointer())))
            .filter(|result| match result {
                Ok((row, _)) => row.has_subscribers && row.num_subscribers > 0,
                _ => true,
            })
            .collect::<Result<Vec<_>>>()?;

        // Copy the rows to delete and decrement their subscriber count.
        // These are the rows that we will insert.
        let rows_to_insert = rows_to_delete
            .iter()
            .map(|(row, _)| row.clone())
            .map(|row| StViewSubRow {
                num_subscribers: row.num_subscribers - 1,
                has_subscribers: row.num_subscribers > 1,
                ..row
            })
            .collect::<Vec<_>>();

        // Delete the old rows
        for (_, ptr) in rows_to_delete {
            self.delete(ST_VIEW_SUB_ID, ptr)?;
        }

        // Insert the new rows
        for row in rows_to_insert {
            self.insert_via_serialize_bsatn(ST_VIEW_SUB_ID, &row)?;
        }

        Ok(())
    }

    /// Clear all rows from all view tables without dropping them.
    pub fn clear_all_views(&mut self) -> Result<()> {
        for table_id in self
            .iter(ST_VIEW_ID)?
            .map(StViewRow::try_from)
            .collect::<Result<Vec<_>>>()?
            .into_iter()
            .filter_map(|row| row.table_id)
        {
            self.clear_table(table_id)?;
        }
        Ok(())
    }

    /// Get or insert view argument into `ST_VIEW_ARG_ID`.
    pub fn get_or_insert_st_view_arg(&mut self, args: &Bytes) -> Result<u64> {
        if args.is_empty() {
            return Ok(ArgId::SENTINEL.into());
        }
        let bytes_av = AlgebraicValue::Bytes(args.to_vec().into());
        let mut rows = self.iter_by_col_eq(ST_VIEW_ARG_ID, [StViewArgFields::Bytes], &bytes_av)?;

        // Extract the first matching `arg_id`, if any.
        if let Some(res) = rows.next() {
            let row = StViewArgRow::try_from(res).expect("valid StViewArgRow");
            return Ok(row.id);
        }

        let view_arg_bytes = product![0u64, bytes_av]
            .to_bsatn_vec()
            .expect("StViewArgRow serialization to never fail");

        let (_, view_arg_row, _) = self.insert_via_serialize_bsatn(ST_VIEW_ARG_ID, &view_arg_bytes)?;
        let StViewArgRow { id: arg_id, .. } = view_arg_row.collapse().try_into().expect("valid StViewArgRow");

        Ok(arg_id)
    }

    /// Lookup a row in `st_view` by its primary key
    fn st_view_row(&self, view_id: ViewId) -> Result<Option<StViewRow>> {
        self.iter_by_col_eq(ST_VIEW_ID, col_list![StViewFields::ViewId], &view_id.into())?
            .next()
            .map(StViewRow::try_from)
            .transpose()
    }

    /// Get the [`TableId`] for this view's backing table by probing `st_view`.
    /// Note, all views with at least one subscriber are materialized.
    pub fn get_table_id_for_view(&self, view_id: ViewId) -> Result<Option<(TableId, bool)>> {
        Ok(self
            .st_view_row(view_id)?
            .and_then(|row| row.table_id.map(|id| (id, row.is_anonymous))))
    }

    pub fn insert_st_client(
        &mut self,
        identity: Identity,
        connection_id: ConnectionId,
        jwt_payload: &str,
    ) -> Result<()> {
        let row = &StClientRow {
            identity: identity.into(),
            connection_id: connection_id.into(),
        };
        self.insert_via_serialize_bsatn(ST_CLIENT_ID, row)
            .map(|_| ())
            .inspect_err(|e| {
                log::error!(
                    "[{identity}]: insert_st_client: failed to insert client ({identity}, {connection_id}), error: {e}"
                );
            })?;
        self.insert_st_client_credentials(connection_id, jwt_payload)
    }

    fn insert_st_client_credentials(&mut self, connection_id: ConnectionId, jwt_payload: &str) -> Result<()> {
        let row = &StConnectionCredentialsRow {
            connection_id: connection_id.into(),
            jwt_payload: jwt_payload.to_owned(),
        };
        self.insert_via_serialize_bsatn(ST_CONNECTION_CREDENTIALS_ID, row)
            .map(|_| ())
            .inspect_err(|e| {
                log::error!("[{connection_id}]: insert_st_client_credentials: failed to insert client credentials for connection id ({connection_id}), error: {e}");
            })
    }

    fn delete_st_client_credentials(&mut self, database_identity: Identity, connection_id: ConnectionId) -> Result<()> {
        if let Err(e) = self.delete_col_eq(
            ST_CONNECTION_CREDENTIALS_ID,
            StConnectionCredentialsFields::ConnectionId.col_id(),
            &ConnectionIdViaU128::from(connection_id).into(),
        ) {
            // This is possible on restart if the database was previously running a version
            // before this system table was added.
            log::error!("[{database_identity}]: delete_st_client_credentials: attempting to delete credentials for missing connection id ({connection_id}), error: {e}");
        }
        Ok(())
    }

    pub fn delete_st_client(
        &mut self,
        identity: Identity,
        connection_id: ConnectionId,
        database_identity: Identity,
    ) -> Result<()> {
        let row = &StClientRow {
            identity: identity.into(),
            connection_id: connection_id.into(),
        };
        if let Some(ptr) = self
            .iter_by_col_eq(
                ST_CLIENT_ID,
                // TODO(perf, minor, centril): consider a `const_col_list([x, ..])`
                // so we know this is not computed at runtime.
                col_list![StClientFields::Identity, StClientFields::ConnectionId],
                &AlgebraicValue::product(row),
            )?
            .next()
            .map(|row| row.pointer())
        {
            self.delete(ST_CLIENT_ID, ptr).map(drop)?
        } else {
            log::error!("[{database_identity}]: delete_st_client: attempting to delete client ({identity}, {connection_id}), but no st_client row for that client is resident");
        }
        self.delete_st_client_credentials(database_identity, connection_id)
    }

    /// Look up a client row by identity and connection ID in the `st_clients` system table.
    pub fn st_client_row(&self, identity: Identity, connection_id: ConnectionId) -> Option<RowPointer> {
        let row = StClientRow {
            identity: identity.into(),
            connection_id: connection_id.into(),
        };

        self.iter_by_col_eq(
            ST_CLIENT_ID,
            col_list![StClientFields::Identity, StClientFields::ConnectionId],
            &AlgebraicValue::product(row),
        )
        .expect("failed to read from st_client system table")
        .next()
        .map(|row| row.pointer())
    }

    pub fn insert_via_serialize_bsatn<'a, T: Serialize>(
        &'a mut self,
        table_id: TableId,
        row: &T,
    ) -> Result<(ColList, RowRefInsertion<'a>, InsertFlags)> {
        thread_local! {
            static BUF: RefCell<Vec<u8>> = const { RefCell::new(Vec::new()) };
        }
        BUF.with_borrow_mut(|buf| {
            buf.clear();
            to_writer(buf, row).unwrap();
            self.insert::<true>(table_id, buf)
        })
    }

    /// Insert a row, encoded in BSATN, into a table.
    ///
    /// Zero placeholders, i.e., sequence triggers,
    /// in auto-inc columns in the new row will be replaced with generated values
    /// if and only if `GENERATE` is true.
    /// This method is called with `GENERATE` false when updating the `st_sequence` system table.
    ///
    /// Requires:
    /// - `table_id` must refer to a valid table for the database at `database_identity`.
    /// - `row` must be a valid row for the table at `table_id`.
    ///
    /// Returns:
    /// - a list of columns which have been replaced with generated values.
    /// - a ref to the inserted row.
    /// - any insert flags.
    pub(super) fn insert<const GENERATE: bool>(
        &mut self,
        table_id: TableId,
        row: &[u8],
    ) -> Result<(ColList, RowRefInsertion<'_>, InsertFlags)> {
        insert::<GENERATE>(
            &mut self.tx_state,
            &self.committed_state_write_lock,
            &mut self.sequence_state_lock,
            table_id,
            row,
        )
    }
}

/// Insert a row, encoded in BSATN, into a table.
///
/// Zero placeholders, i.e., sequence triggers,
/// in auto-inc columns in the new row will be replaced with generated values
/// if and only if `GENERATE` is true.
/// This method is called with `GENERATE` false when updating the `st_sequence` system table.
///
/// Requires:
/// - `table_id` must refer to a valid table for the database at `database_identity`.
/// - `row` must be a valid row for the table at `table_id`.
///
/// Returns:
/// - list of columns which have been replaced with generated values.
/// - a pointer to the inserted row.
/// - the number of bytes added to the tx blob store.
/// - The "tx table for insertion" for further processing.
/// - The "commit table for insertion" for further processing.
fn insert_physically_maybe_generate<'a, const GENERATE: bool>(
    tx_state: &'a mut TxState,
    committed_state: &'a CommittedState,
    seq_state: &mut SequencesState,
    table_id: TableId,
    row: &[u8],
) -> Result<(
    RowPointer,
    ColList,
    BlobNumBytes,
    TxTableForInsertion<'a>,
    CommitTableForInsertion<'a>,
)> {
    // Get commit table and friends.
    let commit_parts = committed_state.get_table_and_blob_store(table_id)?;
    let (commit_table, ..) = commit_parts;

    // Get the insert table, so we can write the row into it.
    let (tx_table, tx_blob_store, _) = tx_state.get_table_and_blob_store_or_create_from(table_id, commit_table);

    // 1. Insert the physical row.
    let page_pool = &committed_state.page_pool;
    let (tx_row_ref, blob_bytes) = tx_table.insert_physically_bsatn(page_pool, tx_blob_store, row)?;
    let tx_row_ptr = tx_row_ref.pointer();
    // 2. Optionally: Detect, generate, write sequence values.
    let (tx_parts, gen_cols) = if GENERATE {
        // When `GENERATE` is enabled, we're instructed to deal with sequence value generation.
        // Collect all the columns with sequences that need generation.
        let (cols_to_gen, seqs_to_use) = unsafe { tx_table.sequence_triggers_for(tx_blob_store, tx_row_ptr) };

        // Generate a value for every column in the row that needs it.
        let mut seq_vals: SmallVec<[i128; 1]> = <_>::default();
        for sequence_id in seqs_to_use {
            seq_vals.push(get_next_sequence_value(
                tx_state,
                committed_state,
                seq_state,
                sequence_id,
            )?);
        }

        // Write the generated values to the physical row at `tx_row_ptr`.
        // We assume here that column with a sequence is of a sequence-compatible type.
        // SAFETY: After `get_table_and_blob_store_or_create_from` there's a insert and delete table.
        let (tx_table, tx_blob_store, delete_table) = unsafe { tx_state.assume_present_get_mut_table(table_id) };
        for (col_id, seq_val) in cols_to_gen.iter().zip(seq_vals) {
            // SAFETY:
            // - `self.is_row_present(row)` holds as we haven't deleted the row.
            // - `col_id` is a valid column, and has a sequence, so it must have a primitive type.
            unsafe { tx_table.write_gen_val_to_col(col_id, tx_row_ptr, seq_val) };
        }

        ((tx_table, tx_blob_store, delete_table), cols_to_gen)
    } else {
        // When `GENERATE` is not enabled, avoid sequence generation.
        // This branch is hit when inside sequence generation itself, to avoid infinite recursion.
        // SAFETY: After `get_table_and_blob_store_or_create_from` there's a insert and delete table.
        let tx_parts = unsafe { tx_state.assume_present_get_mut_table(table_id) };
        (tx_parts, ColList::empty())
    };

    Ok((tx_row_ptr, gen_cols, blob_bytes, tx_parts, commit_parts))
}

/// Insert a row, encoded in BSATN, into a table.
///
/// Zero placeholders, i.e., sequence triggers,
/// in auto-inc columns in the new row will be replaced with generated values
/// if and only if `GENERATE` is true.
/// This method is called with `GENERATE` false when updating the `st_sequence` system table.
///
/// Requires:
/// - `table_id` must refer to a valid table for the database at `database_identity`.
/// - `row` must be a valid row for the table at `table_id`.
///
/// Returns:
/// - a list of columns which have been replaced with generated values.
/// - a ref to the inserted row.
/// - any insert flags.
pub(super) fn insert<'a, const GENERATE: bool>(
    tx_state: &'a mut TxState,
    committed_state: &'a CommittedState,
    seq_state: &mut SequencesState,
    table_id: TableId,
    row: &[u8],
) -> Result<(ColList, RowRefInsertion<'a>, InsertFlags)> {
    let (
        tx_row_ptr,
        gen_cols,
        blob_bytes,
        (tx_table, tx_blob_store, delete_table),
        (commit_table, commit_blob_store, _),
    ) = insert_physically_maybe_generate::<GENERATE>(tx_state, committed_state, seq_state, table_id, row)?;

    let insert_flags = InsertFlags {
        is_scheduler_table: tx_table.is_scheduler(),
    };
    let ok = |row_ref| Ok((gen_cols, row_ref, insert_flags));

    // `CHECK_SAME_ROW = true`, as there might be an identical row already in the tx state.
    // SAFETY: `tx_table.is_row_present(row)` holds as we still haven't deleted the row,
    // in particular, the `write_gen_val_to_col` call does not remove the row.
    let res = unsafe { tx_table.confirm_insertion::<true>(tx_blob_store, tx_row_ptr, blob_bytes) };

    match res {
        Ok((tx_row_hash, tx_row_ptr)) => {
            // The `tx_row_ref` was not previously present in insert tables,
            // but may still be a set-semantic conflict
            // or may violate a unique constraint with a row in the committed state.
            // We'll check the set-semantic aspect in (1) and the constraint in (2).

            // (1) Rule out a set-semantic conflict with the committed state.
            // SAFETY:
            // - `commit_table` and `tx_table` use the same schema
            //   because `tx_table` is derived from `commit_table`.
            // - `tx_row_ptr` is correct per post-condition of `tx_table.confirm_insertion(...)`.
            if let (_, Some(commit_ptr)) =
                unsafe { Table::find_same_row(commit_table, tx_table, tx_blob_store, tx_row_ptr, tx_row_hash) }
            {
                // (insert_undelete)
                // -----------------------------------------------------
                // If `row` was already present in the committed state,
                // either this is a set-semantic duplicate,
                // or the row is marked as deleted, so we will undelete it
                // and leave it in the committed state.
                // Either way, it should not appear in the insert tables,
                // so roll back the insertion.
                //
                // NOTE for future MVCC implementors:
                // In MVCC, it is no longer valid to elide inserts in this way.
                // When a transaction inserts a row, that row *must* appear in its insert tables,
                // even if the row is already present in the committed state.
                //
                // Imagine a chain of committed but un-squashed transactions:
                // `Committed 0: Insert Row A` - `Committed 1: Delete Row A`
                // where `Committed 1` happens after `Committed 0`.
                // Imagine a transaction `Running 2: Insert Row A`,
                // which began before `Committed 1` was committed.
                // Because `Committed 1` has since been committed,
                // `Running 2` *must* happen after `Committed 1`.
                // Therefore, the correct sequence of events is:
                // - Insert Row A
                // - Delete Row A
                // - Insert Row A
                // This is impossible to recover if `Running 2` elides its insert.
                tx_table
                    .delete(tx_blob_store, tx_row_ptr, |_| ())
                    .expect("Failed to delete a row we just inserted");

                // It's possible that `row` appears in the committed state,
                // but is marked as deleted.
                // In this case, undelete it, so it remains in the committed state.
                delete_table.remove(commit_ptr);

                // No new row was inserted, but return `committed_ptr`.
                // SAFETY: `find_same_row` told us that `ptr` refers to a valid row in `commit_table`.
                let row_ref = unsafe { commit_table.get_row_ref_unchecked(commit_blob_store, commit_ptr) };
                return ok(RowRefInsertion::Existed(row_ref));
            }

            // Pacify the borrow checker.
            // SAFETY: `tx_row_ptr` is still correct for `tx_table` per (PC.INS.1).
            // as there haven't been any interleaving `&mut` calls that could invalidate the pointer.
            let tx_row_ref = unsafe { tx_table.get_row_ref_unchecked(tx_blob_store, tx_row_ptr) };

            // (2) The `tx_row_ref` did not violate a unique constraint *within* the `tx_table`,
            // but it could do so wrt., `commit_table`,
            // assuming the conflicting row hasn't been deleted since.
            // Ensure that it doesn't, or roll back the insertion.
            let is_deleted = |commit_ptr| delete_table.contains(commit_ptr);
            // SAFETY: `commit_table.row_layout() == tx_row_ref.row_layout()` holds
            // as the `tx_table` is derived from `commit_table`.
            let res = unsafe { commit_table.check_unique_constraints(tx_row_ref, |ixs| ixs, is_deleted) };
            if let Err(e) = res {
                // There was a constraint violation, so undo the insertion.
                tx_table.delete(tx_blob_store, tx_row_ptr, |_| {});
                return Err(IndexError::from(e).into());
            }

            // SAFETY: `tx_row_ptr` is still correct for `tx_table` per (PC.INS.1).
            // as there haven't been any interleaving `&mut` calls that could invalidate the pointer.
            let row_ref = unsafe { tx_table.get_row_ref_unchecked(tx_blob_store, tx_row_ptr) };
            ok(RowRefInsertion::Inserted(row_ref))
        }
        // `row` previously present in insert tables; do nothing but return `ptr`.
        Err(InsertError::Duplicate(DuplicateError(ptr))) => {
            // SAFETY: `tx_table` told us that `ptr` refers to a valid row in it.
            let row_ref = unsafe { tx_table.get_row_ref_unchecked(tx_blob_store, ptr) };
            ok(RowRefInsertion::Existed(row_ref))
        }
        // Unwrap these error into `TableError::{IndexError, Bflatn}`:
        Err(InsertError::IndexError(e)) => Err(IndexError::from(e).into()),
        Err(InsertError::Bflatn(e)) => Err(TableError::Bflatn(e).into()),
    }
}

impl MutTxId {
    /// Update a row, encoded in BSATN, into a table.
    ///
    /// Zero placeholders, i.e., sequence triggers,
    /// in auto-inc columns in the new row will be replaced with generated values.
    ///
    /// The old row is found by projecting `row` to the columns of `index_id`.
    ///
    /// Requires:
    /// - `table_id` must refer to a valid table for the database at `database_identity`.
    /// - `index_id` must refer to a valid index in the table.
    /// - `row` must be a valid row for the table at `table_id`.
    ///
    /// Returns:
    /// - a list of columns which have been replaced with generated values.
    /// - a ref to the new row.
    /// - any update flags.
    pub(crate) fn update(
        &mut self,
        table_id: TableId,
        index_id: IndexId,
        row: &[u8],
    ) -> Result<(ColList, RowRefInsertion<'_>, UpdateFlags)> {
        // Insert the physical row into the tx insert table
        // and possibly generate sequence values.
        //
        // As we are provided the `row` encoded in BSATN,
        // and since we don't have a convenient way to BSATN to a set of columns,
        // we cannot really do an in-place update in the row-was-in-tx-state case.
        // So we will begin instead by inserting the row physically to the tx state and project that.
        let (
            tx_row_ptr,
            cols_to_gen,
            blob_bytes,
            (tx_table, tx_blob_store, del_table),
            (commit_table, commit_blob_store, _),
        ) = insert_physically_maybe_generate::<true>(
            &mut self.tx_state,
            &self.committed_state_write_lock,
            &mut self.sequence_state_lock,
            table_id,
            row,
        )?;

        let update_flags = UpdateFlags {
            is_scheduler_table: tx_table.is_scheduler(),
        };
        let ok = |row_ref| Ok((cols_to_gen, row_ref, update_flags));

        // SAFETY: `tx_table.is_row_present(tx_row_ptr)` holds as we just inserted it.
        let tx_row_ref = unsafe { tx_table.get_row_ref_unchecked(tx_blob_store, tx_row_ptr) };

        let err = 'error: {
            // This macros can be thought of as a `throw $e` within `'error`.
            // TODO(centril): Get rid of this once we have stable `try` blocks or polonius.
            macro_rules! throw {
                ($e:expr) => {
                    break 'error $e.into()
                };
            }

            // Check that the index exists and is unique.
            // It's sufficient to check the committed state.
            let Some(commit_index) = commit_table.get_index_by_id(index_id) else {
                throw!(IndexError::NotFound(index_id));
            };
            if !commit_index.is_unique() {
                throw!(IndexError::NotUnique(index_id));
            }

            // Project the row to the index's type.
            // SAFETY: `tx_row_ref`'s table is derived from `commit_index`'s table,
            // so all `index.indexed_columns` will be in-bounds of the row layout.
            let index_key = unsafe { tx_row_ref.project_unchecked(&commit_index.indexed_columns) };

            // Try to find the old row first in the committed state using the `index_key`.
            let mut old_commit_del_ptr = None;
            let commit_old_ptr = commit_index.seek_point(&index_key).next().filter(|&ptr| {
                // Was committed row previously deleted in this TX?
                let deleted = del_table.contains(ptr);
                // If so, remember it in case it was identical to the new row.
                old_commit_del_ptr = deleted.then_some(ptr);
                !deleted
            });

            // Ensure that the new row does not violate other commit table unique constraints.
            let is_deleted = |commit_ptr| {
                commit_old_ptr.is_some_and(|old_ptr| old_ptr == commit_ptr) || del_table.contains(commit_ptr)
            };
            // SAFETY: `commit_table.row_layout() == new_row.row_layout()` holds
            // as the `tx_table` is derived from `commit_table`.
            if let Err(e) = unsafe {
                commit_table.check_unique_constraints(
                    tx_row_ref,
                    // Don't check this index since we'll do a 1-1 old/new replacement.
                    |ixs| ixs.filter(|(&id, _)| id != index_id),
                    is_deleted,
                )
            } {
                throw!(IndexError::from(e));
            }

            let tx_row_ptr = if let Some(old_ptr) = commit_old_ptr {
                // Row was found in the committed state!
                //
                // If the new row is the same as the old,
                // skip the update altogether to match the semantics of `Self::insert`.
                //
                // SAFETY:
                // 1. `tx_table` is derived from `commit_table` so they have the same layouts.
                // 2. `old_ptr` was found in an index of `commit_table`, so we know it is valid.
                // 3. we just inserted `tx_row_ptr` into `tx_table`, so we know it is valid.
                if unsafe { Table::eq_row_in_page(commit_table, old_ptr, tx_table, tx_row_ptr) } {
                    // SAFETY: `tx_table.is_row_present(tx_row_ptr)` holds, as noted in 3.
                    unsafe { tx_table.delete_internal_skip_pointer_map(tx_blob_store, tx_row_ptr) };
                    // SAFETY: `commit_table.is_row_present(old_ptr)` holds, as noted in 2.
                    let row_ref = unsafe { commit_table.get_row_ref_unchecked(commit_blob_store, old_ptr) };
                    return ok(RowRefInsertion::Existed(row_ref));
                }

                // Check constraints and confirm the insertion of the new row.
                //
                // `CHECK_SAME_ROW = false`,
                // as we know there's a row (`old_ptr`) in the committed state with,
                // for columns `C`, a unique value X.
                // For `row` to be identical to another row in the tx state,
                // it must have the value `X` for `C`,
                // but it cannot, as the committed state already has `X` for `C`.
                // So we don't need to check the tx state for a duplicate row.
                //
                // SAFETY: `tx_table.is_row_present(row)` holds as we still haven't deleted the row,
                // in particular, the `write_gen_val_to_col` call does not remove the row.
                // On error, `tx_row_ptr` has already been removed, so don't do it again.
                let (_, tx_row_ptr) =
                    unsafe { tx_table.confirm_insertion::<false>(tx_blob_store, tx_row_ptr, blob_bytes) }?;

                // Delete the old row.
                del_table.insert(old_ptr);
                tx_row_ptr
            } else if let Some(old_ptr) = tx_table
                .get_index_by_id(index_id)
                .and_then(|index| index.seek_point(&index_key).next())
            {
                // Row was found in the tx state!
                //
                // Check constraints and confirm the update of the new row.
                // This ensures that the old row is removed from the indices
                // before attempting to insert the new row into the indices.
                //
                // SAFETY: `tx_table.is_row_present(tx_row_ptr)` and `tx_table.is_row_present(old_ptr)` both hold
                // as we've deleted neither.
                // In particular, the `write_gen_val_to_col` call does not remove the row.
                let tx_row_ptr = unsafe { tx_table.confirm_update(tx_blob_store, tx_row_ptr, old_ptr, blob_bytes) }?;

                if let Some(old_commit_del_ptr) = old_commit_del_ptr {
                    // If we have an identical deleted row in the committed state,
                    // we need to undelete it, just like in `Self::insert`.
                    // The same note (`insert_undelete`) there re. MVCC applies here as well.
                    //
                    // SAFETY:
                    // 1. `tx_table` is derived from `commit_table` so they have the same layouts.
                    // 2. `old_commit_del_ptr` was found in an index of `commit_table`.
                    // 3. we just inserted `tx_row_ptr` into `tx_table`, so we know it is valid.
                    if unsafe { Table::eq_row_in_page(commit_table, old_commit_del_ptr, tx_table, tx_row_ptr) } {
                        // It is important that we `confirm_update` first,
                        // as we must ensure that undeleting the row causes no tx state conflict.
                        tx_table
                            .delete(tx_blob_store, tx_row_ptr, |_| ())
                            .expect("Failed to delete a row we just inserted");

                        // Undelete.
                        del_table.remove(old_commit_del_ptr);

                        // Return the undeleted committed state row.
                        // SAFETY: `commit_table.is_row_present(old_commit_del_ptr)` holds.
                        let row_ref =
                            unsafe { commit_table.get_row_ref_unchecked(commit_blob_store, old_commit_del_ptr) };
                        return ok(RowRefInsertion::Existed(row_ref));
                    }
                }

                tx_row_ptr
            } else {
                throw!(IndexError::KeyNotFound(index_id, index_key));
            };

            // SAFETY: `tx_table.is_row_present(tx_row_ptr)` holds
            // per post-condition of `confirm_insertion` and `confirm_update`
            // in the if/else branches respectively.
            let row_ref = unsafe { tx_table.get_row_ref_unchecked(tx_blob_store, tx_row_ptr) };
            return ok(RowRefInsertion::Inserted(row_ref));
        };

        // When we reach here, we had an error and we need to revert the insertion of `tx_row_ref`.
        // SAFETY: `tx_table.is_row_present(tx_row_ptr)` holds,
        // as we still haven't deleted the row physically.
        unsafe { tx_table.delete_internal_skip_pointer_map(tx_blob_store, tx_row_ptr) };
        Err(err)
    }

    pub(super) fn delete(&mut self, table_id: TableId, row_pointer: RowPointer) -> Result<bool> {
        delete(
            &mut self.tx_state,
            &self.committed_state_write_lock,
            table_id,
            row_pointer,
        )
    }

    // Clears the table for `table_id`, removing all rows.
    pub fn clear_table(&mut self, table_id: TableId) -> Result<usize> {
        // Get the commit table.
        let (commit_table, commit_bs, ..) = self.committed_state_write_lock.get_table_and_blob_store(table_id)?;

        // Get the insert table and delete all rows from it.
        let (tx_table, tx_blob_store, delete_table) = self
            .tx_state
            .get_table_and_blob_store_or_create_from(table_id, commit_table);
        let mut rows_removed = tx_table.clear(tx_blob_store);

        // Mark every row in the committed state as deleted.
        for row in commit_table.scan_rows(commit_bs) {
            delete_table.insert(row.pointer());
            rows_removed += 1;
        }

        Ok(rows_removed)
    }
}

pub(super) fn delete(
    tx_state: &mut TxState,
    committed_state: &CommittedState,
    table_id: TableId,
    row_pointer: RowPointer,
) -> Result<bool> {
    match row_pointer.squashed_offset() {
        // For newly-inserted rows,
        // just delete them from the insert tables
        // - there's no reason to have them in both the insert and delete tables.
        SquashedOffset::TX_STATE => {
            let (table, blob_store) = tx_state
                .get_table_and_blob_store(table_id)
                .ok_or(TableError::IdNotFoundState(table_id))?;
            Ok(table.delete(blob_store, row_pointer, |_| ()).is_some())
        }
        SquashedOffset::COMMITTED_STATE => {
            let commit_table = committed_state
                .get_table(table_id)
                .expect("there's a row in committed state so there should be a committed table");
            // NOTE: We trust the `row_pointer` refers to an extant row.
            // It could have been deleted already in this transaction,
            // in which case we don't want to return that we deleted it.
            let deleted = tx_state
                .get_delete_table_mut(table_id, commit_table)
                .insert(row_pointer);
            Ok(deleted)
        }
        _ => unreachable!("Invalid SquashedOffset for RowPointer: {:?}", row_pointer),
    }
}

impl MutTxId {
    pub(super) fn delete_by_row_value(&mut self, table_id: TableId, rel: &ProductValue) -> Result<bool> {
        // Get commit table and page pool.
        let page_pool = &self.committed_state_write_lock.page_pool;
        let (commit_table, ..) = self.committed_state_write_lock.get_table_and_blob_store(table_id)?;

        // Temporarily insert the row into the tx insert table.
        let (tx_table, tx_blob_store, _) = self
            .tx_state
            .get_table_and_blob_store_or_create_from(table_id, commit_table);

        // We only want to physically insert the row here to get a row pointer.
        // We'd like to avoid any set semantic and unique constraint checks.
        let (temp_row_ref, _) = tx_table.insert_physically_pv(page_pool, tx_blob_store, rel)?;
        let temp_ptr = temp_row_ref.pointer();

        // First, check if a matching row exists in the `commit_table`.
        // If it does, no need to check the `tx_table`.
        //
        // We start with `commit_table` as, in most cases,
        // we'll likely have a transaction that deletes a committed row
        // rather than deleting a row that was inserted in the same transaction.
        //
        // SAFETY:
        // - `commit_table` and `tx_table` use the same schema.
        // - `temp_ptr` is valid because we just inserted it.
        let (hash, to_delete) = unsafe { Table::find_same_row(commit_table, tx_table, tx_blob_store, temp_ptr, None) };
        let to_delete = to_delete
            // Not present in commit table? Check if present in the tx table.
            .or_else(|| {
                // SAFETY:
                // - `tx_table` and `tx_table` trivially use the same schema.
                // - `temp_ptr` is valid because we just inserted it.
                let (_, to_delete) = unsafe { Table::find_same_row(tx_table, tx_table, tx_blob_store, temp_ptr, hash) };
                to_delete
            });

        // Remove the temporary entry from the tx table.
        // Do this before actually deleting to drop the borrows on the table.
        // SAFETY: `temp_ptr` is valid because we just inserted it and haven't deleted it since.
        unsafe {
            tx_table.delete_internal_skip_pointer_map(tx_blob_store, temp_ptr);
        }

        // Delete the found row either by marking (commit table)
        // or by deleting directly (tx table).
        to_delete
            .map(|to_delete| self.delete(table_id, to_delete))
            .unwrap_or(Ok(false))
    }
}

impl StateView for MutTxId {
    type Iter<'a> = IterMutTx<'a>;
    type IterByColRange<'a, R: RangeBounds<AlgebraicValue>> = IterByColRangeMutTx<'a, R>;
    type IterByColEq<'a, 'r>
        = IterByColEqMutTx<'a, 'r>
    where
        Self: 'a;

    fn get_schema(&self, table_id: TableId) -> Option<&Arc<TableSchema>> {
        // TODO(bikeshedding, docs): should this also check if the schema is in the system tables,
        // but the table hasn't been constructed yet?
        // If not, document why.

        // No need to check the tx state.
        // If the table is not in the committed state, it doesn't exist.
        self.committed_state_write_lock.get_schema(table_id)
    }

    fn table_row_count(&self, table_id: TableId) -> Option<u64> {
        table_row_count(&self.tx_state, &self.committed_state_write_lock, table_id)
    }

    fn iter(&self, table_id: TableId) -> Result<Self::Iter<'_>> {
        iter(&self.tx_state, &self.committed_state_write_lock, table_id)
    }

    fn iter_by_col_range<R: RangeBounds<AlgebraicValue>>(
        &self,
        table_id: TableId,
        cols: ColList,
        range: R,
    ) -> Result<Self::IterByColRange<'_, R>> {
        iter_by_col_range(&self.tx_state, &self.committed_state_write_lock, table_id, cols, range)
    }

    fn iter_by_col_eq<'r>(
        &self,
        table_id: TableId,
        cols: impl Into<ColList>,
        value: &'r AlgebraicValue,
    ) -> Result<Self::IterByColEq<'_, 'r>> {
        iter_by_col_eq(&self.tx_state, &self.committed_state_write_lock, table_id, cols, value)
    }
}

fn table_row_count(tx_state: &TxState, committed_state: &CommittedState, table_id: TableId) -> Option<u64> {
    let commit_count = committed_state.table_row_count(table_id);
    let (tx_ins_count, tx_del_count) = tx_state.table_row_count(table_id);
    let commit_count = commit_count.map(|cc| cc - tx_del_count);
    // Keep track of whether `table_id` exists.
    match (commit_count, tx_ins_count) {
        (Some(cc), Some(ic)) => Some(cc + ic),
        (Some(c), None) | (None, Some(c)) => Some(c),
        (None, None) => None,
    }
}

fn iter<'a>(tx_state: &'a TxState, committed_state: &'a CommittedState, table_id: TableId) -> Result<IterMutTx<'a>> {
    IterMutTx::new(table_id, tx_state, committed_state)
}

fn iter_by_col_range<'a, R: RangeBounds<AlgebraicValue>>(
    tx_state: &'a TxState,
    committed_state: &'a CommittedState,
    table_id: TableId,
    cols: ColList,
    range: R,
) -> Result<IterByColRangeMutTx<'a, R>> {
    // If there's an index, use that.
    // It's sufficient to check that the committed state has an index
    // as index schema changes are applied immediately.
    if let Some(commit_iter) = committed_state.index_seek(table_id, &cols, &range) {
        let tx_iter = tx_state.index_seek_by_cols(table_id, &cols, &range);
        let delete_table = tx_state.get_delete_table(table_id);
        let iter = combine_range_index_iters(delete_table, tx_iter, commit_iter);
        Ok(IterByColRangeMutTx::Index(iter))
    } else {
        unindexed_iter_by_col_range_warn(tx_state, committed_state, table_id, &cols);
        let iter = iter(tx_state, committed_state, table_id)?;

        Ok(IterByColRangeMutTx::Scan(ScanIterByColRangeMutTx::new(
            iter, cols, range,
        )))
    }
}

fn iter_by_col_eq<'a, 'r>(
    tx_state: &'a TxState,
    committed_state: &'a CommittedState,
    table_id: TableId,
    cols: impl Into<ColList>,
    value: &'r AlgebraicValue,
) -> Result<IterByColEqMutTx<'a, 'r>> {
    iter_by_col_range(tx_state, committed_state, table_id, cols.into(), value)
}

fn combine_range_index_iters<'a>(
    delete_table: Option<&'a DeleteTable>,
    tx_iter: Option<IndexScanRangeIter<'a>>,
    commit_iter: IndexScanRangeIter<'a>,
) -> IndexScanRanged<'a> {
    // Chain together the indexed rows in the tx and committed state,
    // but don't yield rows deleted in the tx state.
    use itertools::Either::*;
    use IndexScanRangedInner::*;
    let commit_iter = match delete_table {
        None => Left(commit_iter),
        Some(deletes) => Right(FilterDeleted {
            iter: commit_iter,
            deletes,
        }),
    };
    // This is effectively just `tx_iter.into_iter().flatten().chain(commit_iter)`,
    // but with all the branching and `Option`s flattened to just one layer.
    let iter = match (tx_iter, commit_iter) {
        (None, Left(commit_iter)) => CommitOnly(commit_iter),
        (None, Right(commit_iter)) => CommitOnlyWithDeletes(commit_iter),
        (Some(tx_iter), Left(commit_iter)) => Both(tx_iter.chain(commit_iter)),
        (Some(tx_iter), Right(commit_iter)) => BothWithDeletes(tx_iter.chain(commit_iter)),
    };
    IndexScanRanged { inner: iter }
}

#[cfg(not(feature = "unindexed_iter_by_col_range_warn"))]
fn unindexed_iter_by_col_range_warn(_: &TxState, _: &CommittedState, _: TableId, _: &ColList) {}

#[cfg(feature = "unindexed_iter_by_col_range_warn")]
fn unindexed_iter_by_col_range_warn(
    tx_state: &TxState,
    committed_state: &CommittedState,
    table_id: TableId,
    cols: &ColList,
) {
    match table_row_count(tx_state, committed_state, table_id) {
        // TODO(ux): log these warnings to the module logs rather than host logs.
        None => log::error!("iter_by_col_range on unindexed column, but couldn't fetch table `{table_id}`s row count",),
        Some(num_rows) => {
            const TOO_MANY_ROWS_FOR_SCAN: u64 = 1000;
            if num_rows >= TOO_MANY_ROWS_FOR_SCAN {
                let schema = committed_state.get_schema(table_id).unwrap();
                let table_name = &schema.table_name;
                let col_names = cols
                    .iter()
                    .map(|col_id| {
                        schema
                            .columns()
                            .get(col_id.idx())
                            .map(|col| &col.col_name[..])
                            .unwrap_or("[unknown column]")
                    })
                    .collect::<Vec<_>>();
                log::warn!(
                    "iter_by_col_range without index: table {table_name} has {num_rows} rows; scanning columns {col_names:?}",
                );
            }
        }
    }
}<|MERGE_RESOLUTION|>--- conflicted
+++ resolved
@@ -784,33 +784,6 @@
 
         Ok((tx, commit))
     }
-<<<<<<< HEAD
-
-    /// Checks whether a materialized view exists for the given view name, arguments, and sender identity.
-    ///
-    /// If view is not materialized, [`RelationalDB::evaluate_view`] should be called to compute and store it.
-    ///
-    /// - `view_name`: The name of the view to look up.
-    /// - `args`: The serialized (bastn-encoded) arguments for the view.
-    /// - `sender`: The identity of the sender requesting the view.
-    pub fn is_materialized(&self, view_name: &str, args: Bytes, sender: Identity) -> Result<(bool, Bytes)> {
-        let (view_id, is_anonymous) = self
-            .view_from_name(view_name)?
-            .map(|view_row| (view_row.view_id, view_row.is_anonymous))
-            .ok_or_else(|| anyhow::anyhow!("view `{view_name}` not found"))?;
-
-        let view_call = if is_anonymous {
-            ViewCall::anonymous(view_id, args)
-        } else {
-            ViewCall::with_identity(sender, view_id, args)
-        };
-
-        let is_materialized =
-            self.read_sets.contains_key(&view_call) || self.committed_state_write_lock.is_materialized(&view_call);
-        Ok((is_materialized, view_call.into_args()))
-    }
-=======
->>>>>>> 8af2b9be
 }
 
 impl MutTxId {
