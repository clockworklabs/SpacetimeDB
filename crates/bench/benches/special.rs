--- conflicted
+++ resolved
@@ -23,15 +23,8 @@
     };
     let module = runtime.block_on(async { BENCHMARKS_MODULE.load_module(config).await });
 
-<<<<<<< HEAD
-    let args = ProductValue {
-        elements: vec![AlgebraicValue::Builtin(BuiltinValue::String("0".repeat(65536)))],
-    };
-    c.bench_function("special/stdb_module/large_arguments/64KiB", |b| {
-=======
     let args = sats::product!["0".repeat(65536)];
     c.bench_function("stdb_module/large_arguments/64KiB", |b| {
->>>>>>> d9540b48
         b.iter_batched(
             || args.clone(),
             |args| runtime.block_on(async { module.call_reducer_binary("fn_with_1_args", args).await.unwrap() }),
@@ -39,17 +32,9 @@
         )
     });
 
-<<<<<<< HEAD
-    for n in [1, 100, 1000] {
-        let args = ProductValue {
-            elements: vec![AlgebraicValue::Builtin(BuiltinValue::U32(n))],
-        };
-        c.bench_function(&format!("special/stdb_module/print_bulk/lines={n}"), |b| {
-=======
     for n in [1u32, 100, 1000] {
         let args = sats::product![n];
         c.bench_function(&format!("stdb_module/print_bulk/lines={n}"), |b| {
->>>>>>> d9540b48
             b.iter_batched(
                 || args.clone(),
                 |args| runtime.block_on(async { module.call_reducer_binary("print_many_things", args).await.unwrap() }),
