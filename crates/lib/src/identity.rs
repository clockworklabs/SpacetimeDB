--- conflicted
+++ resolved
@@ -76,8 +76,7 @@
 
     #[doc(hidden)]
     pub fn __dummy() -> Self {
-<<<<<<< HEAD
-        Self::from_byte_array([0; 32])
+        Self::ZERO
     }
 
     pub fn from_claims(issuer: &str, subject: &str) -> Self {
@@ -97,19 +96,6 @@
         final_bytes[2..6].copy_from_slice(&checksum_hash.as_bytes()[..4]);
         final_bytes[6..].copy_from_slice(id_hash);
         Identity::from_byte_array(final_bytes)
-    }
-
-    /// Get the special `AlgebraicType` for `Identity`.
-    pub fn get_type() -> AlgebraicType {
-        AlgebraicType::product([(IDENTITY_TAG, AlgebraicType::bytes())])
-    }
-
-    /// Returns a borrowed view of the byte array defining this `Identity`.
-    pub fn as_bytes(&self) -> &[u8; 32] {
-        &self.__identity_bytes
-=======
-        Self::ZERO
->>>>>>> d21b644e
     }
 
     /// Returns this `Identity` as a byte array.
