[package]
name = "spacetimedb-schema"
version.workspace = true
edition.workspace = true
license-file = "LICENSE"
description = "Schema library for SpacetimeDB"
rust-version.workspace = true

[features]
test = []

[dependencies]
spacetimedb-lib = { workspace = true, features = ["enum-map"] }
spacetimedb-primitives.workspace = true
spacetimedb-sats.workspace = true
spacetimedb-data-structures.workspace = true
spacetimedb-sql-parser.workspace = true

anyhow.workspace = true
indexmap.workspace = true
itertools.workspace = true
lazy_static.workspace = true
thiserror.workspace = true
unicode-ident.workspace = true
unicode-normalization.workspace = true
petgraph.workspace = true
serde_json.workspace = true
smallvec.workspace = true
hashbrown.workspace = true
enum-as-inner.workspace = true
enum-map.workspace = true

[dev-dependencies]
spacetimedb-lib = { path = "../lib", features = ["test"] }
# these are circular dependencies, but only in tests, so it's fine
spacetimedb-testing = { path = "../testing" }
<<<<<<< HEAD
spacetimedb-codegen.workspace = true
=======
spacetimedb-cli = { path = "../cli" }
>>>>>>> 59faab8a

proptest.workspace = true
serial_test.workspace = true<|MERGE_RESOLUTION|>--- conflicted
+++ resolved
@@ -34,11 +34,7 @@
 spacetimedb-lib = { path = "../lib", features = ["test"] }
 # these are circular dependencies, but only in tests, so it's fine
 spacetimedb-testing = { path = "../testing" }
-<<<<<<< HEAD
 spacetimedb-codegen.workspace = true
-=======
-spacetimedb-cli = { path = "../cli" }
->>>>>>> 59faab8a
 
 proptest.workspace = true
 serial_test.workspace = true