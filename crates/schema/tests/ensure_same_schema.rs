--- conflicted
+++ resolved
@@ -28,20 +28,6 @@
         )
     });
 
-<<<<<<< HEAD
-    // TODO: Remove these once we have view bindings for C# and TypeScript
-    if lang_name == "ts" || lang_name == "typescript" {
-        diff.retain(|step| {
-            !matches!(
-                step,
-                AutoMigrateStep::AddView(_) | AutoMigrateStep::RemoveView(_) | AutoMigrateStep::UpdateView(_)
-            )
-        });
-    }
-    if lang_name == "cs" || lang_name == "C#" {
-        diff.retain(|step| !matches!(step, AutoMigrateStep::UpdateView(_)));
-    }
-=======
     // TODO: Remove this once we have view bindings for C# and TypeScript
     diff.retain(|step| {
         !matches!(
@@ -52,7 +38,6 @@
                 | AutoMigrateStep::UpdateView(_)
         )
     });
->>>>>>> 0de8910e
 
     assert!(
         diff.is_empty(),
