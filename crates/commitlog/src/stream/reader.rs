use std::ops::RangeBounds;

use async_stream::try_stream;
use bytes::{Buf as _, Bytes};
use futures::Stream;
<<<<<<< HEAD
use log::{debug, trace, warn};
use tokio::{
    io::{AsyncBufRead, AsyncReadExt as _, AsyncSeek, AsyncSeekExt as _},
    task::spawn_blocking,
};
=======
use log::{debug, info, trace, warn};
use tokio::io::{self, AsyncBufRead, AsyncReadExt as _, AsyncSeek, AsyncSeekExt as _, SeekFrom};
use tokio::task::spawn_blocking;
>>>>>>> 80b3613f
use tokio_util::io::SyncIoBridge;

use crate::{
    commit,
    repo::Repo,
    segment::{self, seek_to_offset, CHECKSUM_LEN},
};

use super::{
    common::{read_exact, AsyncRepo, CommitBuf},
    RangeFromMaybeToInclusive,
};

/// Stream the `range` of transaction offsets from the commitlog in `repo` as
/// raw commitlog data.
///
/// The stream contains segment headers as they are encountered scanning the
/// `range`.
///
/// Only whole [`commit::StoredCommit`]s are yielded, so a `range` that doesn't
/// fall on commit boundaries may yield extra data.
///
/// Only the headers of the source commitlog are inspected (in order to be able
/// to satisfy the `range` predicate), so no guarantees are made about the
/// integrity of the log.
///
/// If the commitlog is empty, that is does not contain any commits, the
/// returned stream yields nothing.
pub fn commits<R>(repo: R, range: impl RangeBounds<u64>) -> impl Stream<Item = io::Result<Bytes>>
where
    R: AsyncRepo + Send + 'static,
{
    let mut range = RangeFromMaybeToInclusive::from_range_bounds(range);
    let retain = move |segments: Vec<_>| retain_range(&segments, range);
    try_stream! {
        let segments = repo.existing_offsets().map(retain)?;
        for segment_offset in segments {
            if range.start < segment_offset {
                range.start = segment_offset;
            }
            trace!("segment: segment={} start={}", segment_offset, range.start);

            let segment = repo.open_segment_reader_async(segment_offset).await?;

            for await chunk in read_segment(repo.clone(), segment, segment_offset, range) {
                yield chunk.inspect_err(|e| warn!("error reading segment {}: {}", segment_offset, e))?;
            }
        }
    }
}

fn read_segment(
    repo: impl Repo + Send + 'static,
    mut segment: impl AsyncBufRead + AsyncSeek + Unpin + Send + 'static,
    segment_start: u64,
    range: RangeFromMaybeToInclusive,
) -> impl Stream<Item = io::Result<Bytes>> {
    try_stream! {
        trace!("reading segment {segment_start}");
        let (segment_header, segment_header_bytes) = {
            let mut buf = [0u8; segment::Header::LEN];
            segment.read_exact(&mut buf).await?;
            let header = segment::Header::decode(&buf[..])?;
            (header, Bytes::from_owner(buf))
        };
        let mut send_segment_header = Some(segment_header_bytes);

        // Try to seek to the starting offset
        // if it doesn't fall on the segment boundary.
        if range.start > segment_start {
            // Don't send a segment header if we're not reading from the start.
            send_segment_header = None;
            segment = spawn_blocking(move || {
                let mut segment = SyncIoBridge::new(segment);
                if let Ok(offset_index) = repo.get_offset_index(segment_start) {
                    debug!("seek_to_offset segment={} start={}", segment_start, range.start);
                    seek_to_offset(&mut segment, &offset_index, range.start)
                        .inspect_err(|e| {
                            warn!(
                                "error seeking to offset {} in segment {}: {}",
                                range.start, segment_start, e
                            )
                        })
                        .ok();
                }
                segment.into_inner()
            })
            .await
            .unwrap();
        }

        let checksum_len = CHECKSUM_LEN[segment_header.checksum_algorithm as usize];
        let mut commit_buf = CommitBuf::default();
        loop {
            if read_exact(&mut segment, &mut commit_buf.header).await?.is_eof() {
                trace!("eof reading commit header");
                break;
            }
            let Some(hdr) = commit::Header::decode(&commit_buf.header[..])? else {
                warn!("all-zeroes commit header");
                break;
            };
            // Skip the commit if we're not at `range.start`.
            if hdr.min_tx_offset < range.start {
                segment.seek(SeekFrom::Current(hdr.len as i64 + checksum_len as i64)).await?;
            // Stop if we're past the range end.
            } else if range.end.is_some_and(|end| hdr.min_tx_offset > end) {
                break
            } else {
                commit_buf.body.resize(hdr.len as usize + checksum_len, 0);
                segment.read_exact(&mut commit_buf.body).await?;

                // Send segment header if not sent already.
                if let Some(header_bytes) = send_segment_header.take() {
                    trace!("sending segment header");
                    yield header_bytes;
                }

                trace!("sending commit {}", hdr.min_tx_offset);
                yield commit_buf.as_buf().copy_to_bytes(commit_buf.filled_len());
            }
        }
    }
}

/// Given a list of (segment) offsets, retain those which fall into the `range`.
pub fn retain_range(offsets: &[u64], range: RangeFromMaybeToInclusive) -> Vec<u64> {
    if range.is_empty() {
        return vec![];
    }
    offsets
        .iter()
        .zip(offsets.iter().skip(1).chain([&u64::MAX]))
        .filter_map(|(&start, &end)| {
            let in_start = range.start >= start && range.start < end;
            (in_start || range.contains(&start)).then_some(start)
        })
        .collect()
}

#[cfg(test)]
mod tests {
    use super::*;
    use proptest::prelude::*;

    fn retain_range(offsets: &[u64], range: impl RangeBounds<u64>) -> Vec<u64> {
        super::retain_range(offsets, RangeFromMaybeToInclusive::from_range_bounds(range))
    }

    #[test]
    fn test_slice_segments_on_boundary() {
        let offsets = vec![0, 10, 20, 30];

        for (i, start) in offsets.iter().enumerate() {
            let retained = retain_range(&offsets, start..);
            assert_eq!(&retained, &offsets[i..]);
        }
    }

    #[test]
    fn test_slice_segments_between_boundary() {
        let offsets = vec![0, 10, 20, 30];

        let ranges = vec![5, 11, 29];
        for (i, start) in ranges.into_iter().enumerate() {
            let retained = retain_range(&offsets, start..);
            assert_eq!(&retained, &offsets[i..]);
        }
    }

    #[test]
    fn test_slice_segments_with_upper_bound() {
        let offsets = vec![0, 10, 20, 30];
        let retained = retain_range(&offsets, 11..29);
        assert_eq!(&retained, &[10, 20]);
    }

    proptest! {
        #[test]
        fn prop_offset_at_or_after_last_segment_yields_last(start in 30u64..) {
            let offsets = vec![0, 10, 20, 30];
            let retained = retain_range(&offsets, start..);
            prop_assert_eq!(&retained, &[30]);
        }

        #[test]
        fn prop_empty_input_gives_empty_output(start in any::<u64>()) {
            let retained = retain_range(&[], start..);
            prop_assert_eq!(&retained, &[] as &[u64]);
        }

        #[test]
        fn prop_empty_range_retains_nothing(start in any::<u64>()) {
            let offsets = vec![0, 10, 20, 30];
            let range = start..start;
            prop_assert!(range.is_empty(), "expected range to be empty: {range:?}");
            let retained = retain_range(&offsets, range);
            prop_assert_eq!(&retained, &[] as &[u64]);
        }

        #[test]
        fn prop_offset_at_or_after_last_with_upper_bound_yields_last(start in 30u64..) {
            let offsets = vec![0, 10, 20, 30];
            let retained = retain_range(&offsets, start..start + 16);
            prop_assert_eq!(&retained, &[30]);
        }
    }
}<|MERGE_RESOLUTION|>--- conflicted
+++ resolved
@@ -1,19 +1,13 @@
-use std::ops::RangeBounds;
+use std::{io::SeekFrom, ops::RangeBounds};
 
 use async_stream::try_stream;
 use bytes::{Buf as _, Bytes};
 use futures::Stream;
-<<<<<<< HEAD
 use log::{debug, trace, warn};
 use tokio::{
-    io::{AsyncBufRead, AsyncReadExt as _, AsyncSeek, AsyncSeekExt as _},
+    io::{self, AsyncBufRead, AsyncReadExt as _, AsyncSeek, AsyncSeekExt as _},
     task::spawn_blocking,
 };
-=======
-use log::{debug, info, trace, warn};
-use tokio::io::{self, AsyncBufRead, AsyncReadExt as _, AsyncSeek, AsyncSeekExt as _, SeekFrom};
-use tokio::task::spawn_blocking;
->>>>>>> 80b3613f
 use tokio_util::io::SyncIoBridge;
 
 use crate::{
