use crate::background_connection::BackgroundDbConnection;
use crate::callbacks::{CredentialStore, DbCallbacks, ReducerCallbacks};
use crate::client_cache::{ClientCache, ClientCacheView};
use anyhow::{anyhow, Result};
use std::{
    cell::{Ref, RefCell},
    marker::PhantomData,
    sync::{Arc, RwLock},
};

pub(crate) static CONNECTION: RwLock<Option<BackgroundDbConnection>> = RwLock::new(None);

/// Invoke `f` with `CONNECTION` locked.
///
/// Calls to this function are generated in the `connect` function in `mod.rs` generated
/// by the Spacetime CLI. Users should not call this function directly.
pub fn with_connection<Res>(f: impl FnOnce(&mut Option<BackgroundDbConnection>) -> Res) -> Res {
    let mut connection = CONNECTION.write().expect("CONNECTION RwLock is poisoned");
    f(&mut connection)
}

/// If currently connected, invoke `f` with `CONNECTION` locked. If not connected, return an error.
pub(crate) fn try_with_connection<Res>(f: impl FnOnce(&BackgroundDbConnection) -> Res) -> Result<Res> {
    let connection = CONNECTION.read().expect("CONNECTION RwLock is poisoned");
    if let Some(connection) = &*connection {
        Ok(f(connection))
    } else {
        Err(anyhow!("Not connected"))
    }
}

/// If `CURRENT_STATE` is bound in this thread, invoke `f` with the current state.
/// Otherwise, invoke `f` with `CONNECTION`'s client cache.
/// Return an error if not connected.
pub(crate) fn try_with_client_cache<Res>(f: impl FnOnce(&ClientCache) -> Res) -> Result<Res> {
    let state = current_or_global_state()?;
    Ok(f(&state))
}

/// If currently connected, invoke `f` with the current connection's `ReducerCallbacks`. If not
/// connected, return an error.
pub(crate) fn try_with_reducer_callbacks<Res>(f: impl FnOnce(&mut ReducerCallbacks) -> Res) -> Result<Res> {
    try_with_connection(|connection| {
        log::info!("Acquiring ReducerCallbacks Mutex");
        let mut callbacks = connection
            .reducer_callbacks
            .lock()
            .expect("ReducerCallbacks Mutex is poisoned");
        log::info!("Got ReducerCallbacks Mutex");
        f(&mut callbacks)
    })
}

/// If currently connected, invoke `f` with the current connection's `CredentialStore`. If not
/// connected, return an error.
pub(crate) fn try_with_credential_store<Res>(f: impl FnOnce(&mut CredentialStore) -> Res) -> Result<Res> {
    try_with_connection(|connection| {
        log::info!("Acquiring Credentials Mutex");
        let mut credentials = connection
            .credentials
            .lock()
            .expect("CredentialStore Mutex is poisoned");
        log::info!("Got Credentials Mutex");
        f(&mut credentials)
    })
}

pub(crate) fn try_with_db_callbacks<Res>(f: impl FnOnce(&mut DbCallbacks) -> Res) -> Result<Res> {
    try_with_connection(|connection| {
        log::info!("Acquiring DbCallbacks Mutex");
        let mut db_callbacks = connection.db_callbacks.lock().expect("DbCallbacks Mutex is poisoned");
        log::info!("Got DbCallbacks Mutex");
        f(&mut db_callbacks)
    })
}

thread_local! {
<<<<<<< HEAD
    pub(crate) static CURRENT_STATE: RefCell<Option<Arc<ClientCache>>> = RefCell::new(None);
}

pub(crate) fn try_current_state() -> Option<Arc<ClientCache>> {
    CURRENT_STATE.with(|current_state| current_state.borrow().as_ref().map(Arc::clone))
}

pub(crate) fn current_or_global_state() -> Result<Arc<ClientCache>> {
    if let Some(curr) = try_current_state() {
        Ok(curr)
    } else {
        try_with_connection(|conn| {
            log::info!("Acquiring ClientCache Mutex");
            let cache = conn.client_cache.lock().expect("ClientCache Mutex is poisoned").clone();
            log::info!("Got ClientCache Mutex");
            cache
        })
    }
}

pub(crate) struct CurrentStateGuard {
    enclosing_state: Option<Arc<ClientCache>>,
=======
    /// The `ClientCacheView` which should be shown to the current callback, if any.
    ///
    /// While inside a callback, this will be bound by a `CurrentStateGuard`,
    /// and accesses to the client cache state (e.g. by `TableType::iter`)
    /// will inspect the `CURRENT_STATE`, rather than the most-recent state
    /// in `global_connection::CONNECTION`.
    pub(crate) static CURRENT_STATE: RefCell<Option<ClientCacheView>> = RefCell::new(None);
}

/// If `CURRENT_STATE` is bound,
/// i.e. we're in a `CurrentStateGuard` frame,
/// i.e. we're in a callback,
/// extract and return the `CURRENT_STATE`.
pub(crate) fn try_current_state() -> Option<ClientCacheView> {
    CURRENT_STATE.with(|current_state| current_state.borrow().as_ref().map(Arc::clone))
}

/// If `CURRENT_STATE` is bound,
/// i.e. we're in a `CurrentStateGuard` frame,
/// i.e. we're in a callback,
/// extract and return the `CURRENT_STATE`.
/// If `CURRENT_STATE` is unbound, i.e. we're not in a callback,
/// attempt to extract the most recent client cache state from `CONNECTION`.
/// Return an error if both `CURRENT_STATE` and `CONNECTION` are unbound.
pub(crate) fn current_or_global_state() -> Result<ClientCacheView> {
    if let Some(curr) = try_current_state() {
        Ok(curr)
    } else {
        try_with_connection(|conn| conn.client_cache.lock().expect("ClientCache Mutex is poisoned").clone())
    }
}

/// An RAII-style guard for a binding of `CURRENT_STATE`.
///
/// Upon constructing a `CurrentStateGuard` via `with_current_state`,
/// the current thread's `CURRENT_STATE` will be bound
/// to `Some` of a particular `ClientCacheView`.
///
/// Upon destructing, the previous binding of `CURRENT_STATE` will be restored.
/// As of writing (2023-06-28), `CURRENT_STATE` bindings will never be nested,
/// so the `enclosing_state` will always be `None`.
/// Storing the `enclosing_state` and restoring it on destruction
/// will allow nested bindings of `CURRENT_STATE` in the future,
/// should that become useful.
///
/// `CURRENT_STATE` is implemented as a
/// [Common Lisp special variable](http://www.lispworks.com/documentation/HyperSpec/Body/03_abaab.htm),
/// i.e. a thread local with dynamically-scoped rebinding.
///
/// Attempts to get fancy with the lifetime of a `CurrentStateGuard`,
/// e.g. constructing two and then dropping the older before the younger,
/// will likely lead to unexpected behavior.
/// If this was C++, `CurrentStateGuard` would not have move or copy constructors,
/// and if this was a user-facing API,
/// we'd probably define a macro which bound a pinned `CurrentStateGuard`
/// to prevent moving.
pub(crate) struct CurrentStateGuard {
    enclosing_state: Option<ClientCacheView>,

    /// `Ref<'static, _>` prevents `CurrentStateGuard` from implementing `Send` or `Sync`.
    /// It should not be possible to send a `CurrentStateGuard` to another thread,
    /// as it represents a view into a thread-local static.
>>>>>>> 6e415e32
    _phantom: PhantomData<Ref<'static, ClientCache>>,
}

impl Drop for CurrentStateGuard {
    fn drop(&mut self) {
        CURRENT_STATE.with(|current_state| {
            *current_state.borrow_mut() = self.enclosing_state.take();
        });
    }
}

impl CurrentStateGuard {
<<<<<<< HEAD
    pub(crate) fn with_current_state(state: Arc<ClientCache>) -> CurrentStateGuard {
        let mut temp = Some(state);
        CURRENT_STATE.with(|current_state| {
            std::mem::swap(&mut *current_state.borrow_mut(), &mut temp);
        });
        CurrentStateGuard {
            enclosing_state: temp,
=======
    /// Bind `CURRENT_STATE` to `state`
    /// for the duration of the returned `CurrentStateGuard`'s lifetime.
    pub(crate) fn with_current_state(state: ClientCacheView) -> CurrentStateGuard {
        let enclosing_state = CURRENT_STATE.with(|current_state| current_state.borrow_mut().replace(state));
        CurrentStateGuard {
            enclosing_state,
>>>>>>> 6e415e32
            _phantom: PhantomData,
        }
    }
}<|MERGE_RESOLUTION|>--- conflicted
+++ resolved
@@ -41,12 +41,10 @@
 /// connected, return an error.
 pub(crate) fn try_with_reducer_callbacks<Res>(f: impl FnOnce(&mut ReducerCallbacks) -> Res) -> Result<Res> {
     try_with_connection(|connection| {
-        log::info!("Acquiring ReducerCallbacks Mutex");
         let mut callbacks = connection
             .reducer_callbacks
             .lock()
             .expect("ReducerCallbacks Mutex is poisoned");
-        log::info!("Got ReducerCallbacks Mutex");
         f(&mut callbacks)
     })
 }
@@ -55,50 +53,22 @@
 /// connected, return an error.
 pub(crate) fn try_with_credential_store<Res>(f: impl FnOnce(&mut CredentialStore) -> Res) -> Result<Res> {
     try_with_connection(|connection| {
-        log::info!("Acquiring Credentials Mutex");
         let mut credentials = connection
             .credentials
             .lock()
             .expect("CredentialStore Mutex is poisoned");
-        log::info!("Got Credentials Mutex");
         f(&mut credentials)
     })
 }
 
 pub(crate) fn try_with_db_callbacks<Res>(f: impl FnOnce(&mut DbCallbacks) -> Res) -> Result<Res> {
     try_with_connection(|connection| {
-        log::info!("Acquiring DbCallbacks Mutex");
         let mut db_callbacks = connection.db_callbacks.lock().expect("DbCallbacks Mutex is poisoned");
-        log::info!("Got DbCallbacks Mutex");
         f(&mut db_callbacks)
     })
 }
 
 thread_local! {
-<<<<<<< HEAD
-    pub(crate) static CURRENT_STATE: RefCell<Option<Arc<ClientCache>>> = RefCell::new(None);
-}
-
-pub(crate) fn try_current_state() -> Option<Arc<ClientCache>> {
-    CURRENT_STATE.with(|current_state| current_state.borrow().as_ref().map(Arc::clone))
-}
-
-pub(crate) fn current_or_global_state() -> Result<Arc<ClientCache>> {
-    if let Some(curr) = try_current_state() {
-        Ok(curr)
-    } else {
-        try_with_connection(|conn| {
-            log::info!("Acquiring ClientCache Mutex");
-            let cache = conn.client_cache.lock().expect("ClientCache Mutex is poisoned").clone();
-            log::info!("Got ClientCache Mutex");
-            cache
-        })
-    }
-}
-
-pub(crate) struct CurrentStateGuard {
-    enclosing_state: Option<Arc<ClientCache>>,
-=======
     /// The `ClientCacheView` which should be shown to the current callback, if any.
     ///
     /// While inside a callback, this will be bound by a `CurrentStateGuard`,
@@ -161,7 +131,6 @@
     /// `Ref<'static, _>` prevents `CurrentStateGuard` from implementing `Send` or `Sync`.
     /// It should not be possible to send a `CurrentStateGuard` to another thread,
     /// as it represents a view into a thread-local static.
->>>>>>> 6e415e32
     _phantom: PhantomData<Ref<'static, ClientCache>>,
 }
 
@@ -174,22 +143,12 @@
 }
 
 impl CurrentStateGuard {
-<<<<<<< HEAD
-    pub(crate) fn with_current_state(state: Arc<ClientCache>) -> CurrentStateGuard {
-        let mut temp = Some(state);
-        CURRENT_STATE.with(|current_state| {
-            std::mem::swap(&mut *current_state.borrow_mut(), &mut temp);
-        });
-        CurrentStateGuard {
-            enclosing_state: temp,
-=======
     /// Bind `CURRENT_STATE` to `state`
     /// for the duration of the returned `CurrentStateGuard`'s lifetime.
     pub(crate) fn with_current_state(state: ClientCacheView) -> CurrentStateGuard {
         let enclosing_state = CURRENT_STATE.with(|current_state| current_state.borrow_mut().replace(state));
         CurrentStateGuard {
             enclosing_state,
->>>>>>> 6e415e32
             _phantom: PhantomData,
         }
     }
