--- conflicted
+++ resolved
@@ -1,4 +1,3 @@
-use std::cell::RefCell;
 use std::sync::Arc;
 
 use bytes::Bytes;
@@ -71,8 +70,6 @@
         flush_metric!(DB_METRICS.rdb_num_index_seeks, index_seeks);
         flush_metric!(DB_METRICS.rdb_num_keys_scanned, keys_scanned);
         flush_metric!(DB_METRICS.rdb_num_rows_fetched, rows_fetched);
-        flush_metric!(DB_METRICS.rdb_num_rows_inserted, rows_inserted);
-        flush_metric!(DB_METRICS.rdb_num_rows_deleted, rows_deleted);
     }
 }
 
@@ -94,34 +91,6 @@
     pub fn table_exists(&self, table_id: TableId) -> bool {
         self.0.iter().any(|x| x.table_id == table_id)
     }
-<<<<<<< HEAD
-=======
-
-    #[allow(dead_code)]
-    fn flush(&mut self, workload: &WorkloadType, database: &Address, reducer: &str) {
-        macro_rules! flush_metric {
-            ($db_metric:expr, $metric:expr, $metric_field:ident) => {
-                if $metric.$metric_field > 0 {
-                    $db_metric
-                        .with_label_values(
-                            workload,
-                            database,
-                            reducer,
-                            &$metric.table_id.0,
-                            &$metric.cache_table_name,
-                        )
-                        .inc_by($metric.$metric_field);
-                }
-            };
-        }
-
-        self.0.iter().for_each(|metric| {
-            flush_metric!(DB_METRICS.rdb_num_index_seeks, metric, index_seeks);
-            flush_metric!(DB_METRICS.rdb_num_keys_scanned, metric, keys_scanned);
-            flush_metric!(DB_METRICS.rdb_num_rows_fetched, metric, rows_fetched);
-        });
-    }
->>>>>>> b2eb08c9
 }
 
 /// Represents the context under which a database runtime method is executed.
@@ -197,7 +166,6 @@
             reducer: self.reducer.clone(),
             workload: self.workload,
             metrics: <_>::default(),
-            slow_query_config: self.slow_query_config,
         }
     }
 }
@@ -298,8 +266,6 @@
                 merged_metric.index_seeks += metric.index_seeks;
                 merged_metric.keys_scanned += metric.keys_scanned;
                 merged_metric.rows_fetched += metric.rows_fetched;
-                merged_metric.rows_inserted += metric.rows_inserted;
-                merged_metric.rows_deleted += metric.rows_deleted;
             } else {
                 merged.insert(metric.table_id, metric.clone());
             }
