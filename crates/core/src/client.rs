use crate::identity::Identity;
use std::fmt;

mod client_connection;
mod client_connection_index;
mod message_handlers;
pub mod messages;

pub use client_connection::{
<<<<<<< HEAD
    ClientConfig, ClientConnection, ClientConnectionReceiver, ClientConnectionSender, ClientSendError, ClientUpdate,
    DataMessage, MeteredDeque, MeteredReceiver, Protocol,
=======
    ClientConfig, ClientConnection, ClientConnectionSender, ClientSendError, DataMessage, MeteredDeque,
    MeteredReceiver, MeteredSender, Protocol,
>>>>>>> aeeb35f0
};
pub use client_connection_index::ClientActorIndex;
pub use message_handlers::{MessageExecutionError, MessageHandleError};
use spacetimedb_lib::ConnectionId;

#[derive(PartialEq, Eq, Clone, Copy, Hash, Debug)]
pub struct ClientActorId {
    pub identity: Identity,
    pub connection_id: ConnectionId,
    pub name: ClientName,
}

impl ClientActorId {
    #[cfg(test)]
    pub fn for_test(identity: Identity) -> Self {
        ClientActorId {
            identity,
            connection_id: ConnectionId::ZERO,
            name: ClientName(0),
        }
    }
}

#[derive(PartialEq, Eq, Clone, Copy, Hash, Debug)]
pub struct ClientName(pub u64);

impl fmt::Display for ClientActorId {
    fn fmt(&self, f: &mut fmt::Formatter) -> fmt::Result {
        write!(
            f,
            "ClientActorId({}@{}/{})",
            self.identity.to_hex(),
            self.connection_id.to_hex(),
            self.name.0
        )
    }
}<|MERGE_RESOLUTION|>--- conflicted
+++ resolved
@@ -7,13 +7,8 @@
 pub mod messages;
 
 pub use client_connection::{
-<<<<<<< HEAD
     ClientConfig, ClientConnection, ClientConnectionReceiver, ClientConnectionSender, ClientSendError, ClientUpdate,
-    DataMessage, MeteredDeque, MeteredReceiver, Protocol,
-=======
-    ClientConfig, ClientConnection, ClientConnectionSender, ClientSendError, DataMessage, MeteredDeque,
-    MeteredReceiver, MeteredSender, Protocol,
->>>>>>> aeeb35f0
+    DataMessage, MeteredDeque, MeteredReceiver, MeteredSender, Protocol,
 };
 pub use client_connection_index::ClientActorIndex;
 pub use message_handlers::{MessageExecutionError, MessageHandleError};
