--- conflicted
+++ resolved
@@ -662,38 +662,6 @@
     }
 
     #[test]
-<<<<<<< HEAD
-    fn test_impossible_bounds_no_panic() {
-        let (db, _tmp_dir) = make_test_db().unwrap();
-
-        let table_id = db
-            .create_table_for_test("test", &[("x", AlgebraicType::I32)], &[(ColId(0), "test_x")])
-            .unwrap();
-
-        db.with_auto_commit(&ExecutionContext::default(), |tx| {
-            for i in 0..1000i32 {
-                db.insert(tx, table_id, product!(i)).unwrap();
-            }
-            Ok::<(), DBError>(())
-        })
-        .unwrap();
-
-        let result = run_for_testing(&db, "select * from test where x > 5 and x < 5").unwrap();
-        assert_eq!(result.len(), 1);
-        assert!(result[0].data.is_empty());
-
-        let result = run_for_testing(&db, "select * from test where x >= 5 and x < 4").unwrap();
-        assert_eq!(result.len(), 1);
-        assert!(
-            result[0].data.is_empty(),
-            "Expected no rows but found {:#?}",
-            result[0].data
-        );
-
-        let result = run_for_testing(&db, "select * from test where x > 5 and x <= 4").unwrap();
-        assert_eq!(result.len(), 1);
-        assert!(result[0].data.is_empty());
-=======
     fn test_large_query_no_panic() {
         let (db, _tmp_dir) = make_test_db().unwrap();
 
@@ -715,6 +683,38 @@
         query.push_str("((x = 1000) and (y = 1000))");
 
         assert!(run_for_testing(&db, &query).is_err());
->>>>>>> 98363888
+    }
+
+    #[test]
+    fn test_impossible_bounds_no_panic() {
+        let (db, _tmp_dir) = make_test_db().unwrap();
+
+        let table_id = db
+            .create_table_for_test("test", &[("x", AlgebraicType::I32)], &[(ColId(0), "test_x")])
+            .unwrap();
+
+        db.with_auto_commit(&ExecutionContext::default(), |tx| {
+            for i in 0..1000i32 {
+                db.insert(tx, table_id, product!(i)).unwrap();
+            }
+            Ok::<(), DBError>(())
+        })
+        .unwrap();
+
+        let result = run_for_testing(&db, "select * from test where x > 5 and x < 5").unwrap();
+        assert_eq!(result.len(), 1);
+        assert!(result[0].data.is_empty());
+
+        let result = run_for_testing(&db, "select * from test where x >= 5 and x < 4").unwrap();
+        assert_eq!(result.len(), 1);
+        assert!(
+            result[0].data.is_empty(),
+            "Expected no rows but found {:#?}",
+            result[0].data
+        );
+
+        let result = run_for_testing(&db, "select * from test where x > 5 and x <= 4").unwrap();
+        assert_eq!(result.len(), 1);
+        assert!(result[0].data.is_empty());
     }
 }