use spacetimedb_lib::identity::AuthCtx;
use spacetimedb_lib::{ProductType, ProductValue};
use spacetimedb_sats::relation::MemTable;
use spacetimedb_vm::eval::run_ast;
use spacetimedb_vm::expr::{CodeResult, CrudExpr, Expr};
use tracing::info;

use crate::database_instance_context_controller::DatabaseInstanceContextController;
use crate::db::relational_db::{MutTx, RelationalDB, Tx};
use crate::error::{DBError, DatabaseError};
use crate::execution_context::ExecutionContext;
use crate::sql::compiler::compile_sql;
use crate::vm::{DbProgram, TxMode};

pub struct StmtResult {
    pub schema: ProductType,
    pub rows: Vec<ProductValue>,
}

// TODO(cloutiertyler): we could do this the swift parsing way in which
// we always generate a plan, but it may contain errors

/// Run a `SQL` query/statement in the specified `database_instance_id`.
#[tracing::instrument(skip_all)]
pub fn execute(
    db_inst_ctx_controller: &DatabaseInstanceContextController,
    database_instance_id: u64,
    sql_text: String,
    auth: AuthCtx,
) -> Result<Vec<MemTable>, DBError> {
    info!(sql = sql_text);
    if let Some((database_instance_context, _)) = db_inst_ctx_controller.get(database_instance_id) {
<<<<<<< HEAD
        run(&database_instance_context.relational_db, &sql_text, auth)
=======
        let db = &database_instance_context.relational_db;
        let ctx = ExecutionContext::sql(db.address());
        db.with_auto_commit(&ctx, |tx| {
            run(&database_instance_context.relational_db, tx, &sql_text, auth)
        })
>>>>>>> 8524d244
    } else {
        Err(DatabaseError::NotFound(database_instance_id).into())
    }
}

fn collect_result(result: &mut Vec<MemTable>, r: CodeResult) -> Result<(), DBError> {
    match r {
        CodeResult::Value(_) => {}
        CodeResult::Table(x) => result.push(x),
        CodeResult::Block(lines) => {
            for x in lines {
                collect_result(result, x)?;
            }
        }
        CodeResult::Halt(err) => return Err(DBError::VmUser(err)),
        CodeResult::Pass => {}
    }

    Ok(())
}

#[tracing::instrument(skip_all)]
pub fn execute_single_sql(
    cx: &ExecutionContext,
    db: &RelationalDB,
    tx: &mut Tx,
    ast: CrudExpr,
    auth: AuthCtx,
) -> Result<Vec<MemTable>, DBError> {
    let mut tx: TxMode = tx.into();
    let p = &mut DbProgram::new(cx, db, &mut tx, auth);
    let q = Expr::Crud(Box::new(ast));

    let mut result = Vec::with_capacity(1);
    collect_result(&mut result, run_ast(p, q).into())?;
    Ok(result)
}

#[tracing::instrument(skip_all)]
pub fn execute_sql_mut_tx(
    cx: &ExecutionContext,
    db: &RelationalDB,
    tx: &mut MutTx,
    ast: Vec<CrudExpr>,
    auth: AuthCtx,
) -> Result<Vec<MemTable>, DBError> {
    let total = ast.len();
<<<<<<< HEAD
    let mut tx: TxMode = tx.into();
    let p = &mut DbProgram::new(cx, db, &mut tx, auth);
=======
    let ctx = ExecutionContext::sql(db.address());
    let p = &mut DbProgram::new(&ctx, db, tx, auth);
>>>>>>> 8524d244
    let q = Expr::Block(ast.into_iter().map(|x| Expr::Crud(Box::new(x))).collect());

    let mut result = Vec::with_capacity(total);
    collect_result(&mut result, run_ast(p, q).into())?;
    Ok(result)
}

/// Run the compiled `SQL` expression inside the `vm` created by [DbProgram]
///
/// Evaluates `ast` and accordingly triggers mutable or read tx to execute
#[tracing::instrument(skip_all)]
pub fn execute_sql(
    db: &RelationalDB,
    ast: Vec<CrudExpr>,
    query_debug_info: Option<&QueryDebugInfo>,
    auth: AuthCtx,
) -> Result<Vec<MemTable>, DBError> {
    let total = ast.len();
    let ctx = ExecutionContext::sql(db.address(), query_debug_info);
    let mut result = Vec::with_capacity(total);
    match CrudExpr::is_reads(&ast) {
        false => db.with_auto_commit(&ctx, |mut_tx| {
            let mut tx: TxMode = mut_tx.into();
            let q = Expr::Block(ast.into_iter().map(|x| Expr::Crud(Box::new(x))).collect());
            let p = &mut DbProgram::new(&ctx, db, &mut tx, auth);
            collect_result(&mut result, run_ast(p, q).into())
        }),
        true => db.with_read_only(&ctx, |tx| {
            let mut tx: TxMode = tx.into();
            let q = Expr::Block(ast.into_iter().map(|x| Expr::Crud(Box::new(x))).collect());
            let p = &mut DbProgram::new(&ctx, db, &mut tx, auth);
            collect_result(&mut result, run_ast(p, q).into())
        }),
    }?;

    Ok(result)
}

/// Run the `SQL` string using the `auth` credentials
#[tracing::instrument(skip_all)]
<<<<<<< HEAD
pub fn run(db: &RelationalDB, sql_text: &str, auth: AuthCtx) -> Result<Vec<MemTable>, DBError> {
    let query_info = &QueryDebugInfo::from_source(sql_text);
    let ctx = &ExecutionContext::sql(db.address(), Some(query_info));
    let ast = db.with_read_only(ctx, |tx| compile_sql(db, tx, sql_text))?;
    execute_sql(db, ast, Some(&QueryDebugInfo::from_source(sql_text)), auth)
=======
pub fn run(db: &RelationalDB, tx: &mut MutTx, sql_text: &str, auth: AuthCtx) -> Result<Vec<MemTable>, DBError> {
    let ast = compile_sql(db, tx, sql_text)?;
    execute_sql(db, tx, ast, auth)
>>>>>>> 8524d244
}

#[cfg(test)]
pub(crate) mod tests {
    use super::*;
    use crate::db::datastore::system_tables::{ST_TABLES_ID, ST_TABLES_NAME};
    use crate::db::relational_db::tests_utils::make_test_db;
    use crate::vm::tests::create_table_with_rows;
    use itertools::Itertools;
    use spacetimedb_lib::error::ResultTest;
    use spacetimedb_sats::db::auth::{StAccess, StTableType};
    use spacetimedb_sats::relation::{Header, RelValue};
    use spacetimedb_sats::{product, AlgebraicType, ProductType};
    use spacetimedb_vm::dsl::{mem_table, scalar};
    use spacetimedb_vm::eval::create_game_data;
    use tempfile::TempDir;

    /// Short-cut for simplify test execution
    fn run_for_testing(db: &RelationalDB, sql_text: &str) -> Result<Vec<MemTable>, DBError> {
        run(db, sql_text, AuthCtx::for_testing())
    }

    fn create_data(total_rows: u64) -> ResultTest<(RelationalDB, MemTable, TempDir)> {
        let (db, tmp_dir) = make_test_db()?;

        let mut tx = db.begin_mut_tx();
        let head = ProductType::from([("inventory_id", AlgebraicType::U64), ("name", AlgebraicType::String)]);
        let rows: Vec<_> = (1..=total_rows).map(|i| product!(i, format!("health{i}"))).collect();
        create_table_with_rows(&db, &mut tx, "inventory", head.clone(), &rows)?;
        db.commit_tx(&ExecutionContext::default(), tx)?;

        Ok((db, mem_table(head, rows), tmp_dir))
    }

    #[test]
    fn test_select_star() -> ResultTest<()> {
        let (db, input, _tmp_dir) = create_data(1)?;

        let result = run_for_testing(&db, "SELECT * FROM inventory")?;

        assert_eq!(result.len(), 1, "Not return results");
        let result = result.first().unwrap().clone();

        assert_eq!(
            result.as_without_table_name(),
            input.as_without_table_name(),
            "Inventory"
        );
        Ok(())
    }

    #[test]
    fn test_select_star_table() -> ResultTest<()> {
        let (db, input, _tmp_dir) = create_data(1)?;

        let result = run_for_testing(&db, "SELECT inventory.* FROM inventory")?;
        assert_eq!(result.len(), 1, "Not return results");
        let result = result.first().unwrap().clone();

        assert_eq!(
            result.as_without_table_name(),
            input.as_without_table_name(),
            "Inventory"
        );

        let result = run_for_testing(
            &db,
            "SELECT inventory.inventory_id FROM inventory WHERE inventory.inventory_id = 1",
        )?;
        assert_eq!(result.len(), 1, "Not return results");
        let result = result.first().unwrap().clone();

        let head = ProductType::from([("inventory_id", AlgebraicType::U64)]);
        let row = product!(1u64);
        let input = mem_table(head, vec![row]);

        assert_eq!(
            result.as_without_table_name(),
            input.as_without_table_name(),
            "Inventory"
        );

        Ok(())
    }

    #[test]
    fn test_select_scalar() -> ResultTest<()> {
        let (db, _, _tmp_dir) = create_data(1)?;

        let result = run_for_testing(&db, "SELECT 1 FROM inventory")?;

        assert_eq!(result.len(), 1, "Not return results");
        let result = result.first().unwrap().clone();
        let schema = ProductType::from([AlgebraicType::I32]);
        let row = product!(1);
        let input = mem_table(schema, vec![row]);

        assert_eq!(result.as_without_table_name(), input.as_without_table_name(), "Scalar");
        Ok(())
    }

    #[test]
    fn test_select_multiple() -> ResultTest<()> {
        let (db, input, _tmp_dir) = create_data(1)?;

        let result = run_for_testing(&db, "SELECT * FROM inventory;\nSELECT * FROM inventory")?;

        assert_eq!(result.len(), 2, "Not return results");

        for x in result {
            assert_eq!(x.as_without_table_name(), input.as_without_table_name(), "Inventory");
        }
        Ok(())
    }

    #[test]
    fn test_select_catalog() -> ResultTest<()> {
        let (db, _, _tmp_dir) = create_data(1)?;
        let tx = db.begin_tx();
        let schema = db.schema_for_table(&tx, ST_TABLES_ID).unwrap().into_owned();
        db.release_tx(&ExecutionContext::internal(db.address()), tx);
        let result = run_for_testing(
            &db,
            &format!("SELECT * FROM {} WHERE table_id = {}", ST_TABLES_NAME, ST_TABLES_ID),
        )?;

        assert_eq!(result.len(), 1, "Not return results");
        let result = result.first().unwrap().clone();
        let row = product!(
            scalar(ST_TABLES_ID),
            scalar(ST_TABLES_NAME),
            scalar(StTableType::System.as_str()),
            scalar(StAccess::Public.as_str()),
        );
        let input = mem_table(Header::from(&schema), vec![row]);

        assert_eq!(
            result.as_without_table_name(),
            input.as_without_table_name(),
            "st_table"
        );
        Ok(())
    }

    #[test]
    fn test_select_column() -> ResultTest<()> {
        let (db, table, _tmp_dir) = create_data(1)?;

        let result = run_for_testing(&db, "SELECT inventory_id FROM inventory")?;

        assert_eq!(result.len(), 1, "Not return results");
        let result = result.first().unwrap().clone();
        //The expected result
        let col = table.head.find_by_name("inventory_id").unwrap();
        let inv = table.head.project(&[col.field.clone()]).unwrap();

        let row = product!(scalar(1u64));
        let input = mem_table(inv, vec![row]);

        assert_eq!(
            result.as_without_table_name(),
            input.as_without_table_name(),
            "Inventory"
        );
        Ok(())
    }

    #[test]
    fn test_where() -> ResultTest<()> {
        let (db, table, _tmp_dir) = create_data(1)?;

        let result = run_for_testing(&db, "SELECT inventory_id FROM inventory WHERE inventory_id = 1")?;

        assert_eq!(result.len(), 1, "Not return results");
        let result = result.first().unwrap().clone();

        //The expected result
        let col = table.head.find_by_name("inventory_id").unwrap();
        let inv = table.head.project(&[col.field.clone()]).unwrap();

        let row = product!(scalar(1u64));
        let input = mem_table(inv, vec![row]);

        assert_eq!(
            result.as_without_table_name(),
            input.as_without_table_name(),
            "Inventory"
        );
        Ok(())
    }

    #[test]
    fn test_or() -> ResultTest<()> {
        let (db, table, _tmp_dir) = create_data(2)?;

        let result = run_for_testing(
            &db,
            "SELECT inventory_id FROM inventory WHERE inventory_id = 1 OR inventory_id = 2",
        )?;

        assert_eq!(result.len(), 1, "Not return results");
        let mut result = result.first().unwrap().clone();
        result.data.sort();
        //The expected result
        let col = table.head.find_by_name("inventory_id").unwrap();
        let inv = table.head.project(&[col.field.clone()]).unwrap();

        let input = mem_table(inv, vec![product!(scalar(1u64)), product!(scalar(2u64))]);

        assert_eq!(
            result.as_without_table_name(),
            input.as_without_table_name(),
            "Inventory"
        );
        Ok(())
    }

    #[test]
    fn test_nested() -> ResultTest<()> {
        let (db, table, _tmp_dir) = create_data(2)?;

        let result = run_for_testing(
            &db,
            "SELECT (inventory_id) FROM inventory WHERE (inventory_id = 1 OR inventory_id = 2 AND (1=1))",
        )?;

        assert_eq!(result.len(), 1, "Not return results");
        let mut result = result.first().unwrap().clone();
        result.data.sort();
        //The expected result
        let col = table.head.find_by_name("inventory_id").unwrap();
        let inv = table.head.project(&[col.field.clone()]).unwrap();

        let input = mem_table(inv, vec![product!(scalar(1u64)), product!(scalar(2u64))]);

        assert_eq!(
            result.as_without_table_name(),
            input.as_without_table_name(),
            "Inventory"
        );
        Ok(())
    }

    #[test]
    fn test_inner_join() -> ResultTest<()> {
        let data = create_game_data();

        let (db, _tmp_dir) = make_test_db()?;

        let mut tx = db.begin_mut_tx();
        create_table_with_rows(
            &db,
            &mut tx,
            "Inventory",
            data.inv.head.into(),
            &data.inv.data.iter().map(|row| row.data.clone()).collect_vec(),
        )?;
        create_table_with_rows(
            &db,
            &mut tx,
            "Player",
            data.player.head.into(),
            &data.player.data.iter().map(|row| row.data.clone()).collect_vec(),
        )?;
        create_table_with_rows(
            &db,
            &mut tx,
            "Location",
            data.location.head.into(),
            &data.location.data.iter().map(|row| row.data.clone()).collect_vec(),
        )?;
        db.commit_tx(&ExecutionContext::default(), tx)?;

        let result = &run_for_testing(
            &db,
            "SELECT
        Player.*
            FROM
        Player
        JOIN Location
        ON Location.entity_id = Player.entity_id
        WHERE x > 0 AND x <= 32 AND z > 0 AND z <= 32",
        )?[0];

        let head = ProductType::from([("entity_id", AlgebraicType::U64), ("inventory_id", AlgebraicType::U64)]);
        let row1 = product!(100u64, 1u64);
        let input = mem_table(head, [row1]);

        assert_eq!(
            input.as_without_table_name(),
            result.as_without_table_name(),
            "Player JOIN Location"
        );

        let result = &run_for_testing(
            &db,
            "SELECT
        Inventory.*
            FROM
        Inventory
        JOIN Player
        ON Inventory.inventory_id = Player.inventory_id
        JOIN Location
        ON Player.entity_id = Location.entity_id
        WHERE x > 0 AND x <= 32 AND z > 0 AND z <= 32",
        )?[0];

        let head = ProductType::from([("inventory_id", AlgebraicType::U64), ("name", AlgebraicType::String)]);
        let row1 = product!(1u64, "health");
        let input = mem_table(head, [row1]);

        assert_eq!(
            input.as_without_table_name(),
            result.as_without_table_name(),
            "Inventory JOIN Player JOIN Location"
        );
        Ok(())
    }

    #[test]
    fn test_insert() -> ResultTest<()> {
        let (db, mut input, _tmp_dir) = create_data(1)?;
        let result = run_for_testing(&db, "INSERT INTO inventory (inventory_id, name) VALUES (2, 'test')")?;

        assert_eq!(result.len(), 0, "Return results");

        let result = run_for_testing(&db, "SELECT * FROM inventory")?;

        assert_eq!(result.len(), 1, "Not return results");
        let mut result = result.first().unwrap().clone();

        let row = product!(scalar(2u64), scalar("test"));
        input.data.push(RelValue::new(row, None));
        input.data.sort();
        result.data.sort();

        assert_eq!(
            result.as_without_table_name(),
            input.as_without_table_name(),
            "Inventory"
        );

        Ok(())
    }

    #[test]
    fn test_delete() -> ResultTest<()> {
        let (db, _input, _tmp_dir) = create_data(1)?;

        run_for_testing(&db, "INSERT INTO inventory (inventory_id, name) VALUES (2, 't2')")?;
        run_for_testing(&db, "INSERT INTO inventory (inventory_id, name) VALUES (3, 't3')")?;

        let result = run_for_testing(&db, "SELECT * FROM inventory")?;
        assert_eq!(
            result.iter().map(|x| x.data.len()).sum::<usize>(),
            3,
            "Not return results"
        );

        run_for_testing(&db, "DELETE FROM inventory WHERE inventory.inventory_id = 3")?;

        let result = run_for_testing(&db, "SELECT * FROM inventory")?;
        assert_eq!(
            result.iter().map(|x| x.data.len()).sum::<usize>(),
            2,
            "Not delete correct row?"
        );

        run_for_testing(&db, "DELETE FROM inventory")?;

        let result = run_for_testing(&db, "SELECT * FROM inventory")?;
        assert_eq!(
            result.iter().map(|x| x.data.len()).sum::<usize>(),
            0,
            "Not delete all rows"
        );

        Ok(())
    }

    #[test]
    fn test_update() -> ResultTest<()> {
        let (db, input, _tmp_dir) = create_data(1)?;

        run_for_testing(&db, "INSERT INTO inventory (inventory_id, name) VALUES (2, 't2')")?;
        run_for_testing(&db, "INSERT INTO inventory (inventory_id, name) VALUES (3, 't3')")?;

        run_for_testing(&db, "UPDATE inventory SET name = 'c2' WHERE inventory_id = 2")?;

        let result = run_for_testing(&db, "SELECT * FROM inventory WHERE inventory_id = 2")?;

        let result = result.first().unwrap().clone();
        let row = product!(scalar(2u64), scalar("c2"));

        let mut change = input;
        change.data.clear();
        change.data.push(RelValue::new(row, None));

        assert_eq!(
            change.as_without_table_name(),
            result.as_without_table_name(),
            "Update Inventory 2"
        );

        run_for_testing(&db, "UPDATE inventory SET name = 'c3'")?;

        let result = run_for_testing(&db, "SELECT * FROM inventory")?;

        let updated: Vec<_> = result
            .into_iter()
            .map(|x| {
                x.data
                    .into_iter()
                    .map(|x| x.data.field_as_str(1, None).unwrap().to_string())
                    .collect::<Vec<_>>()
            })
            .collect();
        assert_eq!(vec![vec!["c3"; 3]], updated);

        Ok(())
    }

    #[test]
    fn test_create_table() -> ResultTest<()> {
        let (db, _, _tmp_dir) = create_data(1)?;
        run_for_testing(&db, "CREATE TABLE inventory2 (inventory_id BIGINT UNSIGNED, name TEXT)")?;
        run_for_testing(
            &db,
            "INSERT INTO inventory2 (inventory_id, name) VALUES (1, 'health1') ",
        )?;

        let a = run_for_testing(&db, "SELECT * FROM inventory")?;
        let a = a.first().unwrap().clone();

        let b = run_for_testing(&db, "SELECT * FROM inventory2")?;
        let b = b.first().unwrap().clone();

        assert_eq!(a.as_without_table_name(), b.as_without_table_name(), "Inventory");

        Ok(())
    }

    #[test]
    fn test_drop_table() -> ResultTest<()> {
        let (db, _, _tmp_dir) = create_data(1)?;
        run_for_testing(&db, "CREATE TABLE inventory2 (inventory_id BIGINT UNSIGNED, name TEXT)")?;

        run_for_testing(&db, "DROP TABLE inventory2")?;
        match run_for_testing(&db, "SELECT * FROM inventory2") {
            Ok(_) => {
                panic!("Fail to drop table");
            }
            Err(err) => {
                let msg = err.to_string();
                assert_eq!(
                    "SqlError: Unknown table: `inventory2`, executing: `SELECT * FROM inventory2`",
                    msg
                );
            }
        }

        Ok(())
    }

    #[test]
    fn test_column_constraints() -> ResultTest<()> {
        let (db, _, _tmp_dir) = create_data(0)?;

        fn check_column(
            db: &RelationalDB,
            table_name: &str,
            is_null: bool,
            is_autoinc: bool,
            idx_uniq: Option<bool>,
        ) -> ResultTest<()> {
            let tx = db.begin_tx();
            let t = db.table_id_from_name(&tx, table_name)?.unwrap();
            let t = db.schema_for_table(&tx, t)?;

            let col = t.columns().first().unwrap();
            let idx = t.indexes.first().map(|x| x.is_unique);
            let column_auto_inc = t
                .constraints
                .first()
                .map(|x| x.constraints.has_autoinc())
                .unwrap_or(false);
            let column_auto_inc =
                column_auto_inc || t.sequences.first().map(|x| x.col_pos == col.col_pos).unwrap_or(false);

            if is_null {
                assert_eq!(
                    col.col_type,
                    AlgebraicType::option(AlgebraicType::I64),
                    "Null type {}.{}",
                    table_name,
                    col.col_name
                )
            }
            assert_eq!(
                column_auto_inc, is_autoinc,
                "is_autoinc {}.{}",
                table_name, col.col_name
            );
            assert_eq!(idx, idx_uniq, "idx_uniq {}.{}", table_name, col.col_name);

            Ok(())
        }

        run_for_testing(&db, "CREATE TABLE a (inventory_id BIGINT NULL)")?;
        check_column(&db, "a", true, false, None)?;

        run_for_testing(&db, "CREATE TABLE b (inventory_id BIGINT NOT NULL)")?;
        check_column(&db, "b", false, false, None)?;

        run_for_testing(&db, "CREATE TABLE c (inventory_id BIGINT UNIQUE)")?;
        check_column(&db, "c", false, false, Some(true))?;

        run_for_testing(&db, "CREATE TABLE d (inventory_id BIGINT PRIMARY KEY)")?;
        check_column(&db, "d", false, false, Some(true))?;

        run_for_testing(
            &db,
            "CREATE TABLE e (inventory_id BIGINT GENERATED BY DEFAULT AS IDENTITY)",
        )?;
        check_column(&db, "e", false, true, Some(true))?;

        run_for_testing(
            &db,
            "CREATE TABLE f (inventory_id BIGINT PRIMARY KEY GENERATED BY DEFAULT AS IDENTITY)",
        )?;
        check_column(&db, "f", false, true, Some(true))?;

        Ok(())
    }

    #[test]
    fn test_big_sql() -> ResultTest<()> {
        let (db, _input, _tmp_dir) = create_data(1)?;

        let result = run_for_testing(
            &db,
            "insert into inventory (id, name) values (1, 'Kiley');
insert into inventory (id, name) values (2, 'Terza');
insert into inventory (id, name) values (3, 'Alvie');
SELECT * FROM inventory",
        )?;

        let result = result.first().unwrap().clone();
        assert_eq!(result.data.len(), 4);

        Ok(())
    }
}<|MERGE_RESOLUTION|>--- conflicted
+++ resolved
@@ -30,15 +30,7 @@
 ) -> Result<Vec<MemTable>, DBError> {
     info!(sql = sql_text);
     if let Some((database_instance_context, _)) = db_inst_ctx_controller.get(database_instance_id) {
-<<<<<<< HEAD
         run(&database_instance_context.relational_db, &sql_text, auth)
-=======
-        let db = &database_instance_context.relational_db;
-        let ctx = ExecutionContext::sql(db.address());
-        db.with_auto_commit(&ctx, |tx| {
-            run(&database_instance_context.relational_db, tx, &sql_text, auth)
-        })
->>>>>>> 8524d244
     } else {
         Err(DatabaseError::NotFound(database_instance_id).into())
     }
@@ -79,20 +71,15 @@
 
 #[tracing::instrument(skip_all)]
 pub fn execute_sql_mut_tx(
-    cx: &ExecutionContext,
     db: &RelationalDB,
     tx: &mut MutTx,
     ast: Vec<CrudExpr>,
     auth: AuthCtx,
 ) -> Result<Vec<MemTable>, DBError> {
     let total = ast.len();
-<<<<<<< HEAD
     let mut tx: TxMode = tx.into();
-    let p = &mut DbProgram::new(cx, db, &mut tx, auth);
-=======
     let ctx = ExecutionContext::sql(db.address());
-    let p = &mut DbProgram::new(&ctx, db, tx, auth);
->>>>>>> 8524d244
+    let p = &mut DbProgram::new(&ctx, db, &mut tx, auth);
     let q = Expr::Block(ast.into_iter().map(|x| Expr::Crud(Box::new(x))).collect());
 
     let mut result = Vec::with_capacity(total);
@@ -104,14 +91,9 @@
 ///
 /// Evaluates `ast` and accordingly triggers mutable or read tx to execute
 #[tracing::instrument(skip_all)]
-pub fn execute_sql(
-    db: &RelationalDB,
-    ast: Vec<CrudExpr>,
-    query_debug_info: Option<&QueryDebugInfo>,
-    auth: AuthCtx,
-) -> Result<Vec<MemTable>, DBError> {
+pub fn execute_sql(db: &RelationalDB, ast: Vec<CrudExpr>, auth: AuthCtx) -> Result<Vec<MemTable>, DBError> {
     let total = ast.len();
-    let ctx = ExecutionContext::sql(db.address(), query_debug_info);
+    let ctx = ExecutionContext::sql(db.address());
     let mut result = Vec::with_capacity(total);
     match CrudExpr::is_reads(&ast) {
         false => db.with_auto_commit(&ctx, |mut_tx| {
@@ -133,17 +115,10 @@
 
 /// Run the `SQL` string using the `auth` credentials
 #[tracing::instrument(skip_all)]
-<<<<<<< HEAD
 pub fn run(db: &RelationalDB, sql_text: &str, auth: AuthCtx) -> Result<Vec<MemTable>, DBError> {
-    let query_info = &QueryDebugInfo::from_source(sql_text);
-    let ctx = &ExecutionContext::sql(db.address(), Some(query_info));
+    let ctx = &ExecutionContext::sql(db.address());
     let ast = db.with_read_only(ctx, |tx| compile_sql(db, tx, sql_text))?;
-    execute_sql(db, ast, Some(&QueryDebugInfo::from_source(sql_text)), auth)
-=======
-pub fn run(db: &RelationalDB, tx: &mut MutTx, sql_text: &str, auth: AuthCtx) -> Result<Vec<MemTable>, DBError> {
-    let ast = compile_sql(db, tx, sql_text)?;
-    execute_sql(db, tx, ast, auth)
->>>>>>> 8524d244
+    execute_sql(db, ast, auth)
 }
 
 #[cfg(test)]
