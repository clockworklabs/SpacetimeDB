#![allow(dead_code)]

<<<<<<< HEAD
use super::module_common::{build_common_module_from_raw, ModuleCommon};
use super::module_host::{CallProcedureParams, CallReducerParams, Module, ModuleInfo, ModuleRuntime};
=======
use super::module_common::{build_common_module_from_raw, run_describer, ModuleCommon};
use super::module_host::{CallReducerParams, Module, ModuleInfo, ModuleRuntime};
>>>>>>> 544e2edc
use super::UpdateDatabaseResult;
use crate::host::instance_env::{ChunkPool, InstanceEnv};
use crate::host::wasm_common::instrumentation::CallTimes;
use crate::host::wasm_common::module_host_actor::{
    DescribeError, EnergyStats, ExecuteResult, ExecutionTimings, InstanceCommon, ReducerOp,
};
use crate::host::wasm_common::{RowIters, TimingSpanSet};
use crate::host::wasmtime::{epoch_ticker, ticks_in_duration, EPOCH_TICKS_PER_SECOND};
use crate::host::{ArgsTuple, Scheduler};
use crate::{module_host_context::ModuleCreationContext, replica_context::ReplicaContext};
use core::ffi::c_void;
use core::sync::atomic::{AtomicBool, Ordering};
use core::time::Duration;
use core::{ptr, str};
use de::deserialize_js;
use error::{
    catch_exception, exception_already_thrown, log_traceback, BufferTooSmall, CodeError, FnRet, JsStackTrace,
    TerminationError, Throwable,
};
use from_value::cast;
use ser::serialize_to_js;
use spacetimedb_client_api_messages::energy::ReducerBudget;
use spacetimedb_datastore::locking_tx_datastore::MutTxId;
use spacetimedb_datastore::traits::Program;
use spacetimedb_lib::{ConnectionId, Identity, RawModuleDef, Timestamp};
use spacetimedb_schema::auto_migrate::MigrationPolicy;
use std::sync::{Arc, LazyLock};
use std::time::Instant;
use string_const::str_from_ident;
use syscall::register_host_funs;
use v8::{
    scope, Context, ContextScope, Function, Isolate, IsolateHandle, Local, Object, OwnedIsolate, PinScope, Value,
};

mod de;
mod error;
mod from_value;
mod ser;
mod string_const;
mod syscall;
mod to_value;

/// The V8 runtime, for modules written in e.g., JS or TypeScript.
#[derive(Default)]
pub struct V8Runtime {
    _priv: (),
}

impl ModuleRuntime for V8Runtime {
    fn make_actor(&self, mcc: ModuleCreationContext<'_>) -> anyhow::Result<Module> {
<<<<<<< HEAD
        V8_RUNTIME_GLOBAL.make_actor(mcc).map(Module::Js)
=======
        V8_RUNTIME_GLOBAL.make_actor(mcc)
>>>>>>> 544e2edc
    }
}

#[cfg(test)]
impl V8Runtime {
    fn init_for_test() {
        LazyLock::force(&V8_RUNTIME_GLOBAL);
    }
}

static V8_RUNTIME_GLOBAL: LazyLock<V8RuntimeInner> = LazyLock::new(V8RuntimeInner::init);

/// The actual V8 runtime, with initialization of V8.
struct V8RuntimeInner {
    _priv: (),
}

impl V8RuntimeInner {
    /// Initializes the V8 platform and engine.
    ///
    /// Should only be called once but it isn't unsound to call it more times.
    fn init() -> Self {
        // Our current configuration:
        // - will pick a number of worker threads for background jobs based on the num CPUs.
        // - does not allow idle tasks
        let platform = v8::new_single_threaded_default_platform(false).make_shared();
        // Initialize V8. Internally, this uses a global lock so it's safe that we don't.
        v8::V8::initialize_platform(platform);
        v8::V8::initialize();

        Self { _priv: () }
    }
}

<<<<<<< HEAD
    fn make_actor(&self, mcc: ModuleCreationContext<'_>) -> anyhow::Result<JsModule> {
=======
impl ModuleRuntime for V8RuntimeInner {
    fn make_actor(&self, mcc: ModuleCreationContext<'_>) -> anyhow::Result<Module> {
>>>>>>> 544e2edc
        #![allow(unreachable_code, unused_variables)]

        log::trace!(
            "Making new V8 module host actor for database {} with module {}",
            mcc.replica_ctx.database_identity,
            mcc.program.hash,
        );

        // TODO(v8): determine min required ABI by module and check that it's supported?

        // TODO(v8): validate function signatures like in WASM? Is that possible with V8?

        // Convert program to a string.
        let program: Arc<str> = str::from_utf8(&mcc.program.bytes)?.into();

        // Run the program as a script and extract the raw module def.
        let desc = extract_description(&program)?;

        // Validate and create a common module rom the raw definition.
        let common = build_common_module_from_raw(mcc, desc)?;

        Ok(Module::Js(JsModule { common, program }))
    }
}

#[derive(Clone)]
pub struct JsModule {
    common: ModuleCommon,
    program: Arc<str>,
}

impl JsModule {
    pub fn replica_ctx(&self) -> &Arc<ReplicaContext> {
        self.common.replica_ctx()
    }

    pub fn scheduler(&self) -> &Scheduler {
        self.common.scheduler()
    }
<<<<<<< HEAD

    pub fn info(&self) -> Arc<ModuleInfo> {
        self.common.info().clone()
    }

    pub fn create_instance(&self) -> JsInstance {
        todo!()
    }
}

pub struct JsInstance {
=======

    pub fn info(&self) -> Arc<ModuleInfo> {
        self.common.info().clone()
    }

    pub fn create_instance(&self) -> JsInstance {
        // TODO(v8): do we care about preinits / setup or are they unnecessary?

        let common = &self.common;
        let instance_env = InstanceEnv::new(common.replica_ctx().clone(), common.scheduler().clone());
        let instance = JsInstanceEnvSlot::new(JsInstanceEnv {
            instance_env,
            reducer_start: Instant::now(),
            call_times: CallTimes::new(),
            iters: <_>::default(),
            reducer_name: "<initializing>".into(),
            chunk_pool: <_>::default(),
            timing_spans: <_>::default(),
        });

        // NOTE(centril): We don't need to do `extract_description` here
        // as unlike WASM, we have to recreate the isolate every time.

        let common = InstanceCommon::new(common);
        let program = self.program.clone();

        JsInstance {
            common,
            instance,
            program,
        }
    }
}

/// The [`JsInstance`]'s way of holding a [`JsInstanceEnv`]
/// with possible temporary extraction.
struct JsInstanceEnvSlot {
    /// NOTE(centril): The `Option<_>` is due to moving the environment
    /// into [`Isolate`]s and back.
    instance: Option<JsInstanceEnv>,
}

impl JsInstanceEnvSlot {
    /// Creates a new slot to hold `instance`.
    fn new(instance: JsInstanceEnv) -> Self {
        Self {
            instance: Some(instance),
        }
    }

    const EXPECT_ENV: &str = "there should be a `JsInstanceEnv`";

    /// Provides exclusive access to the instance's environment,
    /// assuming it hasn't been moved to an [`Isolate`].
    fn get_mut(&mut self) -> &mut JsInstanceEnv {
        self.instance.as_mut().expect(Self::EXPECT_ENV)
    }

    /// Moves the instance's environment to `isolate`,
    /// assuming it hasn't already been moved there.
    fn move_to_isolate(&mut self, isolate: &mut Isolate) {
        isolate.set_slot(self.instance.take().expect(Self::EXPECT_ENV));
    }

    /// Steals the instance's environment back from `isolate`,
    /// assuming `isolate` still has it in a slot.
    fn take_from_isolate(&mut self, isolate: &mut Isolate) {
        self.instance = isolate.remove_slot();
    }
}

/// Access the `JsInstanceEnv` temporarily bound to an [`Isolate`].
///
/// This assumes that the slot has been set in the isolate already.
fn env_on_isolate(isolate: &mut Isolate) -> &mut JsInstanceEnv {
    isolate.get_slot_mut().expect(JsInstanceEnvSlot::EXPECT_ENV)
}

/// The environment of a [`JsInstance`].
struct JsInstanceEnv {
    instance_env: InstanceEnv,

    /// The slab of `BufferIters` created for this instance.
    iters: RowIters,

    /// Track time spent in module-defined spans.
    timing_spans: TimingSpanSet,

    /// The point in time the last reducer call started at.
    reducer_start: Instant,

    /// Track time spent in all wasm instance env calls (aka syscall time).
    ///
    /// Each function, like `insert`, will add the `Duration` spent in it
    /// to this tracker.
    call_times: CallTimes,

    /// The last, including current, reducer to be executed by this environment.
    reducer_name: String,

    /// A pool of unused allocated chunks that can be reused.
    // TODO(Centril): consider using this pool for `console_timer_start` and `bytes_sink_write`.
    chunk_pool: ChunkPool,
}

impl JsInstanceEnv {
    /// Signal to this `WasmInstanceEnv` that a reducer call is beginning.
    ///
    /// Returns the handle used by reducers to read from `args`
    /// as well as the handle used to write the error message, if any.
    pub fn start_reducer(&mut self, name: &str, ts: Timestamp) {
        self.reducer_start = Instant::now();
        name.clone_into(&mut self.reducer_name);
        self.instance_env.start_reducer(ts);
    }

    /// Returns the name of the most recent reducer to be run in this environment.
    pub fn reducer_name(&self) -> &str {
        &self.reducer_name
    }

    /// Returns the name of the most recent reducer to be run in this environment,
    /// or `None` if no reducer is actively being invoked.
    fn log_record_function(&self) -> Option<&str> {
        let function = self.reducer_name();
        (!function.is_empty()).then_some(function)
    }

    /// Returns the name of the most recent reducer to be run in this environment.
    pub fn reducer_start(&self) -> Instant {
        self.reducer_start
    }

    /// Signal to this `WasmInstanceEnv` that a reducer call is over.
    /// This resets all of the state associated to a single reducer call,
    /// and returns instrumentation records.
    pub fn finish_reducer(&mut self) -> ExecutionTimings {
        let total_duration = self.reducer_start.elapsed();

        // Taking the call times record also resets timings to 0s for the next call.
        let wasm_instance_env_call_times = self.call_times.take();

        ExecutionTimings {
            total_duration,
            wasm_instance_env_call_times,
        }
    }

    /// Returns the [`ReplicaContext`] for this environment.
    fn replica_ctx(&self) -> &Arc<ReplicaContext> {
        &self.instance_env.replica_ctx
    }
}

pub struct JsInstance {
    /// Information common to instances of all runtimes.
    ///
    /// (The type is shared, the data is not.)
>>>>>>> 544e2edc
    common: InstanceCommon,

    /// The environment of the instance.
    instance: JsInstanceEnvSlot,

    /// The module's program (JS code).
    /// Used to startup the [`Isolate`]s.
    ///
    // TODO(v8): replace with snapshots.
    program: Arc<str>,
}

impl JsInstance {
    pub fn trapped(&self) -> bool {
        self.common.trapped
    }

    pub fn update_database(
        &mut self,
        program: Program,
        old_module_info: Arc<ModuleInfo>,
        policy: MigrationPolicy,
    ) -> anyhow::Result<UpdateDatabaseResult> {
        let replica_ctx = self.instance.get_mut().replica_ctx();
        self.common
            .update_database(replica_ctx, program, old_module_info, policy)
    }

    pub fn call_reducer(&mut self, tx: Option<MutTxId>, params: CallReducerParams) -> super::ReducerCallResult {
<<<<<<< HEAD
        // TODO(centril): snapshots, module->host calls
        let mut isolate = Isolate::new(<_>::default());
        let scope = &mut HandleScope::new(&mut isolate);
        let context = Context::new(scope, ContextOptions::default());
        let scope = &mut ContextScope::new(scope, context);
=======
        let replica_ctx = &self.instance.get_mut().replica_ctx().clone();

        self.common
            .call_reducer_with_tx(replica_ctx, tx, params, log_traceback, |tx, op, budget| {
                /// Called by a thread separate to V8 execution
                /// every [`EPOCH_TICKS_PER_SECOND`] ticks (~every 1 second)
                /// to log that the reducer is still running.
                extern "C" fn cb_log_long_running(isolate: &mut Isolate, _: *mut c_void) {
                    let env = env_on_isolate(isolate);
                    let database = env.instance_env.replica_ctx.database_identity;
                    let reducer = env.reducer_name();
                    let dur = env.reducer_start().elapsed();
                    tracing::warn!(reducer, ?database, "JavaScript has been running for {dur:?}");
                }

                // Start timer and prepare the isolate with the env.
                let mut isolate = Isolate::new(<_>::default());
                self.instance.get_mut().instance_env.start_reducer(op.timestamp);
                self.instance.move_to_isolate(&mut isolate);

                // TODO(v8): snapshots
                // Call the reducer.
                let (mut isolate, (tx, call_result)) = with_script(
                    isolate,
                    &self.program,
                    EPOCH_TICKS_PER_SECOND,
                    cb_log_long_running,
                    budget,
                    |scope, _| {
                        let (tx, call_result) = env_on_isolate(scope)
                            .instance_env
                            .tx
                            .clone()
                            .set(tx, || call_call_reducer_from_op(scope, op));
                        (tx, call_result)
                    },
                );

                // Steal back the env and finish timings.
                self.instance.take_from_isolate(&mut isolate);
                let timings = self.instance.get_mut().finish_reducer();

                // Derive energy stats.
                let used = duration_to_budget(timings.total_duration);
                let remaining = budget - used;
                let energy = EnergyStats { budget, remaining };

                // Fetch the currently used heap size in V8.
                // The used size is ostensibly fairer than the total size.
                let memory_allocation = isolate.get_heap_statistics().used_heap_size();
>>>>>>> 544e2edc

                let exec_result = ExecuteResult {
                    energy,
                    timings,
                    memory_allocation,
                    call_result,
                };
                (tx, exec_result)
            })
    }

    pub async fn call_procedure(
        &mut self,
        _params: CallProcedureParams,
    ) -> Result<super::ProcedureCallResult, super::ProcedureCallError> {
        todo!("JS/TS module procedure support")
    }
}

fn with_script<R>(
    isolate: OwnedIsolate,
    code: &str,
    callback_every: u64,
    callback: InterruptCallback,
    budget: ReducerBudget,
    logic: impl for<'scope> FnOnce(&mut PinScope<'scope, '_>, Local<'scope, Value>) -> R,
) -> (OwnedIsolate, R) {
    with_scope(isolate, callback_every, callback, budget, |scope| {
        let code = v8::String::new(scope, code).unwrap();
        let script_val = v8::Script::compile(scope, code, None).unwrap().run(scope).unwrap();

        register_host_funs(scope).unwrap();

        logic(scope, script_val)
    })
}

/// Sets up an isolate and run `logic` with a [`HandleScope`].
pub(crate) fn with_scope<R>(
    mut isolate: OwnedIsolate,
    callback_every: u64,
    callback: InterruptCallback,
    budget: ReducerBudget,
    logic: impl FnOnce(&mut PinScope<'_, '_>) -> R,
) -> (OwnedIsolate, R) {
    isolate.set_capture_stack_trace_for_uncaught_exceptions(true, 1024);
    let isolate_handle = isolate.thread_safe_handle();

    let with_isolate = |isolate: &mut OwnedIsolate| -> R {
        scope!(let scope, isolate);
        let context = Context::new(scope, Default::default());
        let scope = &mut ContextScope::new(scope, context);
        logic(scope)
    };

    let timeout_thread_cancel_flag = run_reducer_timeout(callback_every, callback, budget, isolate_handle);

    let ret = with_isolate(&mut isolate);

    // Cancel the execution timeout in `run_reducer_timeout`.
    timeout_thread_cancel_flag.store(true, Ordering::Relaxed);

    (isolate, ret)
}

/// A callback passed to [`IsolateHandle::request_interrupt`].
type InterruptCallback = extern "C" fn(&mut Isolate, *mut c_void);

/// Spawns a thread that will terminate reducer execution
/// when `budget` has been used up.
///
/// Every `callback_every` ticks, `callback` is called.
fn run_reducer_timeout(
    callback_every: u64,
    callback: InterruptCallback,
    budget: ReducerBudget,
    isolate_handle: IsolateHandle,
) -> Arc<AtomicBool> {
    // When `execution_done_flag` is set, the ticker thread will stop.
    let execution_done_flag = Arc::new(AtomicBool::new(false));
    let execution_done_flag2 = execution_done_flag.clone();

    let timeout = budget_to_duration(budget);
    let max_ticks = ticks_in_duration(timeout);

    let mut num_ticks = 0;
    epoch_ticker(move || {
        // Check if execution completed.
        if execution_done_flag2.load(Ordering::Relaxed) {
            return None;
        }

        // We've reached the number of ticks to call `callback`.
        if num_ticks % callback_every == 0 && isolate_handle.request_interrupt(callback, ptr::null_mut()) {
            return None;
        }

        if num_ticks == max_ticks {
            // Execution still ongoing while budget has been exhausted.
            // Terminate V8 execution.
            // This implements "gas" for v8.
            isolate_handle.terminate_execution();
        }

        num_ticks += 1;
        Some(())
    });

    execution_done_flag
}

/// Converts a [`ReducerBudget`] to a [`Duration`].
fn budget_to_duration(_budget: ReducerBudget) -> Duration {
    // TODO(v8): This is fake logic that allows a maximum timeout.
    // Replace with sensible math.
    Duration::MAX
}

/// Converts a [`Duration`] to a [`ReducerBudget`].
fn duration_to_budget(_duration: Duration) -> ReducerBudget {
    // TODO(v8): This is fake logic that allows minimum energy usage.
    // Replace with sensible math.
    ReducerBudget::ZERO
}

/// Returns the global object.
fn global<'scope>(scope: &PinScope<'scope, '_>) -> Local<'scope, Object> {
    scope.get_current_context().global(scope)
}

/// Returns the global property `key`.
fn get_global_property<'scope>(scope: &PinScope<'scope, '_>, key: Local<'scope, v8::String>) -> FnRet<'scope> {
    global(scope)
        .get(scope, key.into())
        .ok_or_else(exception_already_thrown)
}

/// Calls free function `fun` with `args`.
fn call_free_fun<'scope>(
    scope: &PinScope<'scope, '_>,
    fun: Local<'scope, Function>,
    args: &[Local<'scope, Value>],
) -> FnRet<'scope> {
    let receiver = v8::undefined(scope).into();
    fun.call(scope, receiver, args).ok_or_else(exception_already_thrown)
}

// Calls the `__call_reducer__` function on the global proxy object using `op`.
fn call_call_reducer_from_op(scope: &mut PinScope<'_, '_>, op: ReducerOp<'_>) -> anyhow::Result<Result<(), Box<str>>> {
    call_call_reducer(
        scope,
        op.id.into(),
        op.caller_identity,
        op.caller_connection_id,
        op.timestamp.to_micros_since_unix_epoch(),
        op.args,
    )
}

// Calls the `__call_reducer__` function on the global proxy object.
fn call_call_reducer(
    scope: &mut PinScope<'_, '_>,
    reducer_id: u32,
    sender: &Identity,
    conn_id: &ConnectionId,
    timestamp: i64,
    reducer_args: &ArgsTuple,
) -> anyhow::Result<Result<(), Box<str>>> {
    let call_reducer_key = str_from_ident!(__call_reducer__).string(scope);

    catch_exception(scope, |scope| {
        // Serialize the arguments.
        let reducer_id = serialize_to_js(scope, &reducer_id)?;
        let sender = serialize_to_js(scope, &sender.to_u256())?;
        let conn_id: v8::Local<'_, v8::Value> = serialize_to_js(scope, &conn_id.to_u128())?;
        let timestamp = serialize_to_js(scope, &timestamp)?;
        let reducer_args = serialize_to_js(scope, &reducer_args.tuple.elements)?;
        let args = &[reducer_id, sender, conn_id, timestamp, reducer_args];

        // Get the function on the global proxy object and convert to a function.
        let object = get_global_property(scope, call_reducer_key)?;
        let fun =
            cast!(scope, object, Function, "function export for `__call_reducer__`").map_err(|e| e.throw(scope))?;

        // Call the function.
        let ret = call_free_fun(scope, fun, args)?;

        // Deserialize the user result.
        let user_res = deserialize_js(scope, ret)?;

        Ok(user_res)
    })
    .map_err(Into::into)
}

/// Extracts the raw module def by running `__describe_module__` in `program`.
fn extract_description(program: &str) -> Result<RawModuleDef, DescribeError> {
    let budget = ReducerBudget::DEFAULT_BUDGET;
    let callback_every = EPOCH_TICKS_PER_SECOND;
    extern "C" fn callback(_: &mut Isolate, _: *mut c_void) {}

    let (_, ret) = with_script(
        Isolate::new(<_>::default()),
        program,
        callback_every,
        callback,
        budget,
        |scope, _| run_describer(log_traceback, || call_describe_module(scope)),
    );
    ret
}

// Calls the `__describe_module__` function on the global proxy object to extract a [`RawModuleDef`].
fn call_describe_module(scope: &mut PinScope<'_, '_>) -> anyhow::Result<RawModuleDef> {
    let describe_module_key = str_from_ident!(__describe_module__).string(scope);

    catch_exception(scope, |scope| {
        // Get the function on the global proxy object and convert to a function.
        let object = get_global_property(scope, describe_module_key)?;
        let fun =
            cast!(scope, object, Function, "function export for `__describe_module__`").map_err(|e| e.throw(scope))?;

        // Call the function.
        let raw_mod_js = call_free_fun(scope, fun, &[])?;

        // Deserialize the raw module.
        let raw_mod: RawModuleDef = deserialize_js(scope, raw_mod_js)?;
        Ok(raw_mod)
    })
    .map_err(Into::into)
}

#[cfg(test)]
mod test {
    use super::*;
    use crate::host::v8::to_value::test::with_scope;
    use v8::{Local, Value};

    fn with_script<R>(
        code: &str,
        logic: impl for<'scope> FnOnce(&mut PinScope<'scope, '_>, Local<'scope, Value>) -> R,
    ) -> R {
        with_scope(|scope| {
            let code = v8::String::new(scope, code).unwrap();
            let script_val = v8::Script::compile(scope, code, None).unwrap().run(scope).unwrap();
            logic(scope, script_val)
        })
    }

    #[test]
    fn call_call_reducer_works() {
        let call = |code| {
            with_script(code, |scope, _| {
                call_call_reducer(
                    scope,
                    42,
                    &Identity::ONE,
                    &ConnectionId::ZERO,
                    24,
                    &ArgsTuple::nullary(),
                )
            })
        };

        // Test the trap case.
        let ret = call(
            r#"
            function __call_reducer__(reducer_id, sender, conn_id, timestamp, args) {
                throw new Error("foobar");
            }
        "#,
        );
        let actual = format!("{}", ret.expect_err("should trap")).replace("\t", "    ");
        let expected = r#"
js error Uncaught Error: foobar
    at __call_reducer__ (<unknown location>:3:23)
        "#;
        assert_eq!(actual.trim(), expected.trim());

        // Test the error case.
        let ret = call(
            r#"
            function __call_reducer__(reducer_id, sender, conn_id, timestamp, args) {
                return {
                    "tag": "err",
                    "value": "foobar",
                };
            }
        "#,
        );
        assert_eq!(&*ret.expect("should not trap").expect_err("should error"), "foobar");

        // Test the error case.
        let ret = call(
            r#"
            function __call_reducer__(reducer_id, sender, conn_id, timestamp, args) {
                return {
                    "tag": "ok",
                    "value": {},
                };
            }
        "#,
        );
        ret.expect("should not trap").expect("should not error");
    }

    #[test]
    fn call_describe_module_works() {
        let code = r#"
            function __describe_module__() {
                return {
                    "tag": "V9",
                    "value": {
                        "typespace": {
                            "types": [],
                        },
                        "tables": [],
                        "reducers": [],
                        "types": [],
                        "misc_exports": [],
                        "row_level_security": [],
                    },
                };
            }
        "#;
        let raw_mod = with_script(code, |scope, _| call_describe_module(scope).unwrap());
        assert_eq!(raw_mod, RawModuleDef::V9(<_>::default()));
    }
}<|MERGE_RESOLUTION|>--- conflicted
+++ resolved
@@ -1,12 +1,7 @@
 #![allow(dead_code)]
 
-<<<<<<< HEAD
-use super::module_common::{build_common_module_from_raw, ModuleCommon};
+use super::module_common::{build_common_module_from_raw, run_describer, ModuleCommon};
 use super::module_host::{CallProcedureParams, CallReducerParams, Module, ModuleInfo, ModuleRuntime};
-=======
-use super::module_common::{build_common_module_from_raw, run_describer, ModuleCommon};
-use super::module_host::{CallReducerParams, Module, ModuleInfo, ModuleRuntime};
->>>>>>> 544e2edc
 use super::UpdateDatabaseResult;
 use crate::host::instance_env::{ChunkPool, InstanceEnv};
 use crate::host::wasm_common::instrumentation::CallTimes;
@@ -57,11 +52,7 @@
 
 impl ModuleRuntime for V8Runtime {
     fn make_actor(&self, mcc: ModuleCreationContext<'_>) -> anyhow::Result<Module> {
-<<<<<<< HEAD
         V8_RUNTIME_GLOBAL.make_actor(mcc).map(Module::Js)
-=======
-        V8_RUNTIME_GLOBAL.make_actor(mcc)
->>>>>>> 544e2edc
     }
 }
 
@@ -96,12 +87,8 @@
     }
 }
 
-<<<<<<< HEAD
-    fn make_actor(&self, mcc: ModuleCreationContext<'_>) -> anyhow::Result<JsModule> {
-=======
 impl ModuleRuntime for V8RuntimeInner {
     fn make_actor(&self, mcc: ModuleCreationContext<'_>) -> anyhow::Result<Module> {
->>>>>>> 544e2edc
         #![allow(unreachable_code, unused_variables)]
 
         log::trace!(
@@ -141,19 +128,6 @@
     pub fn scheduler(&self) -> &Scheduler {
         self.common.scheduler()
     }
-<<<<<<< HEAD
-
-    pub fn info(&self) -> Arc<ModuleInfo> {
-        self.common.info().clone()
-    }
-
-    pub fn create_instance(&self) -> JsInstance {
-        todo!()
-    }
-}
-
-pub struct JsInstance {
-=======
 
     pub fn info(&self) -> Arc<ModuleInfo> {
         self.common.info().clone()
@@ -312,7 +286,6 @@
     /// Information common to instances of all runtimes.
     ///
     /// (The type is shared, the data is not.)
->>>>>>> 544e2edc
     common: InstanceCommon,
 
     /// The environment of the instance.
@@ -342,13 +315,6 @@
     }
 
     pub fn call_reducer(&mut self, tx: Option<MutTxId>, params: CallReducerParams) -> super::ReducerCallResult {
-<<<<<<< HEAD
-        // TODO(centril): snapshots, module->host calls
-        let mut isolate = Isolate::new(<_>::default());
-        let scope = &mut HandleScope::new(&mut isolate);
-        let context = Context::new(scope, ContextOptions::default());
-        let scope = &mut ContextScope::new(scope, context);
-=======
         let replica_ctx = &self.instance.get_mut().replica_ctx().clone();
 
         self.common
@@ -399,7 +365,6 @@
                 // Fetch the currently used heap size in V8.
                 // The used size is ostensibly fairer than the total size.
                 let memory_allocation = isolate.get_heap_statistics().used_heap_size();
->>>>>>> 544e2edc
 
                 let exec_result = ExecuteResult {
                     energy,
