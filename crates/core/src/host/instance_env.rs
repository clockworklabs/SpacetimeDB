--- conflicted
+++ resolved
@@ -207,18 +207,17 @@
         self.tx.get()
     }
 
-<<<<<<< HEAD
     /// True if `self` is holding an open transaction, or false if it is not.
     pub fn in_tx(&self) -> bool {
         self.get_tx().is_ok()
-=======
+    }
+
     pub(crate) fn take_tx(&self) -> Result<MutTxId, GetTxError> {
         self.tx.take()
     }
 
     pub(crate) fn relational_db(&self) -> &Arc<RelationalDB> {
         &self.replica_ctx.relational_db
->>>>>>> 0a325170
     }
 
     pub(crate) fn get_jwt_payload(&self, connection_id: ConnectionId) -> Result<Option<String>, NodesError> {
@@ -594,7 +593,9 @@
 
     pub async fn start_mutable_tx(&mut self) -> Result<(), NodesError> {
         if self.get_tx().is_ok() {
-            return Err(NodesError::WouldBlockTransaction);
+            return Err(NodesError::WouldBlockTransaction(
+                super::AbiCall::ProcedureStartMutTransaction,
+            ));
         }
 
         let stdb = self.replica_ctx.relational_db.clone();
