--- conflicted
+++ resolved
@@ -756,65 +756,54 @@
         // TODO(procedure-metrics): record size in bytes of response, time spent awaiting response.
 
         // Actually execute the HTTP request!
-<<<<<<< HEAD
-        // Async block here as a sort of hacky `try` block.
-        let (response, body) = async {
-            // TODO(perf): Stash a long-lived `Client` in the env somewhere, rather than building a new one for each call.
-            let response = reqwest::Client::new().execute(reqwest).await?;
-=======
         // TODO(perf): Stash a long-lived `Client` in the env somewhere, rather than building a new one for each call.
         let execute_fut = reqwest::Client::new().execute(reqwest);
 
-        Ok(async move {
-            let response = execute_fut.await.map_err(http_error)?;
->>>>>>> cb3ac50b
+        let response_fut = async {
+            let response = execute_fut.await?;
 
             // Download the response body, which in all likelihood will be a stream,
             // as reqwest seems to prefer that.
             let (response, body) = http::Response::from(response).into_parts();
-<<<<<<< HEAD
+
             let body = http_body_util::BodyExt::collect(body).await?.to_bytes();
+
             Ok((response, body))
-        }
-        .await
-        .inspect_err(|err: &reqwest::Error| {
-            // Report the request's failure in our metrics as either a timeout or a misc. failure, as appropriate.
-            if err.is_timeout() {
-                DB_METRICS
-                    .procedure_num_timeout_http_requests
-                    .with_label_values(self.database_identity())
-                    .inc();
-            } else {
-                DB_METRICS
-                    .procedure_num_failed_http_requests
-                    .with_label_values(self.database_identity())
-                    .inc();
-            }
-        })
-        .map_err(http_error)?;
-=======
-            let body = http_body_util::BodyExt::collect(body)
+        };
+
+        let database_identity = *self.database_identity();
+
+        Ok(async move {
+            let (response, body) = response_fut
                 .await
-                .map_err(http_error)?
-                .to_bytes();
->>>>>>> cb3ac50b
+                .inspect_err(|err: &reqwest::Error| {
+                    // Report the request's failure in our metrics as either a timeout or a misc. failure, as appropriate.
+                    if err.is_timeout() {
+                        DB_METRICS
+                            .procedure_num_timeout_http_requests
+                            .with_label_values(&database_identity)
+                            .inc();
+                    } else {
+                        DB_METRICS
+                            .procedure_num_failed_http_requests
+                            .with_label_values(&database_identity)
+                            .inc();
+                    }
+                })
+                .map_err(http_error)?;
 
             // Transform the `http::Response` into our `spacetimedb_lib::http::Response` type,
             // which has a stable BSATN encoding to pass across the WASM boundary.
             let response = convert_http_response(response);
 
-<<<<<<< HEAD
-        // Record the response size in bytes.
-        DB_METRICS
-            .procedure_http_response_size_bytes
-            .with_label_values(self.database_identity())
-            .inc_by((response.size_in_bytes() + body.len()) as _);
-
-        Ok((response, body))
-=======
+            // Record the response size in bytes.
+            DB_METRICS
+                .procedure_http_response_size_bytes
+                .with_label_values(&database_identity)
+                .inc_by((response.size_in_bytes() + body.len()) as _);
+
             Ok((response, body))
         })
->>>>>>> cb3ac50b
     }
 }
 
