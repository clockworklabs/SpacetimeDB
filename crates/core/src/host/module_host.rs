--- conflicted
+++ resolved
@@ -103,11 +103,6 @@
 
 impl From<DatabaseUpdate> for Vec<TableUpdateJson> {
     fn from(update: DatabaseUpdate) -> Self {
-<<<<<<< HEAD
-        // For all tables, push all state
-        // TODO: We need some way to namespace tables so we don't send all the internal tables and stuff
-=======
->>>>>>> 755457a1
         update.tables.into_iter().map_into().collect()
     }
 }
