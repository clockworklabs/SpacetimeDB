--- conflicted
+++ resolved
@@ -444,20 +444,14 @@
 #[derive(Clone)]
 pub struct ModuleHost {
     pub info: Arc<ModuleInfo>,
-<<<<<<< HEAD
-    inner: Arc<dyn DynModuleHost>,
+    module: Arc<dyn DynModule>,
     /// Whenever host execution panics while executing a reducer,
     /// we'll signal the [`DatabaseLifecycleTracker`] to shut down this database.
     ///
     /// Note that this does not apply to in-WASM panics or error returns,
     /// only to host panics.
     pub lifecycle: DatabaseLifecycleTrackerHandle,
-=======
-    module: Arc<dyn DynModule>,
-    /// Called whenever a reducer call on this host panics.
-    on_panic: Arc<dyn Fn() + Send + Sync + 'static>,
     job_tx: JobThread<dyn ModuleInstance>,
->>>>>>> 053fc6d9
 }
 
 impl fmt::Debug for ModuleHost {
@@ -471,14 +465,9 @@
 
 pub struct WeakModuleHost {
     info: Arc<ModuleInfo>,
-<<<<<<< HEAD
-    inner: Weak<dyn DynModuleHost>,
+    module: Weak<dyn DynModule>,
     lifecycle: Weak<parking_lot::Mutex<DatabaseLifecycleTracker>>,
-=======
-    inner: Weak<dyn DynModule>,
-    on_panic: Weak<dyn Fn() + Send + Sync + 'static>,
     tx: WeakJobThread<dyn ModuleInstance>,
->>>>>>> 053fc6d9
 }
 
 #[derive(Debug)]
@@ -539,22 +528,9 @@
 }
 
 impl ModuleHost {
-<<<<<<< HEAD
-    pub fn new(mut module: impl Module, lifecycle: DatabaseLifecycleTrackerHandle) -> Self {
-        let info = module.info();
-        let instance_pool = LendingPool::new();
-        instance_pool.add_multiple(module.initial_instances()).unwrap();
-        let inner = Arc::new(HostControllerActor {
-            module: Arc::new(module),
-            instance_pool,
-        });
-        ModuleHost { info, inner, lifecycle }
-=======
-    pub(super) fn new(module: impl Module, on_panic: impl Fn() + Send + Sync + 'static, core: JobCore) -> Self {
+    pub(super) fn new(module: impl Module, lifecycle: DatabaseLifecycleTrackerHandle, core: JobCore) -> Self {
         let info = module.info();
         let module = Arc::new(module);
-        let on_panic = Arc::new(on_panic);
-
         let module_clone = module.clone();
         let job_tx = core.start(
             move || AutoReplacingModuleInstance {
@@ -566,10 +542,9 @@
         ModuleHost {
             info,
             module,
-            on_panic,
+            lifecycle,
             job_tx,
         }
->>>>>>> 053fc6d9
     }
 
     #[inline]
@@ -611,9 +586,6 @@
         // the provided closure in a tokio blocking task, and bubbles up any
         // panic that may occur.
 
-<<<<<<< HEAD
-        // Spawning a task allows to catch panics without proving to the
-        // compiler that `dyn ModuleInstance` is unwind safe.
         // If the host panics during a reducer call, we **must** ensure to notify `self.lifecycle`
         // so that the module is discarded by the host controller.
         // Note that this is not the same as the WASM execution panicking!
@@ -623,15 +595,25 @@
         // will resolve to `Ok(Err(_))`.
         // In that case, we should not stop the database,
         // as we can and will handle that error and recover.
-        let result = tokio::spawn(async move { f(&mut *inst) }).await;
+        let result = self
+            .job_tx
+            // If `f` panics, we'll going to `resume_unwind` in just a moment,
+            // after calling `stop_database`.
+            // We won't inspect any state captured by `f` in that path.
+            .run_catch_panic(move |inst| {
+                queue_timer.stop_and_record();
+                queue_length_gauge.dec();
+                f(inst)
+            })
+            .await
+            .map_err(|_: JobThreadClosed| NoSuchModule)?;
 
         match result {
             Ok(result) => Ok(result),
-            Err(e) => {
+            Err(panic_payload) => {
                 // We never cancel this task
                 // (it's pretty clearly `spawn`ed and then immediately `await`ed right above),
                 // so no need to check `e.is_panic` or `e.is_cancelled`.
-                let panic_payload = e.into_panic();
                 let err = DatabaseLifecycleTracker::panic_payload_to_error(
                     &format!("while executing reducer {reducer}"),
                     &panic_payload,
@@ -640,22 +622,6 @@
                 std::panic::resume_unwind(panic_payload);
             }
         }
-=======
-        // If a reducer call panics, we **must** ensure to call `self.on_panic`
-        // so that the module is discarded by the host controller.
-        scopeguard::defer_on_unwind!({
-            log::warn!("reducer {reducer} panicked");
-            (self.on_panic)();
-        });
-        self.job_tx
-            .run(move |inst| {
-                queue_timer.stop_and_record();
-                queue_length_gauge.dec();
-                f(inst)
-            })
-            .await
-            .map_err(|_: JobThreadClosed| NoSuchModule)
->>>>>>> 053fc6d9
     }
 
     pub async fn disconnect_client(&self, client_id: ClientActorId) {
@@ -1131,14 +1097,9 @@
     pub fn downgrade(&self) -> WeakModuleHost {
         WeakModuleHost {
             info: self.info.clone(),
-<<<<<<< HEAD
-            inner: Arc::downgrade(&self.inner),
+            module: Arc::downgrade(&self.module),
             lifecycle: Arc::downgrade(&self.lifecycle),
-=======
-            inner: Arc::downgrade(&self.module),
-            on_panic: Arc::downgrade(&self.on_panic),
             tx: self.job_tx.downgrade(),
->>>>>>> 053fc6d9
         }
     }
 
@@ -1153,22 +1114,14 @@
 
 impl WeakModuleHost {
     pub fn upgrade(&self) -> Option<ModuleHost> {
-        let inner = self.inner.upgrade()?;
-<<<<<<< HEAD
+        let module = self.module.upgrade()?;
         let lifecycle = self.lifecycle.upgrade()?;
+        let job_tx = self.tx.upgrade()?;
         Some(ModuleHost {
             info: self.info.clone(),
-            inner,
+            module,
             lifecycle,
-=======
-        let on_panic = self.on_panic.upgrade()?;
-        let tx = self.tx.upgrade()?;
-        Some(ModuleHost {
-            info: self.info.clone(),
-            module: inner,
-            on_panic,
-            job_tx: tx,
->>>>>>> 053fc6d9
+            job_tx,
         })
     }
 }