use super::{ArgsTuple, EnergyDiff, InvalidReducerArguments, ReducerArgs, ReducerCallResult, Timestamp};
use crate::client::ClientConnectionSender;
use crate::database_logger::LogLevel;
use crate::db::datastore::traits::{TableId, TxData, TxOp};
use crate::db::relational_db::RelationalDB;
use crate::error::DBError;
use crate::hash::Hash;
use crate::identity::Identity;
use crate::json::client_api::{SubscriptionUpdateJson, TableRowOperationJson, TableUpdateJson};
use crate::protobuf::client_api::{table_row_operation, SubscriptionUpdate, TableRowOperation, TableUpdate};
use crate::subscription::module_subscription_actor::ModuleSubscriptionManager;
use base64::{engine::general_purpose::STANDARD as BASE_64_STD, Engine as _};
use indexmap::IndexMap;
use spacetimedb_lib::{ReducerDef, TableDef};
use spacetimedb_sats::{ProductValue, Typespace, WithTypespace};
use std::collections::HashMap;
use std::convert::Infallible;
use std::sync::Arc;
use std::time::Duration;
use tokio::sync::{mpsc, oneshot};

#[derive(Debug, Default, Clone)]
pub struct DatabaseUpdate {
    pub tables: Vec<DatabaseTableUpdate>,
}

impl DatabaseUpdate {
    pub fn is_empty(&self) -> bool {
        if self.tables.len() == 0 {
            return true;
        }
        false
    }

    pub fn from_writes(stdb: &RelationalDB, tx_data: &TxData) -> Self {
        let mut map: HashMap<TableId, Vec<TableOp>> = HashMap::new();
        //TODO: This should be wrapped with .auto_commit
        let tx = stdb.begin_tx();
        for record in tx_data.records.iter() {
            let op = match record.op {
                TxOp::Delete => 0,
                TxOp::Insert(_) => 1,
            };

            let vec = if let Some(vec) = map.get_mut(&record.table_id) {
                vec
            } else {
                map.insert(record.table_id, Vec::new());
                map.get_mut(&record.table_id).unwrap()
            };

            let (row, row_pk) = (record.product_value.clone(), record.key.to_bytes());

            vec.push(TableOp {
                op_type: op,
                row_pk,
                row,
            });
        }

        let mut table_name_map: HashMap<TableId, String> = HashMap::new();
        let mut table_updates = Vec::new();
        for (table_id, table_row_operations) in map.drain() {
            let table_name = if let Some(name) = table_name_map.get(&table_id) {
                name.clone()
            } else {
                let table_name = stdb.table_name_from_id(&tx, table_id.0).unwrap().unwrap();
                table_name_map.insert(table_id, table_name.clone());
                table_name
            };
            table_updates.push(DatabaseTableUpdate {
                table_id: table_id.0,
                table_name,
                ops: table_row_operations,
            });
        }
        stdb.rollback_tx(tx);

        DatabaseUpdate { tables: table_updates }
    }

    pub fn into_protobuf(self) -> SubscriptionUpdate {
        SubscriptionUpdate {
            table_updates: self
                .tables
                .into_iter()
                .map(|table| TableUpdate {
                    table_id: table.table_id,
                    table_name: table.table_name,
                    table_row_operations: table
                        .ops
                        .into_iter()
                        .map(|op| {
                            let mut row_bytes = Vec::new();
                            op.row.encode(&mut row_bytes);
                            TableRowOperation {
                                op: if op.op_type == 1 {
                                    table_row_operation::OperationType::Insert.into()
                                } else {
                                    table_row_operation::OperationType::Delete.into()
                                },
                                row_pk: op.row_pk,
                                row: row_bytes,
                            }
                        })
                        .collect(),
                })
                .collect(),
        }
    }

    pub fn into_json(self) -> SubscriptionUpdateJson {
        // For all tables, push all state
        // TODO: We need some way to namespace tables so we don't send all the internal tables and stuff
        SubscriptionUpdateJson {
            table_updates: self
                .tables
                .into_iter()
                .map(|table| TableUpdateJson {
                    table_id: table.table_id,
                    table_name: table.table_name,
                    table_row_operations: table
                        .ops
                        .into_iter()
                        .map(|op| {
                            let row_pk = BASE_64_STD.encode(&op.row_pk);
                            TableRowOperationJson {
                                op: if op.op_type == 1 {
                                    "insert".into()
                                } else {
                                    "delete".into()
                                },
                                row_pk,
                                row: op.row.elements,
                            }
                        })
                        .collect(),
                })
                .collect(),
        }
    }
}

#[derive(Debug, Clone)]
pub struct DatabaseTableUpdate {
    pub table_id: u32,
    pub table_name: String,
    pub ops: Vec<TableOp>,
}

#[derive(Debug, Clone)]
pub struct TableOp {
    pub op_type: u8,
    pub row_pk: Vec<u8>,
    pub row: ProductValue,
}

#[derive(Debug, Clone)]
pub enum EventStatus {
    Committed(DatabaseUpdate),
    Failed(String),
    OutOfEnergy,
}

impl EventStatus {
    pub fn database_update(&self) -> Option<&DatabaseUpdate> {
        match self {
            EventStatus::Committed(upd) => Some(upd),
            _ => None,
        }
    }
}

#[derive(Debug, Clone)]
pub struct ModuleFunctionCall {
    pub reducer: String,
    pub args: ArgsTuple,
}

#[derive(Debug, Clone)]
pub struct ModuleEvent {
    pub timestamp: Timestamp,
    pub caller_identity: Identity,
    pub function_call: ModuleFunctionCall,
    pub status: EventStatus,
    pub energy_quanta_used: EnergyDiff,
    pub host_execution_duration: Duration,
}

#[derive(Debug)]
enum ModuleHostCommand {
    CallConnectDisconnect {
        caller_identity: Identity,
        connected: bool,
        respond_to: oneshot::Sender<()>,
    },
    CallReducer {
        caller_identity: Identity,
        client: Option<ClientConnectionSender>,
        reducer_id: usize,
        args: ArgsTuple,
        respond_to: oneshot::Sender<ReducerCallResult>,
    },
    InitDatabase {
        args: ArgsTuple,
        respond_to: oneshot::Sender<anyhow::Result<ReducerCallResult>>,
    },
    UpdateDatabase {
        respond_to: oneshot::Sender<Result<UpdateDatabaseResult, anyhow::Error>>,
    },
    InjectLogs {
        respond_to: oneshot::Sender<()>,
        log_level: LogLevel,
        message: String,
    },
}

impl ModuleHostCommand {
    fn dispatch<T: ModuleHostActor + ?Sized>(self, actor: &mut T) {
        match self {
            ModuleHostCommand::CallConnectDisconnect {
                caller_identity,
                connected,
                respond_to,
            } => actor.call_connect_disconnect(caller_identity, connected, respond_to),
            ModuleHostCommand::CallReducer {
                caller_identity,
                client,
                reducer_id,
                args,
                respond_to,
            } => actor.call_reducer(caller_identity, client, reducer_id, args, respond_to),
            ModuleHostCommand::InitDatabase { args, respond_to } => actor.init_database(args, respond_to),
            ModuleHostCommand::UpdateDatabase { respond_to } => actor.update_database(respond_to),
            ModuleHostCommand::InjectLogs {
                respond_to,
                log_level,
                message,
            } => actor.inject_logs(respond_to, log_level, message),
        }
    }
}

#[derive(Debug)]
enum CmdOrExit {
    Cmd(ModuleHostCommand),
    Exit,
}

#[derive(Debug)]
pub struct ModuleInfo {
    pub identity: Identity,
    pub module_hash: Hash,
    pub typespace: Typespace,
    pub reducers: IndexMap<String, ReducerDef>,
    pub catalog: HashMap<String, EntityDef>,
    pub log_tx: tokio::sync::broadcast::Sender<bytes::Bytes>,
    pub subscription: ModuleSubscriptionManager,
}

pub trait ModuleHostActor: Send + 'static {
    fn info(&self) -> Arc<ModuleInfo>;
    fn call_connect_disconnect(&mut self, caller_identity: Identity, connected: bool, respond_to: oneshot::Sender<()>);
    fn call_reducer(
        &mut self,
        caller_identity: Identity,
        client: Option<ClientConnectionSender>,
        reducer_id: usize,
        args: ArgsTuple,
        respond_to: oneshot::Sender<ReducerCallResult>,
    );
    fn init_database(&mut self, args: ArgsTuple, respond_to: oneshot::Sender<Result<ReducerCallResult, anyhow::Error>>);
    fn update_database(&mut self, respond_to: oneshot::Sender<Result<UpdateDatabaseResult, anyhow::Error>>);
    fn inject_logs(&self, respond_to: oneshot::Sender<()>, log_level: LogLevel, message: String);
    fn close(self);
}

#[derive(Debug, Clone)]
pub struct ModuleHost {
    info: Arc<ModuleInfo>,
    tx: mpsc::Sender<CmdOrExit>,
}

pub struct WeakModuleHost {
    info: Arc<ModuleInfo>,
    tx: mpsc::WeakSender<CmdOrExit>,
}

pub type UpdateDatabaseResult = Result<UpdateDatabaseSuccess, UpdateDatabaseError>;

#[derive(Debug)]
pub struct UpdateDatabaseSuccess {
    /// Outcome of calling the module's __update__ reducer, `None` if none is
    /// defined.
    pub update_result: Option<ReducerCallResult>,
    /// Outcome of calling the module's pending __migrate__ reducers, empty if
    /// none are defined or pending.
    ///
    /// Currently always empty, as __migrate__ is not yet supported.
    pub migrate_results: Vec<ReducerCallResult>,
}

#[derive(thiserror::Error, Debug)]
pub enum UpdateDatabaseError {
    #[error("incompatible schema changes for: {tables:?}")]
    IncompatibleSchema { tables: Vec<String> },
    #[error(transparent)]
    Database(#[from] DBError),
}

#[derive(thiserror::Error, Debug)]
#[error("no such module")]
pub struct NoSuchModule;

#[derive(thiserror::Error, Debug)]
pub enum ReducerCallError {
    #[error(transparent)]
    Args(#[from] InvalidReducerArguments),
    #[error(transparent)]
    NoSuchModule(#[from] NoSuchModule),
    #[error("no such reducer")]
    NoSuchReducer,
}

#[derive(thiserror::Error, Debug)]
pub enum InitDatabaseError {
    #[error(transparent)]
    Args(#[from] InvalidReducerArguments),
    #[error(transparent)]
    NoSuchModule(#[from] NoSuchModule),
    #[error(transparent)]
    Other(anyhow::Error),
}

pub struct ModuleStarter {
    tx: oneshot::Sender<Infallible>,
}

impl ModuleStarter {
    pub fn start(self) {
        drop(self.tx)
    }
}

impl ModuleHost {
    pub fn spawn(actor: impl ModuleHostActor) -> (Self, ModuleStarter) {
        let (tx, rx) = mpsc::channel(8);
        let (start_tx, start_rx) = oneshot::channel();
        let info = actor.info();
<<<<<<< HEAD
        tokio::task::spawn(async move {
=======
        tokio::spawn(async move {
>>>>>>> a328108a
            let _ = start_rx.await;
            Self::run_actor(rx, actor).await
        });
        (ModuleHost { info, tx }, ModuleStarter { tx: start_tx })
    }

    async fn run_actor(mut rx: mpsc::Receiver<CmdOrExit>, mut actor: impl ModuleHostActor) {
        while let Some(command) = rx.recv().await {
            match command {
                CmdOrExit::Cmd(command) => command.dispatch(&mut actor),
                CmdOrExit::Exit => rx.close(),
            }
        }
        actor.close()
    }

    #[inline]
    pub fn info(&self) -> &ModuleInfo {
        &self.info
    }

    #[inline]
    pub fn subscription(&self) -> &ModuleSubscriptionManager {
        &self.info.subscription
    }

    async fn call<T>(&self, f: impl FnOnce(oneshot::Sender<T>) -> ModuleHostCommand) -> Result<T, NoSuchModule> {
        let permit = self.tx.reserve().await.map_err(|_| NoSuchModule)?;
        let (tx, rx) = oneshot::channel();
        permit.send(CmdOrExit::Cmd(f(tx)));
        Ok(rx.await.expect("task panicked"))
    }

    pub async fn call_identity_connected_disconnected(
        &self,
        caller_identity: Identity,
        connected: bool,
    ) -> Result<(), NoSuchModule> {
        self.call(|respond_to| ModuleHostCommand::CallConnectDisconnect {
            caller_identity,
            connected,
            respond_to,
        })
        .await
    }

    pub async fn call_reducer(
        &self,
        caller_identity: Identity,
        client: Option<ClientConnectionSender>,
        reducer_name: &str,
        args: ReducerArgs,
    ) -> Result<ReducerCallResult, ReducerCallError> {
        let found_reducer = self
            .info
            .reducers
            .get_full(reducer_name)
            .ok_or(ReducerCallError::NoSuchReducer);
        let (reducer_id, _, schema) = match found_reducer {
            Ok(ok) => ok,
            Err(err) => {
                let _ = self.inject_logs(LogLevel::Error, format!(
                    "External attempt to call nonexistent reducer \"{}\" failed. Have you run `spacetime generate` recently?",
                    reducer_name
                )).await;
                Err(err)?
            }
        };

        let args = args.into_tuple(self.info.typespace.with_type(schema));
        let args = match args {
            Ok(ok) => ok,
            Err(err) => {
                let _ = self.inject_logs(LogLevel::Error, format!(
                    "External attempt to call reducer \"{}\" failed, invalid arguments.\nThis is likely due to a mismatched client schema, have you run `spacetime generate` recently?",
                    reducer_name,
                )).await;
                Err(err)?
            }
        };

        self.call(|respond_to| ModuleHostCommand::CallReducer {
            caller_identity,
            client,
            reducer_id,
            args,
            respond_to,
        })
        .await
        .map_err(Into::into)
    }

    pub fn catalog(&self) -> Catalog {
        Catalog(self.info.clone())
    }

    pub fn subscribe_to_logs(&self) -> anyhow::Result<tokio::sync::broadcast::Receiver<bytes::Bytes>> {
        Ok(self.info().log_tx.subscribe())
    }

    pub async fn init_database(&self, args: ReducerArgs) -> Result<ReducerCallResult, InitDatabaseError> {
        let args = match self.catalog().get_reducer("__init__") {
            Some(schema) => args.into_tuple(schema)?,
            _ => ArgsTuple::default(),
        };
        self.call(|respond_to| ModuleHostCommand::InitDatabase { args, respond_to })
            .await?
            .map_err(InitDatabaseError::Other)
    }

    pub async fn update_database(&self) -> Result<UpdateDatabaseResult, anyhow::Error> {
        self.call(|respond_to| ModuleHostCommand::UpdateDatabase { respond_to })
            .await?
            .map_err(Into::into)
    }

    pub async fn exit(&self) {
        // if we can't send, it's already closed :P
        if self.tx.send(CmdOrExit::Exit).await.is_ok() {
            self.tx.closed().await;
        }
    }

    pub async fn exited(&self) {
        self.tx.closed().await
    }

    pub async fn inject_logs(&self, log_level: LogLevel, message: String) -> Result<(), NoSuchModule> {
        self.call(|respond_to| ModuleHostCommand::InjectLogs {
            respond_to,
            log_level,
            message,
        })
        .await
    }

    pub fn downgrade(&self) -> WeakModuleHost {
        WeakModuleHost {
            info: self.info.clone(),
            tx: self.tx.downgrade(),
        }
    }
}

impl WeakModuleHost {
    pub fn upgrade(&self) -> Option<ModuleHost> {
        let tx = self.tx.upgrade()?;
        Some(ModuleHost {
            info: self.info.clone(),
            tx,
        })
    }
}

#[derive(Debug)]
pub enum EntityDef {
    Reducer(ReducerDef),
    Table(TableDef),
}
impl EntityDef {
    pub fn as_reducer(&self) -> Option<&ReducerDef> {
        match self {
            Self::Reducer(x) => Some(x),
            _ => None,
        }
    }
    pub fn as_table(&self) -> Option<&TableDef> {
        match self {
            Self::Table(x) => Some(x),
            _ => None,
        }
    }
}

#[derive(Debug)]
pub struct Catalog(Arc<ModuleInfo>);
impl Catalog {
    pub fn typespace(&self) -> &Typespace {
        &self.0.typespace
    }

    pub fn get(&self, name: &str) -> Option<WithTypespace<'_, EntityDef>> {
        self.0.catalog.get(name).map(|ty| self.0.typespace.with_type(ty))
    }
    pub fn get_reducer(&self, name: &str) -> Option<WithTypespace<'_, ReducerDef>> {
        let schema = self.get(name)?;
        Some(schema.with(schema.ty().as_reducer()?))
    }
    pub fn get_table(&self, name: &str) -> Option<WithTypespace<'_, TableDef>> {
        let schema = self.get(name)?;
        Some(schema.with(schema.ty().as_table()?))
    }
    pub fn iter(&self) -> impl Iterator<Item = (&str, WithTypespace<'_, EntityDef>)> + '_ {
        self.0
            .catalog
            .iter()
            .map(|(name, e)| (&**name, self.0.typespace.with_type(e)))
    }
}<|MERGE_RESOLUTION|>--- conflicted
+++ resolved
@@ -347,11 +347,7 @@
         let (tx, rx) = mpsc::channel(8);
         let (start_tx, start_rx) = oneshot::channel();
         let info = actor.info();
-<<<<<<< HEAD
-        tokio::task::spawn(async move {
-=======
         tokio::spawn(async move {
->>>>>>> a328108a
             let _ = start_rx.await;
             Self::run_actor(rx, actor).await
         });
