--- conflicted
+++ resolved
@@ -1846,10 +1846,6 @@
         let replica_ctx = self.replica_ctx();
         let db = replica_ctx.relational_db.clone();
         let subscriptions = replica_ctx.subscriptions.clone();
-<<<<<<< HEAD
-        log::debug!("One-off query: {query}");
-=======
-        let auth = AuthCtx::new(replica_ctx.owner_identity, caller_identity);
 
         const BUILDING_STATE_SQL: &str = "SELECT location_state.* FROM location_state JOIN building_state ON building_state.entity_id = location_state.entity_id";
         const CLAIM_STATE_SQL: &str = "SELECT location_state.* FROM location_state JOIN claim_state ON claim_state.owner_building_entity_id = location_state.entity_id";
@@ -1867,7 +1863,6 @@
 
         log::info!("One-off query: {query}");
 
->>>>>>> ddb28ce3
         let metrics = self
             .on_module_thread("one_off_query", move || {
                 let (tx_offset_sender, tx_offset_receiver) = oneshot::channel();
