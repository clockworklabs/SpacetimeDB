use anyhow::Context;
use bytes::Bytes;
use once_cell::unsync::Lazy;
use std::sync::Arc;
use std::time::Duration;

use spacetimedb_lib::buffer::DecodeError;
use spacetimedb_lib::identity::AuthCtx;
use spacetimedb_lib::{bsatn, Address, ModuleDef, ModuleValidationError, TableDesc};
use spacetimedb_sats::hash::Hash;

use super::instrumentation::CallTimes;
use crate::database_instance_context::DatabaseInstanceContext;
use crate::database_logger::{LogLevel, Record, SystemLogger};
use crate::db::datastore::locking_tx_datastore::MutTxId;
use crate::db::datastore::system_tables::{StClientsRow, ST_CLIENTS_ID};
use crate::db::datastore::traits::IsolationLevel;
use crate::energy::{EnergyMonitor, EnergyQuanta, ReducerBudget, ReducerFingerprint};
use crate::execution_context::{self, ExecutionContext, ReducerContext};
use crate::host::instance_env::InstanceEnv;
use crate::host::module_host::{
    CallReducerParams, DatabaseUpdate, EventStatus, Module, ModuleEvent, ModuleFunctionCall, ModuleInfo,
    ModuleInstance, ReducersMap, UpdateDatabaseResult, UpdateDatabaseSuccess,
};
use crate::host::{ArgsTuple, EntityDef, ReducerCallResult, ReducerId, ReducerOutcome, Scheduler, Timestamp};
use crate::identity::Identity;
use crate::messages::control_db::{Database, HostType};
use crate::module_host_context::ModuleCreationContext;
use crate::sql;
use crate::subscription::module_subscription_actor::WriteConflict;
use crate::util::const_unwrap;
use crate::util::prometheus_handle::HistogramExt;
use crate::worker_metrics::WORKER_METRICS;
use spacetimedb_sats::db::def::TableDef;

use super::*;

pub trait WasmModule: Send + 'static {
    type Instance: WasmInstance;
    type InstancePre: WasmInstancePre<Instance = Self::Instance>;

    type ExternType: FuncSigLike;
    fn get_export(&self, s: &str) -> Option<Self::ExternType>;
    fn for_each_export<E>(&self, f: impl FnMut(&str, &Self::ExternType) -> Result<(), E>) -> Result<(), E>;

    fn instantiate_pre(&self) -> Result<Self::InstancePre, InitializationError>;
}

pub trait WasmInstancePre: Send + Sync + 'static {
    type Instance: WasmInstance;
    fn instantiate(&self, env: InstanceEnv, func_names: &FuncNames) -> Result<Self::Instance, InitializationError>;
}

pub trait WasmInstance: Send + Sync + 'static {
    fn extract_descriptions(&mut self) -> Result<Bytes, DescribeError>;

    fn instance_env(&self) -> &InstanceEnv;

    type Trap: Send;

    fn call_reducer(&mut self, op: ReducerOp<'_>, budget: ReducerBudget) -> ExecuteResult<Self::Trap>;

    fn log_traceback(func_type: &str, func: &str, trap: &Self::Trap);
}

pub struct EnergyStats {
    pub used: EnergyQuanta,
    pub remaining: ReducerBudget,
}

pub struct ExecutionTimings {
    pub total_duration: Duration,
    pub wasm_instance_env_call_times: CallTimes,
}

pub struct ExecuteResult<E> {
    pub energy: EnergyStats,
    pub timings: ExecutionTimings,
    pub call_result: Result<Result<(), Box<str>>, E>,
}

pub(crate) struct WasmModuleHostActor<T: WasmModule> {
    module: T::InstancePre,
    initial_instance: Option<Box<WasmModuleInstance<T::Instance>>>,
    database_instance_context: Arc<DatabaseInstanceContext>,
    scheduler: Scheduler,
    func_names: Arc<FuncNames>,
    info: Arc<ModuleInfo>,
    energy_monitor: Arc<dyn EnergyMonitor>,
}

#[derive(thiserror::Error, Debug)]
pub enum InitializationError {
    #[error(transparent)]
    Validation(#[from] ValidationError),
    #[error(transparent)]
    ModuleValidation(#[from] ModuleValidationError),
    #[error("setup function returned an error: {0}")]
    Setup(Box<str>),
    #[error("wasm trap while calling {func:?}")]
    RuntimeError {
        #[source]
        err: anyhow::Error,
        func: String,
    },
    #[error(transparent)]
    Instantiation(anyhow::Error),
    #[error("error getting module description: {0}")]
    Describe(#[from] DescribeError),
}

impl From<TypeRefError> for InitializationError {
    fn from(err: TypeRefError) -> Self {
        ValidationError::from(err).into()
    }
}

#[derive(thiserror::Error, Debug)]
pub enum DescribeError {
    #[error("bad signature for descriptor function")]
    Signature,
    #[error("error decoding module description: {0}")]
    Decode(#[from] DecodeError),
    #[error(transparent)]
    RuntimeError(anyhow::Error),
    #[error("invalid buffer")]
    BadBuffer,
}

impl<T: WasmModule> WasmModuleHostActor<T> {
    pub fn new(mcc: ModuleCreationContext, module: T) -> Result<Self, InitializationError> {
        let ModuleCreationContext {
            dbic: database_instance_context,
            scheduler,
            program_bytes: _,
            program_hash: module_hash,
            energy_monitor,
        } = mcc;
        log::trace!(
            "Making new module host actor for database {}",
            database_instance_context.address
        );
        let log_tx = database_instance_context.logger.tx.clone();

        FuncNames::check_required(|name| module.get_export(name))?;
        let mut func_names = FuncNames::default();
        module.for_each_export(|sym, ty| func_names.update_from_general(sym, ty))?;
        func_names.preinits.sort_unstable();

        let uninit_instance = module.instantiate_pre()?;
        let mut instance = uninit_instance.instantiate(
            InstanceEnv::new(database_instance_context.clone(), scheduler.clone()),
            &func_names,
        )?;

        let desc = instance.extract_descriptions()?;
        let desc: ModuleDef = bsatn::from_slice(&desc).map_err(DescribeError::Decode)?;
        desc.validate_reducers()?;
        let orig_module_def = desc.clone();
        let ModuleDef {
            mut typespace,
            mut tables,
            reducers,
            misc_exports: _,
        } = desc;
        // Tables can't handle typerefs, let alone recursive types, so we need
        // to walk over the columns and inline all typerefs as the resolved
        // types to prevent runtime panics when trying to e.g. insert rows.
        // TODO: support type references properly in the future.
        for table in &mut tables {
            for col in &mut table.schema.columns {
                typespace.inline_typerefs_in_type(&mut col.col_type)?;
            }
        }
        let catalog = itertools::chain(
            tables
                .into_iter()
                .map(|x| (x.schema.table_name.clone(), EntityDef::Table(x))),
            reducers
                .iter()
                .filter(|r| !(r.name.starts_with("__") && r.name.ends_with("__")))
                .map(|x| (x.name.clone(), EntityDef::Reducer(x.clone()))),
        )
        .collect();
        let reducers = ReducersMap(reducers.into_iter().map(|x| (x.name.clone(), x)).collect());

        let info = Arc::new(ModuleInfo {
<<<<<<< HEAD
            module_def: orig_module_def,
            identity: database_instance_context.identity,
=======
            identity: database_instance_context.owner_identity,
>>>>>>> 6e052cb8
            address: database_instance_context.address,
            module_hash,
            typespace,
            reducers,
            catalog,
            log_tx,
            subscriptions: database_instance_context.subscriptions.clone(),
        });

        let func_names = Arc::new(func_names);
        let mut module = WasmModuleHostActor {
            module: uninit_instance,
            initial_instance: None,
            func_names,
            info,
            database_instance_context,
            scheduler,
            energy_monitor,
        };
        module.initial_instance = Some(Box::new(module.make_from_instance(instance)));

        Ok(module)
    }
}

impl<T: WasmModule> WasmModuleHostActor<T> {
    fn make_from_instance(&self, instance: T::Instance) -> WasmModuleInstance<T::Instance> {
        WasmModuleInstance {
            instance,
            info: self.info.clone(),
            energy_monitor: self.energy_monitor.clone(),
            trapped: false,
        }
    }
}

impl<T: WasmModule> Module for WasmModuleHostActor<T> {
    type Instance = WasmModuleInstance<T::Instance>;

    type InitialInstances<'a> = Option<Self::Instance>;

    fn initial_instances(&mut self) -> Self::InitialInstances<'_> {
        self.initial_instance.take().map(|x| *x)
    }

    fn info(&self) -> Arc<ModuleInfo> {
        self.info.clone()
    }

    fn create_instance(&self) -> Self::Instance {
        let env = InstanceEnv::new(self.database_instance_context.clone(), self.scheduler.clone());
        // this shouldn't fail, since we already called module.create_instance()
        // before and it didn't error, and ideally they should be deterministic
        let mut instance = self
            .module
            .instantiate(env, &self.func_names)
            .expect("failed to initialize instance");
        let _ = instance.extract_descriptions();
        self.make_from_instance(instance)
    }

    fn dbic(&self) -> &DatabaseInstanceContext {
        &self.database_instance_context
    }

    fn inject_logs(&self, log_level: LogLevel, message: &str) {
        self.database_instance_context.logger.write(
            log_level,
            &Record {
                ts: chrono::Utc::now(),
                target: None,
                filename: Some("external"),
                line_number: None,
                message,
            },
            &(),
        )
    }

    fn close(self) {
        self.scheduler.close()
    }

    #[tracing::instrument(skip_all)]
    fn one_off_query(
        &self,
        caller_identity: Identity,
        query: String,
    ) -> Result<Vec<spacetimedb_vm::relation::MemTable>, DBError> {
        let db = &self.database_instance_context.relational_db;
        let auth = AuthCtx::new(self.database_instance_context.owner_identity, caller_identity);
        log::debug!("One-off query: {query}");
        // Don't need the `slow query` logger on compilation
        db.with_read_only(&ExecutionContext::sql(db.address()), |tx| {
            let ast = sql::compiler::compile_sql(db, tx, &query)?;
            sql::execute::execute_sql_tx(db, tx, &query, ast, auth)
                .and_then(|res| Ok(res.context("One-off queries are not allowed to modify the database")?))
        })
    }

    fn clear_table(&self, table_name: &str) -> Result<(), anyhow::Error> {
        let db = &*self.database_instance_context.relational_db;
        db.with_auto_commit(&ExecutionContext::internal(db.address()), |tx| {
            let tables = db.get_all_tables_mut(tx)?;
            // We currently have unique table names,
            // so we can assume there's only one table to clear.
            if let Some(table_id) = tables
                .iter()
                .find_map(|t| (&*t.table_name == table_name).then_some(t.table_id))
            {
                db.clear_table(tx, table_id)?;
            }
            Ok(())
        })
    }
}

pub struct WasmModuleInstance<T: WasmInstance> {
    instance: T,
    info: Arc<ModuleInfo>,
    energy_monitor: Arc<dyn EnergyMonitor>,
    trapped: bool,
}

impl<T: WasmInstance> std::fmt::Debug for WasmModuleInstance<T> {
    fn fmt(&self, f: &mut std::fmt::Formatter<'_>) -> std::fmt::Result {
        f.debug_struct("WasmInstanceActor")
            .field("trapped", &self.trapped)
            .finish()
    }
}

impl<T: WasmInstance> WasmModuleInstance<T> {
    fn database_instance_context(&self) -> &DatabaseInstanceContext {
        &self.instance.instance_env().dbic
    }
}

fn get_tabledefs(info: &ModuleInfo) -> impl Iterator<Item = anyhow::Result<TableDef>> + '_ {
    info.catalog
        .values()
        .filter_map(EntityDef::as_table)
        .map(|table| TableDesc::into_table_def(info.typespace.with_type(table)))
}

impl<T: WasmInstance> ModuleInstance for WasmModuleInstance<T> {
    fn trapped(&self) -> bool {
        self.trapped
    }

    #[tracing::instrument(skip_all, fields(db_id = self.instance.instance_env().dbic.id))]
    fn init_database(
        &mut self,
        program_hash: Hash,
        program_bytes: Box<[u8]>,
    ) -> anyhow::Result<Option<ReducerCallResult>> {
        log::debug!("init database");
        let timestamp = Timestamp::now();
        let stdb = &*self.database_instance_context().relational_db;
        let ctx = ExecutionContext::internal(stdb.address());
        let tx = stdb.begin_mut_tx(IsolationLevel::Serializable);
        let (tx, ()) = stdb
            .with_auto_rollback(&ctx, tx, |tx| {
                for schema in get_tabledefs(&self.info) {
                    let schema = schema?;
                    let table_name = schema.table_name.clone();
                    self.system_logger().info(&format!("Creating table `{table_name}`"));
                    stdb.create_table(tx, schema)
                        .with_context(|| format!("failed to create table {table_name}"))?;
                }

                stdb.set_initialized(tx, HostType::Wasm, program_hash, program_bytes)?;

                anyhow::Ok(())
            })
            .inspect_err(|e| log::error!("{e:?}"))?;

        let rcr = match self.info.reducers.lookup_id(INIT_DUNDER) {
            None => {
                stdb.commit_tx(&ctx, tx)?;
                None
            }

            Some(reducer_id) => {
                self.system_logger().info("Invoking `init` reducer");
                // If a caller address was passed to the `/database/publish` HTTP endpoint,
                // the init/update reducer will receive it as the caller address.
                // This is useful for bootstrapping the control DB in SpacetimeDB-cloud.
                let Database {
                    owner_identity: caller_identity,
                    publisher_address: caller_address,
                    ..
                } = self.database_instance_context().database;
                let client = None;
                Some(self.call_reducer_with_tx(
                    Some(tx),
                    CallReducerParams {
                        timestamp,
                        caller_identity,
                        caller_address: caller_address.unwrap_or(Address::__DUMMY),
                        client,
                        request_id: None,
                        timer: None,
                        reducer_id,
                        args: ArgsTuple::nullary(),
                    },
                ))
            }
        };

        self.system_logger().info("Database initialized");

        Ok(rcr)
    }

    #[tracing::instrument(skip_all)]
    fn update_database(
        &mut self,
        caller_address: Option<Address>,
        program_hash: Hash,
        program_bytes: Box<[u8]>,
    ) -> Result<UpdateDatabaseResult, anyhow::Error> {
        let timestamp = Timestamp::now();

        let proposed_tables = get_tabledefs(&self.info).collect::<anyhow::Result<Vec<_>>>()?;

        let stdb = &*self.database_instance_context().relational_db;
        let ctx = Lazy::new(|| ExecutionContext::internal(stdb.address()));

        let tx = stdb.begin_mut_tx(IsolationLevel::Serializable);
        let (tx, _) = stdb.with_auto_rollback(&ctx, tx, |tx| {
            stdb.update_program(tx, HostType::Wasm, program_hash, program_bytes)
        })?;
        let res = crate::db::update::update_database(stdb, tx, proposed_tables, self.system_logger())?;
        let tx = match res {
            Ok(tx) => tx,
            Err(e) => return Ok(Err(e)),
        };

        let update_result = match self.info.reducers.lookup_id(UPDATE_DUNDER) {
            None => {
                stdb.commit_tx(&ctx, tx)?;
                None
            }

            Some(reducer_id) => {
                self.system_logger().info("Invoking `update` reducer");
                // If a caller address was passed to the `/database/publish` HTTP endpoint,
                // the init/update reducer will receive it as the caller address.
                // This is useful for bootstrapping the control DB in SpacetimeDB-cloud.
                let Database {
                    owner_identity: caller_identity,
                    ..
                } = self.database_instance_context().database;
                let res = self.call_reducer_with_tx(
                    Some(tx),
                    CallReducerParams {
                        timestamp,
                        caller_identity,
                        caller_address: caller_address.unwrap_or(Address::__DUMMY),
                        client: None,
                        request_id: None,
                        timer: None,
                        reducer_id,
                        args: ArgsTuple::nullary(),
                    },
                );
                Some(res)
            }
        };

        self.system_logger().info("Database updated");

        Ok(Ok(UpdateDatabaseSuccess {
            update_result,
            migrate_results: vec![],
        }))
    }

    fn call_reducer(&mut self, params: CallReducerParams) -> ReducerCallResult {
        crate::callgrind_flag::invoke_allowing_callgrind(|| self.call_reducer_with_tx(None, params))
    }
}

impl<T: WasmInstance> WasmModuleInstance<T> {
    /// Execute a reducer.
    ///
    /// If `Some` [`MutTxId`] is supplied, the reducer is called within the
    /// context of this transaction. Otherwise, a fresh transaction is started.
    ///
    /// **Note** that the transaction is committed or rolled back by this method
    /// depending on the outcome of the reducer call.
    //
    // TODO(kim): This should probably change in the future. The reason it is
    // not straightforward is that the returned [`EventStatus`] is constructed
    // from transaction data in the [`EventStatus::Committed`] (i.e. success)
    // case.
    //
    /// The method also performs various measurements and records energy usage,
    /// as well as broadcasting a [`ModuleEvent`] containg information about
    /// the outcome of the call.
    #[tracing::instrument(skip_all)]
    fn call_reducer_with_tx(&mut self, tx: Option<MutTxId>, params: CallReducerParams) -> ReducerCallResult {
        let CallReducerParams {
            timestamp,
            caller_identity,
            caller_address,
            client,
            request_id,
            reducer_id,
            args,
            timer,
        } = params;
        let caller_address_opt = (caller_address != Address::__DUMMY).then_some(caller_address);

        let dbic = self.database_instance_context();
        let stdb = &*dbic.relational_db.clone();
        let address = dbic.address;
        let reducer_name = &*self.info.reducers[reducer_id].name;

        let _outer_span = tracing::trace_span!("call_reducer",
            reducer_name,
            %caller_identity,
            caller_address = caller_address_opt.map(tracing::field::debug),
        )
        .entered();

        let energy_fingerprint = ReducerFingerprint {
            module_hash: self.info.module_hash,
            module_identity: self.info.identity,
            caller_identity,
            reducer_name,
        };
        let budget = self.energy_monitor.reducer_budget(&energy_fingerprint);

        let op = ReducerOp {
            id: reducer_id,
            name: reducer_name,
            caller_identity: &caller_identity,
            caller_address: &caller_address,
            timestamp,
            arg_bytes: args.get_bsatn().clone(),
        };

        let tx = tx.unwrap_or_else(|| stdb.begin_mut_tx(IsolationLevel::Serializable));
        let _guard = WORKER_METRICS
            .reducer_plus_query_duration
            .with_label_values(&address, op.name)
            .with_timer(tx.timer);

        let mut tx_slot = self.instance.instance_env().tx.clone();

        let reducer_span = tracing::trace_span!(
            "run_reducer",
            timings.total_duration = tracing::field::Empty,
            energy.budget = budget.get(),
            energy.used = tracing::field::Empty,
        )
        .entered();
        let ctx = ExecutionContext::reducer(address, ReducerContext::from(op.clone()));
        // run the call_reducer call in rayon. it's important that we don't acquire a lock inside a rayon task,
        // as that can lead to deadlock.
        let (ctx, mut tx, result) = rayon::scope(|_| tx_slot.set(ctx, tx, || self.instance.call_reducer(op, budget)));

        let ExecuteResult {
            energy,
            timings,
            call_result,
        } = result;

        self.energy_monitor
            .record_reducer(&energy_fingerprint, energy.used, timings.total_duration);

        reducer_span
            .record("timings.total_duration", tracing::field::debug(timings.total_duration))
            .record("energy.used", tracing::field::debug(energy.used));

        const FRAME_LEN_60FPS: Duration = const_unwrap(Duration::from_secs(1).checked_div(60));
        if timings.total_duration > FRAME_LEN_60FPS {
            // If we can't get your reducer done in a single frame we should debug it.
            tracing::debug!(
                message = "Long running reducer finished executing",
                reducer_name,
                ?timings.total_duration,
            );
        }
        reducer_span.exit();

        let status = match call_result {
            Err(err) => {
                T::log_traceback("reducer", reducer_name, &err);

                WORKER_METRICS
                    .wasm_instance_errors
                    .with_label_values(&caller_identity, &self.info.module_hash, &caller_address, reducer_name)
                    .inc();

                // discard this instance
                self.trapped = true;

                if energy.remaining.get() == 0 {
                    EventStatus::OutOfEnergy
                } else {
                    EventStatus::Failed("The Wasm instance encountered a fatal error.".into())
                }
            }
            Ok(Err(errmsg)) => {
                log::info!("reducer returned error: {errmsg}");

                EventStatus::Failed(errmsg.into())
            }
            // we haven't actually comitted yet - `commit_and_broadcast_event` will commit
            // for us and replace this with the actual database update.
            Ok(Ok(())) => {
                // Detecing a new client, and inserting it in `st_clients`
                // Disconnect logic is written in module_host.rs, due to different transacationality requirements.
                if reducer_name == CLIENT_CONNECTED_DUNDER {
                    match self.insert_st_client(&mut tx, caller_identity, caller_address) {
                        Ok(_) => EventStatus::Committed(DatabaseUpdate::default()),
                        Err(err) => EventStatus::Failed(err.to_string()),
                    }
                } else {
                    EventStatus::Committed(DatabaseUpdate::default())
                }
            }
        };

        let event = ModuleEvent {
            timestamp,
            caller_identity,
            caller_address: caller_address_opt,
            function_call: ModuleFunctionCall {
                reducer: reducer_name.to_owned(),
                args,
            },
            status,
            energy_quanta_used: energy.used,
            host_execution_duration: timings.total_duration,
            request_id,
            timer,
        };
        let event = match self
            .info
            .subscriptions
            .commit_and_broadcast_event(client.as_deref(), event, &ctx, tx)
            .unwrap()
        {
            Ok(ev) => ev,
            Err(WriteConflict) => todo!("Write skew, you need to implement retries my man, T-dawg."),
        };

        ReducerCallResult {
            outcome: ReducerOutcome::from(&event.status),
            energy_used: energy.used,
            execution_duration: timings.total_duration,
        }
    }

    // Helpers - NOT API
    fn system_logger(&self) -> &SystemLogger {
        self.database_instance_context().logger.system_logger()
    }

    fn insert_st_client(&self, tx: &mut MutTxId, identity: Identity, address: Address) -> Result<(), DBError> {
        let db = &*self.database_instance_context().relational_db;
        let row = &StClientsRow { identity, address };

        db.insert(tx, ST_CLIENTS_ID, row.into()).map(|_| ())
    }
}

/// Describes a reducer call in a cheaply shareable way.
#[derive(Clone, Debug)]
pub struct ReducerOp<'a> {
    pub id: ReducerId,
    pub name: &'a str,
    pub caller_identity: &'a Identity,
    pub caller_address: &'a Address,
    pub timestamp: Timestamp,
    /// The BSATN-serialized arguments passed to the reducer.
    pub arg_bytes: Bytes,
}

impl From<ReducerOp<'_>> for execution_context::ReducerContext {
    fn from(
        ReducerOp {
            id: _,
            name,
            caller_identity,
            caller_address,
            timestamp,
            arg_bytes,
        }: ReducerOp<'_>,
    ) -> Self {
        Self {
            name: name.to_owned(),
            caller_identity: *caller_identity,
            caller_address: *caller_address,
            timestamp,
            arg_bsatn: arg_bytes.clone(),
        }
    }
}<|MERGE_RESOLUTION|>--- conflicted
+++ resolved
@@ -185,12 +185,8 @@
         let reducers = ReducersMap(reducers.into_iter().map(|x| (x.name.clone(), x)).collect());
 
         let info = Arc::new(ModuleInfo {
-<<<<<<< HEAD
             module_def: orig_module_def,
-            identity: database_instance_context.identity,
-=======
             identity: database_instance_context.owner_identity,
->>>>>>> 6e052cb8
             address: database_instance_context.address,
             module_hash,
             typespace,
