--- conflicted
+++ resolved
@@ -234,12 +234,8 @@
         &mut self,
         program: Program,
         old_module_info: Arc<ModuleInfo>,
-<<<<<<< HEAD
         policy: MigrationPolicy,
-    ) -> Result<UpdateDatabaseResult, anyhow::Error> {
-=======
     ) -> anyhow::Result<UpdateDatabaseResult> {
->>>>>>> 8b0e5b1e
         let replica_ctx = &self.instance.instance_env().replica_ctx;
         self.common
             .update_database(replica_ctx, program, old_module_info, policy)
