use super::instrumentation::CallTimes;
use super::*;
use crate::client::ClientActorId;
use crate::database_logger;
use crate::energy::{EnergyMonitor, FunctionBudget, FunctionFingerprint};
use crate::error::DBError;
use crate::host::host_controller::CallProcedureReturn;
use crate::host::instance_env::{InstanceEnv, TxSlot};
use crate::host::module_common::{build_common_module_from_raw, ModuleCommon};
use crate::host::module_host::{
    call_identity_connected, call_scheduled_reducer, init_database, CallProcedureParams, CallReducerParams,
    CallViewParams, ClientConnectedError, DatabaseUpdate, EventStatus, ModuleEvent, ModuleFunctionCall, ModuleInfo,
    ViewCallResult, ViewOutcome,
};
use crate::host::scheduler::QueueItem;
use crate::host::{
    ArgsTuple, ModuleHost, ProcedureCallError, ProcedureCallResult, ReducerCallError, ReducerCallResult, ReducerId,
    ReducerOutcome, Scheduler, UpdateDatabaseResult,
};
use crate::identity::Identity;
use crate::messages::control_db::HostType;
use crate::module_host_context::ModuleCreationContextLimited;
use crate::replica_context::ReplicaContext;
use crate::sql::ast::SchemaViewer;
use crate::subscription::module_subscription_actor::commit_and_broadcast_event;
use crate::subscription::module_subscription_manager::TransactionOffset;
use crate::util::prometheus_handle::{HistogramExt, TimerGuard};
use crate::worker_metrics::WORKER_METRICS;
use anyhow::{anyhow, bail, ensure, Context};
use bytes::{Buf, Bytes};
use core::future::Future;
use core::time::Duration;
use prometheus::{Histogram, IntCounter, IntGauge};
use spacetimedb_auth::identity::ConnectionAuthCtx;
use spacetimedb_datastore::db_metrics::DB_METRICS;
use spacetimedb_datastore::error::{DatastoreError, ViewError};
use spacetimedb_datastore::execution_context::{self, ReducerContext, Workload};
use spacetimedb_datastore::locking_tx_datastore::{FuncCallType, MutTxId, ViewCallInfo};
use spacetimedb_datastore::traits::{IsolationLevel, Program};
use spacetimedb_execution::pipelined::PipelinedProject;
use spacetimedb_lib::buffer::DecodeError;
use spacetimedb_lib::db::raw_def::v9::{Lifecycle, ViewResultHeader};
use spacetimedb_lib::de::DeserializeSeed;
use spacetimedb_lib::identity::AuthCtx;
<<<<<<< HEAD
use spacetimedb_lib::metrics::ExecutionMetrics;
use spacetimedb_lib::{bsatn, ConnectionId, ProductType, RawModuleDef, Timestamp};
=======
use spacetimedb_lib::{bsatn, ConnectionId, Hash, RawModuleDef, Timestamp};
>>>>>>> 53f692de
use spacetimedb_primitives::{ProcedureId, TableId, ViewFnPtr, ViewId};
use spacetimedb_sats::algebraic_type::fmt::fmt_algebraic_type;
use spacetimedb_sats::{AlgebraicType, AlgebraicTypeRef, Deserialize, ProductValue, Typespace, WithTypespace};
use spacetimedb_schema::auto_migrate::{MigratePlan, MigrationPolicy, MigrationPolicyError};
use spacetimedb_schema::def::{ModuleDef, ViewDef};
use spacetimedb_subscription::SubscriptionPlan;
use std::sync::Arc;
use tracing::span::EnteredSpan;

pub trait WasmModule: Send + 'static {
    type Instance: WasmInstance;
    type InstancePre: WasmInstancePre<Instance = Self::Instance>;

    type ExternType: FuncSigLike;
    fn get_export(&self, s: &str) -> Option<Self::ExternType>;
    fn for_each_export<E>(&self, f: impl FnMut(&str, &Self::ExternType) -> Result<(), E>) -> Result<(), E>;

    fn instantiate_pre(&self) -> Result<Self::InstancePre, InitializationError>;
}

pub trait WasmInstancePre: Send + Sync + 'static {
    type Instance: WasmInstance;
    fn instantiate(&self, env: InstanceEnv, func_names: &FuncNames) -> Result<Self::Instance, InitializationError>;
}

// TODO: Technically this trait is also used for V8.
// We should rename and move to some place more appropriate.
pub trait WasmInstance {
    fn extract_descriptions(&mut self) -> Result<RawModuleDef, DescribeError>;

    fn replica_ctx(&self) -> &Arc<ReplicaContext>;

    fn tx_slot(&self) -> TxSlot;

    fn call_reducer(&mut self, op: ReducerOp<'_>, budget: FunctionBudget) -> ReducerExecuteResult;

    fn call_view(&mut self, op: ViewOp<'_>, budget: FunctionBudget) -> ViewExecuteResult;

    fn call_view_anon(&mut self, op: AnonymousViewOp<'_>, budget: FunctionBudget) -> ViewExecuteResult;

    fn log_traceback(&self, func_type: &str, func: &str, trap: &anyhow::Error);

    fn call_procedure(
        &mut self,
        op: ProcedureOp,
        budget: FunctionBudget,
    ) -> impl Future<Output = (ProcedureExecuteResult, Option<TransactionOffset>)>;
}

pub struct EnergyStats {
    pub budget: FunctionBudget,
    pub remaining: FunctionBudget,
}

impl EnergyStats {
    pub const ZERO: Self = Self {
        budget: FunctionBudget::ZERO,
        remaining: FunctionBudget::ZERO,
    };

    /// Returns the used energy amount.
    fn used(&self) -> FunctionBudget {
        (self.budget.get() - self.remaining.get()).into()
    }
}

fn deserialize_view_rows(
    row_type: AlgebraicTypeRef,
    bytes: Bytes,
    typespace: &Typespace,
) -> Result<Vec<ProductValue>, DBError> {
    // The return type is expected to be an array of products.
    let row_type = typespace.resolve(row_type);
    let ret_type = AlgebraicType::array(row_type.ty().clone());
    let seed = WithTypespace::new(typespace, &ret_type);
    let rows = seed
        .deserialize(bsatn::Deserializer::new(&mut &bytes[..]))
        .map_err(|e| DatastoreError::from(ViewError::DeserializeReturn(e.to_string())))
        .map_err(DBError::from)?;

    rows.into_array()
        .map_err(|_| ViewError::SerializeRow)
        .map_err(DatastoreError::from)
        .map_err(DBError::from)?
        .into_iter()
        .map(|product| {
            product
                .into_product()
                .map_err(|_| ViewError::SerializeRow)
                .map_err(DatastoreError::from)
                .map_err(DBError::from)
        })
        .collect()
}

pub struct ExecutionTimings {
    pub total_duration: Duration,
    pub wasm_instance_env_call_times: CallTimes,
}

impl ExecutionTimings {
    /// Not a `const` because there doesn't seem to be any way to `const` construct an `enum_map::EnumMap`,
    /// which `CallTimes` uses.
    pub fn zero() -> Self {
        Self {
            total_duration: Duration::ZERO,
            wasm_instance_env_call_times: CallTimes::new(),
        }
    }
}

/// The result that `__call_reducer__` produces during normal non-trap execution.
pub type ReducerResult = Result<(), Box<str>>;

pub struct ExecutionStats {
    pub energy: EnergyStats,
    pub timings: ExecutionTimings,
    pub memory_allocation: usize,
}

impl ExecutionStats {
    fn energy_used(&self) -> FunctionBudget {
        self.energy.used()
    }

    fn abi_duration(&self) -> Duration {
        self.timings.wasm_instance_env_call_times.sum()
    }

    fn total_duration(&self) -> Duration {
        self.timings.total_duration
    }
}

pub enum ExecutionError {
    User(Box<str>),
    Recoverable(anyhow::Error),
    Trap(anyhow::Error),
}

#[derive(derive_more::AsRef)]
pub struct ExecutionResult<T, E> {
    #[as_ref]
    pub stats: ExecutionStats,
    pub call_result: Result<T, E>,
}

// pub type ReducerExecuteResult = ExecutionResult<Result<(), ExecutionError>>;
pub type ReducerExecuteResult = ExecutionResult<(), ExecutionError>;

// The original version of views used a different return format (it returned the rows directly).
// The newer version uses ViewReturnData to represent the different formats.
pub enum ViewReturnData {
    // This view returns a Vec of rows (bsatn encoded).
    Rows(Bytes),
    // This view returns a ViewResultHeader, potentially followed by more data.
    HeaderFirst(Bytes),
}

pub enum ViewResult {
    Rows(Bytes),
    RawSql(String),
    ParameterizedQuery {
        query: String,
        parameters: Bytes,
        parameter_types: Option<ProductType>,
    },
}

impl ViewResult {
    pub fn from_return_data(data: ViewReturnData) -> Result<Self, anyhow::Error> {
        match data {
            ViewReturnData::Rows(bytes) => Ok(ViewResult::Rows(bytes)),
            ViewReturnData::HeaderFirst(bytes) => {
                let mut reader = &bytes[..];
                let header = {
                    let deserializer = bsatn::Deserializer::new(&mut reader);
                    ViewResultHeader::deserialize(deserializer)
                        .context("failed to deserialize ViewResultHeader from view return data")?
                };
                match header {
                    ViewResultHeader::RawSql(query) => Ok(ViewResult::RawSql(query)),
                    ViewResultHeader::RowData => {
                        let at = bytes.len() - reader.remaining();
                        let remaining_bytes = bytes.slice(at..);
                        Ok(ViewResult::Rows(remaining_bytes))
                    }
                    ViewResultHeader::ParameterizedQuery(header) => {
                        let at = bytes.len() - reader.remaining();
                        let remaining_bytes = bytes.slice(at..);
                        Ok(ViewResult::ParameterizedQuery {
                            query: header.template,
                            parameters: remaining_bytes,
                            parameter_types: header.parameter_types,
                        })
                    }
                }
            }
        }
    }
}

pub type ViewExecuteResult = ExecutionResult<ViewReturnData, ExecutionError>;

pub type ProcedureExecuteResult = ExecutionResult<Bytes, anyhow::Error>;

pub struct WasmModuleHostActor<T: WasmModule> {
    module: T::InstancePre,
    common: ModuleCommon,
    func_names: Arc<FuncNames>,
}

#[derive(thiserror::Error, Debug)]
pub enum InitializationError {
    #[error(transparent)]
    Validation(#[from] ValidationError),
    #[error(transparent)]
    ModuleValidation(#[from] spacetimedb_schema::error::ValidationErrors),
    #[error("setup function returned an error: {0}")]
    Setup(Box<str>),
    #[error("wasm trap while calling {func:?}")]
    RuntimeError {
        #[source]
        err: anyhow::Error,
        func: String,
    },
    #[error(transparent)]
    Instantiation(anyhow::Error),
    #[error("error getting module description: {0}")]
    Describe(#[from] DescribeError),
}

impl From<TypeRefError> for InitializationError {
    fn from(err: TypeRefError) -> Self {
        ValidationError::from(err).into()
    }
}

#[derive(thiserror::Error, Debug)]
pub enum DescribeError {
    #[error("bad signature for descriptor function: {0}")]
    Signature(anyhow::Error),
    #[error("error when preparing descriptor function: {0}")]
    Setup(anyhow::Error),
    #[error("error decoding module description: {0}")]
    Decode(#[from] DecodeError),
    #[error(transparent)]
    RuntimeError(anyhow::Error),
}

impl<T: WasmModule> WasmModuleHostActor<T> {
    pub fn new(
        mcc: ModuleCreationContextLimited,
        module: T,
    ) -> Result<(Self, WasmModuleInstance<T::Instance>), InitializationError> {
        log::trace!(
            "Making new WASM module host actor for database {} with module {}",
            mcc.replica_ctx.database_identity,
            mcc.program_hash,
        );

        let func_names = {
            FuncNames::check_required(|name| module.get_export(name))?;
            let mut func_names = FuncNames::default();
            module.for_each_export(|sym, ty| func_names.update_from_general(sym, ty))?;
            func_names.preinits.sort_unstable();
            func_names
        };
        let uninit_instance = module.instantiate_pre()?;
        let instance_env = InstanceEnv::new(mcc.replica_ctx.clone(), mcc.scheduler.clone());
        let mut instance = uninit_instance.instantiate(instance_env, &func_names)?;

        let desc = instance.extract_descriptions()?;

        // Validate and create a common module rom the raw definition.
        let common = build_common_module_from_raw(mcc, desc)?;

        let func_names = Arc::new(func_names);
        let module = WasmModuleHostActor {
            module: uninit_instance,
            func_names,
            common,
        };
        let initial_instance = module.make_from_instance(instance);

        Ok((module, initial_instance))
    }
}

impl<T: WasmModule> WasmModuleHostActor<T> {
    fn make_from_instance(&self, instance: T::Instance) -> WasmModuleInstance<T::Instance> {
        let common = InstanceCommon::new(&self.common);
        WasmModuleInstance {
            instance,
            common,
            trapped: false,
        }
    }
}

impl<T: WasmModule> WasmModuleHostActor<T> {
    pub fn replica_ctx(&self) -> &Arc<ReplicaContext> {
        self.common.replica_ctx()
    }

    pub fn scheduler(&self) -> &Scheduler {
        self.common.scheduler()
    }

    pub fn info(&self) -> Arc<ModuleInfo> {
        self.common.info()
    }

    pub fn create_instance(&self) -> WasmModuleInstance<T::Instance> {
        let common = &self.common;
        let env = InstanceEnv::new(common.replica_ctx().clone(), common.scheduler().clone());
        // this shouldn't fail, since we already called module.create_instance()
        // before and it didn't error, and ideally they should be deterministic
        let mut instance = self
            .module
            .instantiate(env, &self.func_names)
            .expect("failed to initialize instance");
        let _ = instance.extract_descriptions();
        self.make_from_instance(instance)
    }
}

pub struct WasmModuleInstance<T: WasmInstance> {
    instance: T,
    common: InstanceCommon,
    trapped: bool,
}

impl<T: WasmInstance> std::fmt::Debug for WasmModuleInstance<T> {
    fn fmt(&self, f: &mut std::fmt::Formatter<'_>) -> std::fmt::Result {
        f.debug_struct("WasmInstanceActor").finish()
    }
}

impl<T: WasmInstance> WasmModuleInstance<T> {
    pub fn trapped(&self) -> bool {
        self.trapped
    }

    pub fn update_database(
        &mut self,
        program: Program,
        old_module_info: Arc<ModuleInfo>,
        policy: MigrationPolicy,
    ) -> anyhow::Result<UpdateDatabaseResult> {
        self.common
            .update_database(program, old_module_info, policy, &mut self.instance)
    }

    pub fn call_reducer(&mut self, tx: Option<MutTxId>, params: CallReducerParams) -> ReducerCallResult {
        let (res, trapped) = self.call_reducer_with_tx(tx, params);
        self.trapped = trapped;
        res
    }

    pub fn clear_all_clients(&self) -> anyhow::Result<()> {
        self.common.clear_all_clients()
    }

    pub fn call_identity_connected(
        &mut self,
        caller_auth: ConnectionAuthCtx,
        caller_connection_id: ConnectionId,
    ) -> Result<(), ClientConnectedError> {
        let module = &self.common.info.clone();
        let call_reducer = |tx, params| self.call_reducer_with_tx(tx, params);
        let mut trapped = false;
        let res = call_identity_connected(caller_auth, caller_connection_id, module, call_reducer, &mut trapped);
        self.trapped = trapped;
        res
    }

    pub fn call_identity_disconnected(
        &mut self,
        caller_identity: Identity,
        caller_connection_id: ConnectionId,
        drop_view_subscribers: bool,
    ) -> Result<(), ReducerCallError> {
        let module = &self.common.info.clone();
        let call_reducer = |tx, params| self.call_reducer_with_tx(tx, params);
        let mut trapped = false;
        let res = ModuleHost::call_identity_disconnected_inner(
            caller_identity,
            caller_connection_id,
            module,
            drop_view_subscribers,
            call_reducer,
            &mut trapped,
        );
        self.trapped = trapped;
        res
    }

    pub fn disconnect_client(&mut self, client_id: ClientActorId) -> Result<(), ReducerCallError> {
        let module = &self.common.info.clone();
        let call_reducer = |tx, params| self.call_reducer_with_tx(tx, params);
        let mut trapped = false;
        let res = ModuleHost::disconnect_client_inner(client_id, module, call_reducer, &mut trapped);
        self.trapped = trapped;
        res
    }

    pub(crate) fn call_scheduled_reducer(
        &mut self,
        item: QueueItem,
    ) -> Result<(ReducerCallResult, Timestamp), ReducerCallError> {
        let module = &self.common.info.clone();
        let call_reducer = |tx, params| self.call_reducer_with_tx(tx, params);
        let (res, trapped) = call_scheduled_reducer(module, item, call_reducer);
        self.trapped = trapped;
        res
    }

    pub fn init_database(&mut self, program: Program) -> anyhow::Result<Option<ReducerCallResult>> {
        let module_def = &self.common.info.clone().module_def;
        let replica_ctx = &self.instance.replica_ctx().clone();
        let call_reducer = |tx, params| self.call_reducer_with_tx(tx, params);
        let (res, trapped) = init_database(replica_ctx, module_def, program, call_reducer);
        self.trapped = trapped;
        res
    }

    pub async fn call_procedure(&mut self, params: CallProcedureParams) -> CallProcedureReturn {
        let ret = self.common.call_procedure(params, &mut self.instance).await;
        if ret.result.is_err() {
            self.trapped = true;
        }
        ret
    }
}

impl<T: WasmInstance> WasmModuleInstance<T> {
    #[tracing::instrument(level = "trace", skip_all)]
    fn call_reducer_with_tx(&mut self, tx: Option<MutTxId>, params: CallReducerParams) -> (ReducerCallResult, bool) {
        crate::callgrind_flag::invoke_allowing_callgrind(|| {
            self.common.call_reducer_with_tx(tx, params, &mut self.instance)
        })
    }

    pub fn call_view_with_tx(&mut self, tx: MutTxId, params: CallViewParams) -> ViewCallResult {
        let (res, trapped) = self.common.call_view_with_tx(tx, params, &mut self.instance);
        self.trapped = trapped;
        res
    }
}

pub(crate) struct InstanceCommon {
    info: Arc<ModuleInfo>,
    energy_monitor: Arc<dyn EnergyMonitor>,
    allocated_memory: usize,
    metric_wasm_memory_bytes: IntGauge,
}

impl InstanceCommon {
    pub(crate) fn new(module: &ModuleCommon) -> Self {
        Self {
            info: module.info(),
            energy_monitor: module.energy_monitor(),
            // Will be updated on the first reducer call.
            allocated_memory: 0,
            metric_wasm_memory_bytes: WORKER_METRICS
                .wasm_memory_bytes
                .with_label_values(module.database_identity()),
        }
    }

    #[tracing::instrument(level = "trace", skip_all)]
    pub(crate) fn update_database<I: WasmInstance>(
        &mut self,
        program: Program,
        old_module_info: Arc<ModuleInfo>,
        policy: MigrationPolicy,
        inst: &mut I,
    ) -> Result<UpdateDatabaseResult, anyhow::Error> {
        let replica_ctx = inst.replica_ctx().clone();
        let system_logger = replica_ctx.logger.system_logger();
        let stdb = &replica_ctx.relational_db;

        let plan: MigratePlan = match policy.try_migrate(
            self.info.database_identity,
            old_module_info.module_hash,
            &old_module_info.module_def,
            self.info.module_hash,
            &self.info.module_def,
        ) {
            Ok(plan) => plan,
            Err(e) => {
                return match e {
                    MigrationPolicyError::AutoMigrateFailure(e) => Ok(UpdateDatabaseResult::AutoMigrateError(e.into())),
                    _ => Ok(UpdateDatabaseResult::ErrorExecutingMigration(e.into())),
                }
            }
        };

        let program_hash = program.hash;
        let tx = stdb.begin_mut_tx(IsolationLevel::Serializable, Workload::Internal);
        let (mut tx, _) = stdb.with_auto_rollback(tx, |tx| stdb.update_program(tx, HostType::Wasm, program))?;
        system_logger.info(&format!("Updated program to {program_hash}"));

        let auth_ctx = AuthCtx::for_current(replica_ctx.database.owner_identity);
        let res = crate::db::update::update_database(stdb, &mut tx, auth_ctx, plan, system_logger);
        let mut energy_quanta_used = FunctionBudget::ZERO;
        let mut host_execution_duration = Duration::ZERO;

        match res {
            Err(e) => {
                log::warn!("Database update failed: {} @ {}", e, stdb.database_identity());
                system_logger.warn(&format!("Database update failed: {e}"));
                let (_, tx_metrics, reducer) = stdb.rollback_mut_tx(tx);
                stdb.report_mut_tx_metrics(reducer, tx_metrics, None);
                Ok(UpdateDatabaseResult::ErrorExecutingMigration(e))
            }
            Ok(res) => {
                system_logger.info("Database updated");
                log::info!("Database updated, {}", stdb.database_identity());
                let res: UpdateDatabaseResult = match res {
                    crate::db::update::UpdateResult::Success => UpdateDatabaseResult::UpdatePerformed,
                    crate::db::update::UpdateResult::EvaluateSubscribedViews => {
                        let (out, trapped) = self.evaluate_subscribed_views(tx, inst)?;
                        tx = out.tx;
                        energy_quanta_used = out.energy_used;
                        host_execution_duration = out.total_duration;

                        if trapped || out.outcome != ViewOutcome::Success {
                            let msg = match trapped {
                                true => "Trapped while evaluating views during database update".to_string(),
                                false => format!(
                                    "Views evaluation did not complete successfully during database update: {:?}",
                                    out.outcome
                                ),
                            };

                            UpdateDatabaseResult::ErrorExecutingMigration(anyhow::anyhow!(msg))
                        } else {
                            UpdateDatabaseResult::UpdatePerformed
                        }
                    }
                    crate::db::update::UpdateResult::RequiresClientDisconnect => {
                        UpdateDatabaseResult::UpdatePerformedWithClientDisconnect
                    }
                };

                if res.was_successful() {
                    let event = ModuleEvent {
                        timestamp: Timestamp::now(),
                        caller_identity: self.info.owner_identity,
                        caller_connection_id: None,
                        function_call: ModuleFunctionCall::update(),
                        status: EventStatus::Committed(DatabaseUpdate::default()),
                        energy_quanta_used: energy_quanta_used.into(),
                        host_execution_duration,
                        request_id: None,
                        timer: None,
                    };
                    //TODO: Return back event in `UpdateDatabaseResult`?
                    let _ = commit_and_broadcast_event(&self.info.subscriptions, None, event, tx);
                } else {
                    let (_, tx_metrics, reducer) = stdb.rollback_mut_tx(tx);
                    stdb.report_mut_tx_metrics(reducer, tx_metrics, None);
                }
                Ok(res)
            }
        }
    }

    /// Re-evaluates all views which have entries in `st_view_subs`.
    fn evaluate_subscribed_views<I: WasmInstance>(
        &mut self,
        tx: MutTxId,
        inst: &mut I,
    ) -> Result<(ViewCallResult, bool), anyhow::Error> {
        let views = self.info.module_def.views().collect::<Vec<_>>();
        let owner_identity = self.info.owner_identity;

        let mut view_calls = Vec::new();

        for view in views {
            let ViewDef {
                name: view_name,
                is_anonymous,
                fn_ptr,
                product_type_ref,
                ..
            } = view;

            let st_view = tx
                .view_from_name(view_name)?
                .ok_or_else(|| anyhow::anyhow!("view {} not found in database", &view_name))?;

            let view_id = st_view.view_id;
            let table_id = st_view
                .table_id
                .ok_or_else(|| anyhow::anyhow!("view {} does not have a backing table in database", &view_name))?;

            for sub in tx.lookup_st_view_subs(view_id)? {
                view_calls.push(CallViewParams {
                    view_name: view_name.to_owned().into(),
                    view_id,
                    table_id,
                    fn_ptr: *fn_ptr,
                    caller: owner_identity,
                    sender: if *is_anonymous { None } else { Some(sub.identity.into()) },
                    args: ArgsTuple::nullary(),
                    row_type: *product_type_ref,
                    timestamp: Timestamp::now(),
                });
            }
        }

        Ok(self.execute_view_calls(tx, view_calls, inst))
    }

    async fn call_procedure<I: WasmInstance>(
        &mut self,
        params: CallProcedureParams,
        inst: &mut I,
    ) -> CallProcedureReturn {
        let CallProcedureParams {
            timestamp,
            caller_identity,
            caller_connection_id,
            timer,
            procedure_id,
            args,
        } = params;

        // We've already validated by this point that the procedure exists,
        // so it's fine to use the panicking `procedure_by_id`.
        let procedure_def = self.info.module_def.procedure_by_id(procedure_id);
        let procedure_name: &str = &procedure_def.name;

        // TODO(observability): Add tracing spans, energy, metrics?
        // These will require further thinking once we implement procedure suspend/resume,
        // and so are not worth doing yet.

        let op = ProcedureOp {
            id: procedure_id,
            name: procedure_name.into(),
            caller_identity,
            caller_connection_id,
            timestamp,
            arg_bytes: args.get_bsatn().clone(),
        };
        let energy_fingerprint = FunctionFingerprint {
            module_hash: self.info.module_hash,
            module_identity: self.info.owner_identity,
            caller_identity,
            function_name: &procedure_def.name,
        };

        // TODO(procedure-energy): replace with call to separate function `procedure_budget`.
        let budget = self.energy_monitor.reducer_budget(&energy_fingerprint);

        let (result, tx_offset) = inst.call_procedure(op, budget).await;

        let ProcedureExecuteResult {
            stats:
                ExecutionStats {
                    memory_allocation,
                    // TODO(procedure-energy): Do something with timing and energy.
                    ..
                },
            call_result,
        } = result;

        // TODO(shub): deduplicate with reducer and view logic.
        if self.allocated_memory != memory_allocation {
            self.metric_wasm_memory_bytes.set(memory_allocation as i64);
            self.allocated_memory = memory_allocation;
        }

        let result = match call_result {
            Err(err) => {
                inst.log_traceback("procedure", &procedure_def.name, &err);

                WORKER_METRICS
                    .wasm_instance_errors
                    .with_label_values(&self.info.database_identity, &self.info.module_hash, procedure_name)
                    .inc();

                // TODO(procedure-energy):
                // if energy.remaining.get() == 0 {
                //     return Err(ProcedureCallError::OutOfEnergy);
                // } else
                {
                    Err(ProcedureCallError::InternalError(format!("{err}")))
                }
            }
            Ok(return_val) => {
                let return_type = &procedure_def.return_type;
                let seed = spacetimedb_sats::WithTypespace::new(self.info.module_def.typespace(), return_type);
                seed.deserialize(bsatn::Deserializer::new(&mut &return_val[..]))
                    .map_err(|err| ProcedureCallError::InternalError(format!("{err}")))
                    .map(|return_val| ProcedureCallResult {
                        return_val,
                        execution_duration: timer.map(|timer| timer.elapsed()).unwrap_or_default(),
                        start_timestamp: timestamp,
                    })
            }
        };

        CallProcedureReturn { result, tx_offset }
    }

    /// Execute a reducer.
    ///
    /// If `Some` [`MutTxId`] is supplied, the reducer is called within the
    /// context of this transaction. Otherwise, a fresh transaction is started.
    ///
    /// **Note** that the transaction is committed or rolled back by this method
    /// depending on the outcome of the reducer call.
    //
    // TODO(kim): This should probably change in the future. The reason it is
    // not straightforward is that the returned [`UpdateStatus`] is constructed
    // from transaction data in the [`UpdateStatus::Committed`] (i.e. success)
    // case.
    //
    /// The method also performs various measurements and records energy usage,
    /// as well as broadcasting a [`ModuleEvent`] containing information about
    /// the outcome of the call.
    ///
    /// The `bool` in the return type signifies whether there was an "outer error".
    /// For WASM, this should be interpreted as a trap occurring.
    pub(crate) fn call_reducer_with_tx<I: WasmInstance>(
        &mut self,
        tx: Option<MutTxId>,
        params: CallReducerParams,
        inst: &mut I,
    ) -> (ReducerCallResult, bool) {
        let CallReducerParams {
            timestamp,
            caller_identity,
            caller_connection_id,
            client,
            request_id,
            reducer_id,
            args,
            timer,
        } = params;
        let caller_connection_id_opt = (caller_connection_id != ConnectionId::ZERO).then_some(caller_connection_id);

        let replica_ctx = inst.replica_ctx();
        let stdb = &*replica_ctx.relational_db.clone();
        let database_identity = replica_ctx.database_identity;
        let info = self.info.clone();
        let reducer_def = info.module_def.reducer_by_id(reducer_id);
        let reducer_name = &*reducer_def.name;

        // Do some `with_label_values`.
        // TODO(perf, centril): consider caching this.
        let _outer_span = start_call_function_span(reducer_name, &caller_identity, caller_connection_id_opt);

        let op = ReducerOp {
            id: reducer_id,
            name: reducer_name,
            caller_identity: &caller_identity,
            caller_connection_id: &caller_connection_id,
            timestamp,
            args: &args,
        };

        let workload = Workload::Reducer(ReducerContext::from(op.clone()));
        let tx = tx.unwrap_or_else(|| stdb.begin_mut_tx(IsolationLevel::Serializable, workload));
        let mut tx_slot = inst.tx_slot();

        let vm_metrics = VmMetrics::new(&database_identity, reducer_name);
        let _guard = vm_metrics.timer_guard_for_reducer_plus_query(tx.timer);

        let (mut tx, result) = tx_slot.set(tx, || {
            self.call_function(caller_identity, reducer_name, |budget| inst.call_reducer(op, budget))
        });

        // An outer error occurred.
        // This signifies a logic error in the module rather than a properly
        // handled bad argument from the caller of a reducer.
        // For WASM, this will be interpreted as a trap
        // and that the instance must be discarded.
        // However, that does not necessarily apply to e.g., V8.
        let trapped = matches!(result.call_result, Err(ExecutionError::Trap(_)));

        let status = match result.call_result {
            Err(ExecutionError::Recoverable(err) | ExecutionError::Trap(err)) => {
                inst.log_traceback("reducer", reducer_name, &err);

                self.handle_outer_error(&result.stats.energy, reducer_name)
            }
            Err(ExecutionError::User(err)) => {
                log_reducer_error(
                    inst.replica_ctx(),
                    timestamp,
                    reducer_name,
                    &err,
                    &self.info.module_hash,
                );
                EventStatus::Failed(err.into())
            }
            // We haven't actually committed yet - `commit_and_broadcast_event` will commit
            // for us and replace this with the actual database update.
            Ok(()) => {
                // If this is an OnDisconnect lifecycle event, remove the client from st_clients.
                // We handle OnConnect events before running the reducer.
                let res = match reducer_def.lifecycle {
                    Some(Lifecycle::OnDisconnect) => {
                        tx.delete_st_client(caller_identity, caller_connection_id, database_identity)
                    }
                    _ => Ok(()),
                };
                match res {
                    Ok(()) => EventStatus::Committed(DatabaseUpdate::default()),
                    Err(err) => {
                        let err = err.to_string();
                        log_reducer_error(
                            inst.replica_ctx(),
                            timestamp,
                            reducer_name,
                            &err,
                            &self.info.module_hash,
                        );
                        EventStatus::Failed(err)
                    }
                }
            }
        };

        // Only re-evaluate and update views if the reducer's execution was successful
        let (out, trapped) = if !trapped && matches!(status, EventStatus::Committed(_)) {
            self.call_views_with_tx(tx, caller_identity, &info.module_def, inst, timestamp)
        } else {
            (ViewCallResult::default(tx), trapped)
        };

        // Account for view execution in reducer reporting metrics
        vm_metrics.report_energy_used(out.energy_used);
        vm_metrics.report_total_duration(out.total_duration);
        vm_metrics.report_abi_duration(out.abi_duration);

        let status = match out.outcome {
            ViewOutcome::BudgetExceeded => EventStatus::OutOfEnergy,
            ViewOutcome::Failed(err) => EventStatus::Failed(err),
            ViewOutcome::Success => status,
        };

        let energy_quanta_used = result.stats.energy_used().into();
        let total_duration = result.stats.total_duration();

        let event = ModuleEvent {
            timestamp,
            caller_identity,
            caller_connection_id: caller_connection_id_opt,
            function_call: ModuleFunctionCall {
                reducer: reducer_name.to_string(),
                reducer_id,
                args,
            },
            status,
            energy_quanta_used,
            host_execution_duration: total_duration,
            request_id,
            timer,
        };
        let event = commit_and_broadcast_event(&info.subscriptions, client, event, out.tx).event;

        let res = ReducerCallResult {
            outcome: ReducerOutcome::from(&event.status),
            energy_used: energy_quanta_used,
            execution_duration: total_duration,
        };

        (res, trapped)
    }

    fn handle_outer_error(&mut self, energy: &EnergyStats, reducer_name: &str) -> EventStatus {
        WORKER_METRICS
            .wasm_instance_errors
            .with_label_values(&self.info.database_identity, &self.info.module_hash, reducer_name)
            .inc();

        if energy.remaining.get() == 0 {
            EventStatus::OutOfEnergy
        } else {
            EventStatus::Failed("The instance encountered a fatal error.".into())
        }
    }

    /// Calls a function (reducer, view) and performs energy monitoring.
    fn call_function<F, R: AsRef<ExecutionStats>>(
        &mut self,
        caller_identity: Identity,
        function_name: &str,
        vm_call_function: F,
    ) -> R
    where
        F: FnOnce(FunctionBudget) -> R,
    {
        let energy_fingerprint = FunctionFingerprint {
            module_hash: self.info.module_hash,
            module_identity: self.info.owner_identity,
            caller_identity,
            function_name,
        };
        let budget = self.energy_monitor.reducer_budget(&energy_fingerprint);

        let function_span = start_run_function_span(budget);

        let result = vm_call_function(budget);

        let stats: &ExecutionStats = result.as_ref();
        let energy_used = stats.energy.used();
        let energy_quanta_used = energy_used.into();
        let timings = &stats.timings;
        let memory_allocation = stats.memory_allocation;

        self.energy_monitor
            .record_reducer(&energy_fingerprint, energy_quanta_used, timings.total_duration);
        if self.allocated_memory != memory_allocation {
            self.metric_wasm_memory_bytes.set(memory_allocation as i64);
            self.allocated_memory = memory_allocation;
        }

        maybe_log_long_running_function(function_name, timings.total_duration);

        function_span
            .record("timings.total_duration", tracing::field::debug(timings.total_duration))
            .record("energy.used", tracing::field::debug(energy_used));

        result
    }

    /// Executes a view and materializes its result,
    /// deleting any previously materialized rows.
    ///
    /// Similar to [`Self::call_reducer_with_tx`], but for views.
    /// However, unlike [`Self::call_reducer_with_tx`],
    /// it mutates a previously allocated [`MutTxId`] and returns it.
    /// It does not commit the transaction.
    pub(crate) fn call_view_with_tx<I: WasmInstance>(
        &mut self,
        tx: MutTxId,
        params: CallViewParams,
        inst: &mut I,
    ) -> (ViewCallResult, bool) {
        let CallViewParams {
            view_name,
            view_id,
            table_id,
            fn_ptr,
            caller,
            sender,
            args,
            row_type,
            timestamp,
        } = params;

        let _outer_span = start_call_function_span(&view_name, &caller, None);

        let mut tx_slot = inst.tx_slot();
        let (mut tx, result) = tx_slot.set(tx, || {
            self.call_function(caller, &view_name, |budget| match sender {
                Some(sender) => inst.call_view(
                    ViewOp {
                        name: &view_name,
                        view_id,
                        table_id,
                        fn_ptr,
                        sender: &sender,
                        args: &args,
                        timestamp,
                    },
                    budget,
                ),
                None => inst.call_view_anon(
                    AnonymousViewOp {
                        name: &view_name,
                        view_id,
                        table_id,
                        fn_ptr,
                        args: &args,
                        timestamp,
                    },
                    budget,
                ),
            })
        });

        let replica_ctx = inst.replica_ctx();
        let stdb = &*replica_ctx.relational_db.clone();
        let database_identity = replica_ctx.database_identity;
        let vm_metrics = VmMetrics::new(&database_identity, &view_name);

        // Report execution metrics on each view call
        vm_metrics.report(&result.stats);

        let trapped = matches!(result.call_result, Err(ExecutionError::Trap(_)));

        let outcome: ViewOutcome = match (result.call_result, sender) {
            (Err(ExecutionError::Recoverable(err) | ExecutionError::Trap(err)), _) => {
                inst.log_traceback("view", &view_name, &err);
                self.handle_outer_error(&result.stats.energy, &view_name).into()
            }
            // TODO: maybe do something else with user errors?
            (Err(ExecutionError::User(err)), _) => {
                inst.log_traceback("view", &view_name, &anyhow::anyhow!(err));
                self.handle_outer_error(&result.stats.energy, &view_name).into()
            }
            (Ok(raw), sender) => {
                // This is wrapped in a closure to simplify error handling.
                let outcome: Result<ViewOutcome, anyhow::Error> = (|| {
                    let result = ViewResult::from_return_data(raw).context("Error parsing view result")?;
                    let typespace = self.info.module_def.typespace();
                    let row_product_type = typespace
                        .resolve(row_type)
                        .ty()
                        .clone()
                        .into_product()
                        .map_err(|_| anyhow!("Error resolving row type for view"))?;

                    let rows = match result {
                        ViewResult::Rows(bytes) => deserialize_view_rows(row_type, bytes, typespace)
                            .context("Error deserializing rows returned by view".to_string())?,
                        ViewResult::RawSql(query) => self
                            .run_query_for_view(
                                &mut tx,
                                &query,
                                &row_product_type,
                                &ViewCallInfo {
                                    view_id,
                                    table_id,
                                    view_name: view_name.clone(),
                                    sender,
                                },
                            )
                            .context("Error executing raw SQL returned by view".to_string())?,
                        _ => anyhow::bail!("View returned an unsupported format"),
                    };

                    let res = match sender {
                        Some(sender) => stdb.materialize_view(&mut tx, table_id, sender, rows),
                        None => stdb.materialize_anonymous_view(&mut tx, table_id, rows),
                    };

                    res.context("Error materializing view")?;

                    Ok(ViewOutcome::Success)
                })();
                match outcome {
                    Ok(outcome) => outcome,
                    Err(err) => {
                        log::error!("Error materializing view `{view_name}`: {err:?}");
                        ViewOutcome::Failed(format!("Error materializing view `{view_name}`: {err}"))
                    }
                }
            }
        };

        let res = ViewCallResult {
            outcome,
            tx,
            energy_used: result.stats.energy_used(),
            total_duration: result.stats.total_duration(),
            abi_duration: result.stats.abi_duration(),
        };

        (res, trapped)
    }

    fn run_query_for_view(
        &self,
        tx: &mut MutTxId,
        the_query: &str,
        expected_row_type: &ProductType,
        call_info: &ViewCallInfo,
    ) -> anyhow::Result<Vec<ProductValue>> {
        log::info!("Materializing view `{}` with query: {}", call_info.view_name, the_query);
        if the_query.trim().is_empty() {
            return Ok(Vec::new());
        }

        // Views bypass RLS.
        let auth = AuthCtx::for_current(self.info.database_identity);
        let schema_view = SchemaViewer::new(&*tx, &auth);

        // Compile to subscription plans.
        let (plans, has_params) = SubscriptionPlan::compile(the_query, &schema_view, &auth)?;
        ensure!(
            !has_params,
            "parameterized SQL is not supported for view materialization yet"
        );

        // Validate shape and disallow views-on-views.
        for plan in &plans {
            let phys = plan.optimized_physical_plan();
            let Some(source_schema) = phys.return_table() else {
                bail!("query does not return plain table rows");
            };
            if phys.reads_from_view(true) || phys.reads_from_view(false) {
                bail!("view definition cannot read from other views");
            }
            if source_schema.row_type != *expected_row_type {
                bail!(
                    "query returns `{}` but view expects `{}`",
                    fmt_algebraic_type(&AlgebraicType::Product(source_schema.row_type.clone())),
                    fmt_algebraic_type(&AlgebraicType::Product(expected_row_type.clone())),
                );
            }
        }

        let op = FuncCallType::View(call_info.clone());
        let mut metrics = ExecutionMetrics::default();
        let mut rows = Vec::new();

        for plan in plans {
            // Track read sets for all tables involved in this plan.
            // TODO(jsdt): This means we will rerun the view and query for any change to these tables, so we should optimize this asap.
            for table_id in plan.table_ids() {
                tx.record_table_scan(&op, table_id);
            }

            let pipelined = PipelinedProject::from(plan.optimized_physical_plan().clone());
            pipelined.execute(&*tx, &mut metrics, &mut |row| {
                rows.push(row.to_product_value());
                Ok(())
            })?;
        }

        Ok(rows)
    }
    /// A [`MutTxId`] knows which views must be updated (re-evaluated).
    /// This method re-evaluates them and updates their backing tables.
    pub(crate) fn call_views_with_tx<I: WasmInstance>(
        &mut self,
        tx: MutTxId,
        caller: Identity,
        module_def: &ModuleDef,
        inst: &mut I,
        timestamp: Timestamp,
    ) -> (ViewCallResult, bool) {
        let view_calls = tx
            .view_for_update()
            .cloned()
            .map(|info| {
                let view_def = module_def
                    .get_view_by_id(info.fn_ptr, info.sender.is_none())
                    .unwrap_or_else(|| panic!("view with fn_ptr `{}` not found", info.fn_ptr));

                CallViewParams {
                    view_name: view_def.name.clone().into(),
                    view_id: info.view_id,
                    table_id: info.table_id,
                    fn_ptr: view_def.fn_ptr,
                    caller,
                    sender: info.sender,
                    args: ArgsTuple::nullary(),
                    row_type: view_def.product_type_ref,
                    timestamp,
                }
            })
            .collect::<Vec<_>>();

        self.execute_view_calls(tx, view_calls, inst)
    }

    /// Executes view calls and accumulate results.
    /// Returns early if any call traps or fails.
    fn execute_view_calls<I: WasmInstance>(
        &mut self,
        tx: MutTxId,
        view_calls: Vec<CallViewParams>,
        inst: &mut I,
    ) -> (ViewCallResult, bool) {
        let mut out = ViewCallResult::default(tx);
        let mut trapped = false;

        for params in view_calls {
            let (result, call_trapped) = self.call_view_with_tx(out.tx, params, inst);

            out.tx = result.tx;
            out.outcome = result.outcome;
            out.energy_used += result.energy_used;
            out.total_duration += result.total_duration;
            out.abi_duration += result.abi_duration;

            trapped = trapped || call_trapped;

            // Terminate early if execution failed
            if trapped || !matches!(out.outcome, ViewOutcome::Success) {
                break;
            }
        }

        (out, trapped)
    }

    /// Empty the system tables tracking clients without running any lifecycle reducers.
    pub(crate) fn clear_all_clients(&self) -> anyhow::Result<()> {
        self.info.relational_db().clear_all_clients().map_err(Into::into)
    }
}
/// VM-related metrics for reducer execution.
struct VmMetrics {
    /// The time spent executing a reducer + plus evaluating its subscription queries.
    reducer_plus_query_duration: Histogram,
    /// The total VM fuel used.
    reducer_fuel_used: IntCounter,
    /// The total runtime of reducer calls.
    reducer_duration_usec: IntCounter,
    /// The total time spent in reducer ABI calls.
    reducer_abi_time_usec: IntCounter,
}

impl VmMetrics {
    /// Returns new metrics counters for `database_identity` and `reducer_name`.
    fn new(database_identity: &Identity, reducer_name: &str) -> Self {
        let reducer_plus_query_duration = WORKER_METRICS
            .reducer_plus_query_duration
            .with_label_values(database_identity, reducer_name);
        let reducer_fuel_used = DB_METRICS
            .reducer_wasmtime_fuel_used
            .with_label_values(database_identity, reducer_name);
        let reducer_duration_usec = DB_METRICS
            .reducer_duration_usec
            .with_label_values(database_identity, reducer_name);
        let reducer_abi_time_usec = DB_METRICS
            .reducer_abi_time_usec
            .with_label_values(database_identity, reducer_name);

        Self {
            reducer_plus_query_duration,
            reducer_fuel_used,
            reducer_duration_usec,
            reducer_abi_time_usec,
        }
    }

    /// Returns a timer guard for `reducer_plus_query_duration`.
    fn timer_guard_for_reducer_plus_query(&self, start: Instant) -> TimerGuard {
        self.reducer_plus_query_duration.clone().with_timer(start)
    }

    fn report_energy_used(&self, energy_used: FunctionBudget) {
        self.reducer_fuel_used.inc_by(energy_used.get());
    }

    fn report_total_duration(&self, duration: Duration) {
        self.reducer_duration_usec.inc_by(duration.as_micros() as u64);
    }

    fn report_abi_duration(&self, duration: Duration) {
        self.reducer_abi_time_usec.inc_by(duration.as_micros() as u64);
    }

    /// Reports some VM metrics.
    fn report(&self, stats: &ExecutionStats) {
        let energy_used = stats.energy.used();
        let reducer_duration = stats.timings.total_duration;
        let abi_time = stats.timings.wasm_instance_env_call_times.sum();
        self.report_energy_used(energy_used);
        self.report_total_duration(reducer_duration);
        self.report_abi_duration(abi_time);
    }
}

/// Starts the `call_function` span.
fn start_call_function_span(
    function_name: &str,
    caller_identity: &Identity,
    caller_connection_id_opt: Option<ConnectionId>,
) -> EnteredSpan {
    tracing::trace_span!("call_function",
        function_name,
        %caller_identity,
        caller_connection_id = caller_connection_id_opt.map(tracing::field::debug),
    )
    .entered()
}

/// Starts the `run_function` span.
fn start_run_function_span(budget: FunctionBudget) -> EnteredSpan {
    tracing::trace_span!(
        "run_function",
        timings.total_duration = tracing::field::Empty,
        energy.budget = budget.get(),
        energy.used = tracing::field::Empty,
    )
    .entered()
}

/// Logs a tracing message if a reducer doesn't finish in a single frame at 60 FPS.
fn maybe_log_long_running_function(reducer_name: &str, total_duration: Duration) {
    const FRAME_LEN_60FPS: Duration = Duration::from_secs(1).checked_div(60).unwrap();
    if total_duration > FRAME_LEN_60FPS {
        tracing::debug!(
            message = "Long running reducer finished executing",
            reducer_name,
            ?total_duration,
        );
    }
}

/// Logs an error `message` for `reducer` at `timestamp` into `replica_ctx`.
fn log_reducer_error(
    replica_ctx: &ReplicaContext,
    timestamp: Timestamp,
    reducer: &str,
    message: &str,
    module_hash: &Hash,
) {
    use database_logger::Record;

    WORKER_METRICS
        .sender_errors
        .with_label_values(&replica_ctx.database_identity, module_hash, reducer)
        .inc();

    log::info!("reducer returned error: {message}");

    let record = Record {
        ts: chrono::DateTime::from_timestamp_micros(timestamp.to_micros_since_unix_epoch()).unwrap(),
        function: Some(reducer),
        ..Record::injected(message)
    };
    replica_ctx.logger.write(database_logger::LogLevel::Error, &record, &());
}

/*
/// Detects lifecycle events for connecting/disconnecting a new client
/// and inserts/removes into `st_clients` depending on which.
fn lifecyle_modifications_to_tx(
    lifecycle: Option<Lifecycle>,
    caller_id: Identity,
    caller_conn_id: ConnectionId,
    db_id: Identity,
    tx: &mut MutTxId,
) -> Result<(), Box<str>> {
    match lifecycle {
        Some(Lifecycle::OnConnect) => tx.insert_st_client(caller_id, caller_conn_id),
        Some(Lifecycle::OnDisconnect) => tx.delete_st_client(caller_id, caller_conn_id, db_id),
        _ => Ok(()),
    }
    .map_err(|e| e.to_string().into())
}
*/

pub trait InstanceOp {
    fn name(&self) -> &str;
    fn timestamp(&self) -> Timestamp;
    fn call_type(&self) -> FuncCallType;
}

/// Describes a view call in a cheaply shareable way.
#[derive(Clone, Debug)]
pub struct ViewOp<'a> {
    pub name: &'a str,
    pub view_id: ViewId,
    pub table_id: TableId,
    pub fn_ptr: ViewFnPtr,
    pub args: &'a ArgsTuple,
    pub sender: &'a Identity,
    pub timestamp: Timestamp,
}

impl InstanceOp for ViewOp<'_> {
    fn name(&self) -> &str {
        self.name
    }

    fn timestamp(&self) -> Timestamp {
        self.timestamp
    }

    fn call_type(&self) -> FuncCallType {
        FuncCallType::View(ViewCallInfo {
            view_id: self.view_id,
            table_id: self.table_id,
            fn_ptr: self.fn_ptr,
            sender: Some(*self.sender),
        })
    }
}

/// Describes an anonymous view call in a cheaply shareable way.
#[derive(Clone, Debug)]
pub struct AnonymousViewOp<'a> {
    pub name: &'a str,
    pub view_id: ViewId,
    pub table_id: TableId,
    pub fn_ptr: ViewFnPtr,
    pub args: &'a ArgsTuple,
    pub timestamp: Timestamp,
}

impl InstanceOp for AnonymousViewOp<'_> {
    fn name(&self) -> &str {
        self.name
    }

    fn timestamp(&self) -> Timestamp {
        self.timestamp
    }

    fn call_type(&self) -> FuncCallType {
        FuncCallType::View(ViewCallInfo {
            view_id: self.view_id,
            table_id: self.table_id,
            fn_ptr: self.fn_ptr,
            sender: None,
        })
    }
}

/// Describes a reducer call in a cheaply shareable way.
#[derive(Clone, Debug)]
pub struct ReducerOp<'a> {
    pub id: ReducerId,
    pub name: &'a str,
    pub caller_identity: &'a Identity,
    pub caller_connection_id: &'a ConnectionId,
    pub timestamp: Timestamp,
    /// The arguments passed to the reducer.
    pub args: &'a ArgsTuple,
}

impl InstanceOp for ReducerOp<'_> {
    fn name(&self) -> &str {
        self.name
    }
    fn timestamp(&self) -> Timestamp {
        self.timestamp
    }
    fn call_type(&self) -> FuncCallType {
        FuncCallType::Reducer
    }
}

impl From<ReducerOp<'_>> for execution_context::ReducerContext {
    fn from(
        ReducerOp {
            id: _,
            name,
            caller_identity,
            caller_connection_id,
            timestamp,
            args,
        }: ReducerOp<'_>,
    ) -> Self {
        Self {
            name: name.to_owned(),
            caller_identity: *caller_identity,
            caller_connection_id: *caller_connection_id,
            timestamp,
            arg_bsatn: args.get_bsatn().clone(),
        }
    }
}

/// Describes a procedure call in a cheaply shareable way.
#[derive(Clone, Debug)]
pub struct ProcedureOp {
    pub id: ProcedureId,
    pub name: Box<str>,
    pub caller_identity: Identity,
    pub caller_connection_id: ConnectionId,
    pub timestamp: Timestamp,
    pub arg_bytes: Bytes,
}

impl InstanceOp for ProcedureOp {
    fn name(&self) -> &str {
        &self.name
    }
    fn timestamp(&self) -> Timestamp {
        self.timestamp
    }
    fn call_type(&self) -> FuncCallType {
        FuncCallType::Procedure
    }
}<|MERGE_RESOLUTION|>--- conflicted
+++ resolved
@@ -42,12 +42,8 @@
 use spacetimedb_lib::db::raw_def::v9::{Lifecycle, ViewResultHeader};
 use spacetimedb_lib::de::DeserializeSeed;
 use spacetimedb_lib::identity::AuthCtx;
-<<<<<<< HEAD
 use spacetimedb_lib::metrics::ExecutionMetrics;
-use spacetimedb_lib::{bsatn, ConnectionId, ProductType, RawModuleDef, Timestamp};
-=======
-use spacetimedb_lib::{bsatn, ConnectionId, Hash, RawModuleDef, Timestamp};
->>>>>>> 53f692de
+use spacetimedb_lib::{bsatn, ConnectionId, Hash, ProductType, RawModuleDef, Timestamp};
 use spacetimedb_primitives::{ProcedureId, TableId, ViewFnPtr, ViewId};
 use spacetimedb_sats::algebraic_type::fmt::fmt_algebraic_type;
 use spacetimedb_sats::{AlgebraicType, AlgebraicTypeRef, Deserialize, ProductValue, Typespace, WithTypespace};
@@ -1080,7 +1076,7 @@
                                 &ViewCallInfo {
                                     view_id,
                                     table_id,
-                                    view_name: view_name.clone(),
+                                    fn_ptr,
                                     sender,
                                 },
                             )
@@ -1125,7 +1121,6 @@
         expected_row_type: &ProductType,
         call_info: &ViewCallInfo,
     ) -> anyhow::Result<Vec<ProductValue>> {
-        log::info!("Materializing view `{}` with query: {}", call_info.view_name, the_query);
         if the_query.trim().is_empty() {
             return Ok(Vec::new());
         }
