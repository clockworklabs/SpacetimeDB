use super::instrumentation::CallTimes;
use super::*;
use crate::client::ClientActorId;
use crate::database_logger;
use crate::energy::{EnergyMonitor, FunctionBudget, FunctionFingerprint};
use crate::error::DBError;
use crate::host::host_controller::CallProcedureReturn;
use crate::host::instance_env::{InstanceEnv, TxSlot};
use crate::host::module_common::{build_common_module_from_raw, ModuleCommon};
use crate::host::module_host::{
    call_identity_connected, call_scheduled_reducer, init_database, CallProcedureParams, CallReducerParams,
    CallViewParams, ClientConnectedError, DatabaseUpdate, EventStatus, ModuleEvent, ModuleFunctionCall, ModuleInfo,
    ViewCallResult, ViewOutcome,
};
use crate::host::scheduler::QueueItem;
use crate::host::{
    ArgsTuple, ModuleHost, ProcedureCallError, ProcedureCallResult, ReducerCallError, ReducerCallResult, ReducerId,
    ReducerOutcome, Scheduler, UpdateDatabaseResult,
};
use crate::identity::Identity;
use crate::messages::control_db::HostType;
use crate::module_host_context::ModuleCreationContextLimited;
use crate::replica_context::ReplicaContext;
use crate::sql::ast::SchemaViewer;
use crate::subscription::module_subscription_actor::commit_and_broadcast_event;
use crate::subscription::module_subscription_manager::TransactionOffset;
use crate::util::prometheus_handle::{HistogramExt, TimerGuard};
use crate::worker_metrics::WORKER_METRICS;
use anyhow::{anyhow, bail, ensure, Context};
use bytes::{Buf, Bytes};
use core::future::Future;
use core::time::Duration;
use prometheus::{Histogram, IntCounter, IntGauge};
use spacetimedb_auth::identity::ConnectionAuthCtx;
use spacetimedb_datastore::db_metrics::DB_METRICS;
use spacetimedb_datastore::error::{DatastoreError, ViewError};
use spacetimedb_datastore::execution_context::{self, ReducerContext, Workload};
use spacetimedb_datastore::locking_tx_datastore::{FuncCallType, MutTxId, ViewCallInfo};
use spacetimedb_datastore::traits::{IsolationLevel, Program};
use spacetimedb_execution::pipelined::PipelinedProject;
use spacetimedb_lib::buffer::DecodeError;
use spacetimedb_lib::db::raw_def::v9::{Lifecycle, ViewResultHeader};
use spacetimedb_lib::de::DeserializeSeed;
use spacetimedb_lib::identity::AuthCtx;
use spacetimedb_lib::metrics::ExecutionMetrics;
use spacetimedb_lib::{bsatn, ConnectionId, Hash, ProductType, RawModuleDef, Timestamp};
use spacetimedb_primitives::{ProcedureId, TableId, ViewFnPtr, ViewId};
use spacetimedb_sats::algebraic_type::fmt::fmt_algebraic_type;
use spacetimedb_sats::{AlgebraicType, AlgebraicTypeRef, Deserialize, ProductValue, Typespace, WithTypespace};
use spacetimedb_schema::auto_migrate::{MigratePlan, MigrationPolicy, MigrationPolicyError};
use spacetimedb_schema::def::{ModuleDef, ViewDef};
use spacetimedb_subscription::SubscriptionPlan;
use std::sync::Arc;
use tracing::span::EnteredSpan;

pub trait WasmModule: Send + 'static {
    type Instance: WasmInstance;
    type InstancePre: WasmInstancePre<Instance = Self::Instance>;

    type ExternType: FuncSigLike;
    fn get_export(&self, s: &str) -> Option<Self::ExternType>;
    fn for_each_export<E>(&self, f: impl FnMut(&str, &Self::ExternType) -> Result<(), E>) -> Result<(), E>;

    fn instantiate_pre(&self) -> Result<Self::InstancePre, InitializationError>;
}

pub trait WasmInstancePre: Send + Sync + 'static {
    type Instance: WasmInstance;
    fn instantiate(&self, env: InstanceEnv, func_names: &FuncNames) -> Result<Self::Instance, InitializationError>;
}

// TODO: Technically this trait is also used for V8.
// We should rename and move to some place more appropriate.
pub trait WasmInstance {
    fn extract_descriptions(&mut self) -> Result<RawModuleDef, DescribeError>;

    fn replica_ctx(&self) -> &Arc<ReplicaContext>;

    fn tx_slot(&self) -> TxSlot;

    fn call_reducer(&mut self, op: ReducerOp<'_>, budget: FunctionBudget) -> ReducerExecuteResult;

    fn call_view(&mut self, op: ViewOp<'_>, budget: FunctionBudget) -> ViewExecuteResult;

    fn call_view_anon(&mut self, op: AnonymousViewOp<'_>, budget: FunctionBudget) -> ViewExecuteResult;

    fn log_traceback(&self, func_type: &str, func: &str, trap: &anyhow::Error);

    fn call_procedure(
        &mut self,
        op: ProcedureOp,
        budget: FunctionBudget,
    ) -> impl Future<Output = (ProcedureExecuteResult, Option<TransactionOffset>)>;
}

pub struct EnergyStats {
    pub budget: FunctionBudget,
    pub remaining: FunctionBudget,
}

impl EnergyStats {
    pub const ZERO: Self = Self {
        budget: FunctionBudget::ZERO,
        remaining: FunctionBudget::ZERO,
    };

    /// Returns the used energy amount.
    fn used(&self) -> FunctionBudget {
        (self.budget.get() - self.remaining.get()).into()
    }
}

fn deserialize_view_rows(
    row_type: AlgebraicTypeRef,
    bytes: Bytes,
    typespace: &Typespace,
) -> Result<Vec<ProductValue>, DBError> {
    // The return type is expected to be an array of products.
    let row_type = typespace.resolve(row_type);
    let ret_type = AlgebraicType::array(row_type.ty().clone());
    let seed = WithTypespace::new(typespace, &ret_type);
    let rows = seed
        .deserialize(bsatn::Deserializer::new(&mut &bytes[..]))
        .map_err(|e| DatastoreError::from(ViewError::DeserializeReturn(e.to_string())))
        .map_err(DBError::from)?;

    rows.into_array()
        .map_err(|_| ViewError::SerializeRow)
        .map_err(DatastoreError::from)
        .map_err(DBError::from)?
        .into_iter()
        .map(|product| {
            product
                .into_product()
                .map_err(|_| ViewError::SerializeRow)
                .map_err(DatastoreError::from)
                .map_err(DBError::from)
        })
        .collect()
}

pub struct ExecutionTimings {
    pub total_duration: Duration,
    pub wasm_instance_env_call_times: CallTimes,
}

impl ExecutionTimings {
    /// Not a `const` because there doesn't seem to be any way to `const` construct an `enum_map::EnumMap`,
    /// which `CallTimes` uses.
    pub fn zero() -> Self {
        Self {
            total_duration: Duration::ZERO,
            wasm_instance_env_call_times: CallTimes::new(),
        }
    }
}

/// The result that `__call_reducer__` produces during normal non-trap execution.
pub type ReducerResult = Result<(), Box<str>>;

pub struct ExecutionStats {
    pub energy: EnergyStats,
    pub timings: ExecutionTimings,
    pub memory_allocation: usize,
}

impl ExecutionStats {
    fn energy_used(&self) -> FunctionBudget {
        self.energy.used()
    }

    fn abi_duration(&self) -> Duration {
        self.timings.wasm_instance_env_call_times.sum()
    }

    fn total_duration(&self) -> Duration {
        self.timings.total_duration
    }
}

pub enum ExecutionError {
    User(Box<str>),
    Recoverable(anyhow::Error),
    Trap(anyhow::Error),
}

#[derive(derive_more::AsRef)]
pub struct ExecutionResult<T, E> {
    #[as_ref]
    pub stats: ExecutionStats,
    pub call_result: Result<T, E>,
}

<<<<<<< HEAD
// pub type ReducerExecuteResult = ExecutionResult<Result<(), ExecutionError>>;
pub type ReducerExecuteResult = ExecutionResult<(), ExecutionError>;
=======
impl<T> ExecutionResult<T> {
    pub fn map_result<U>(self, f: impl FnOnce(T) -> U) -> ExecutionResult<U> {
        let Self { stats, call_result } = self;
        let call_result = f(call_result);
        ExecutionResult { stats, call_result }
    }
}

pub type ReducerExecuteResult = ExecutionResult<Result<(), ExecutionError>>;
>>>>>>> 0a3dda7f

// The original version of views used a different return format (it returned the rows directly).
// The newer version uses ViewReturnData to represent the different formats.
pub enum ViewReturnData {
    // This view returns a Vec of rows (bsatn encoded).
    Rows(Bytes),
    // This view returns a ViewResultHeader, potentially followed by more data.
    HeaderFirst(Bytes),
}

// A view result after processing the return header.
pub enum ViewResult {
    // The rows are encoded as a bsatn array of products.
    Rows(Bytes),
    RawSql(String),
}

impl ViewResult {
    pub fn from_return_data(data: ViewReturnData) -> Result<Self, anyhow::Error> {
        match data {
            ViewReturnData::Rows(bytes) => Ok(ViewResult::Rows(bytes)),
            ViewReturnData::HeaderFirst(bytes) => {
                let mut reader = &bytes[..];
                let header = {
                    let deserializer = bsatn::Deserializer::new(&mut reader);
                    ViewResultHeader::deserialize(deserializer)
                        .context("failed to deserialize ViewResultHeader from view return data")?
                };
                match header {
                    ViewResultHeader::RawSql(query) => Ok(ViewResult::RawSql(query)),
                    ViewResultHeader::RowData => {
                        let at = bytes.len() - reader.remaining();
                        let remaining_bytes = bytes.slice(at..);
                        Ok(ViewResult::Rows(remaining_bytes))
                    }
                }
            }
        }
    }
}

pub type ViewExecuteResult = ExecutionResult<ViewReturnData, ExecutionError>;

pub type ProcedureExecuteResult = ExecutionResult<Bytes, anyhow::Error>;

pub struct WasmModuleHostActor<T: WasmModule> {
    module: T::InstancePre,
    common: ModuleCommon,
    func_names: Arc<FuncNames>,
}

#[derive(thiserror::Error, Debug)]
pub enum InitializationError {
    #[error(transparent)]
    Validation(#[from] ValidationError),
    #[error(transparent)]
    ModuleValidation(#[from] spacetimedb_schema::error::ValidationErrors),
    #[error("setup function returned an error: {0}")]
    Setup(Box<str>),
    #[error("wasm trap while calling {func:?}")]
    RuntimeError {
        #[source]
        err: anyhow::Error,
        func: String,
    },
    #[error(transparent)]
    Instantiation(anyhow::Error),
    #[error("error getting module description: {0}")]
    Describe(#[from] DescribeError),
}

impl From<TypeRefError> for InitializationError {
    fn from(err: TypeRefError) -> Self {
        ValidationError::from(err).into()
    }
}

#[derive(thiserror::Error, Debug)]
pub enum DescribeError {
    #[error("bad signature for descriptor function: {0}")]
    Signature(anyhow::Error),
    #[error("error when preparing descriptor function: {0}")]
    Setup(anyhow::Error),
    #[error("error decoding module description: {0}")]
    Decode(#[from] DecodeError),
    #[error(transparent)]
    RuntimeError(anyhow::Error),
}

impl<T: WasmModule> WasmModuleHostActor<T> {
    pub fn new(
        mcc: ModuleCreationContextLimited,
        module: T,
    ) -> Result<(Self, WasmModuleInstance<T::Instance>), InitializationError> {
        log::trace!(
            "Making new WASM module host actor for database {} with module {}",
            mcc.replica_ctx.database_identity,
            mcc.program_hash,
        );

        let func_names = {
            FuncNames::check_required(|name| module.get_export(name))?;
            let mut func_names = FuncNames::default();
            module.for_each_export(|sym, ty| func_names.update_from_general(sym, ty))?;
            func_names.preinits.sort_unstable();
            func_names
        };
        let uninit_instance = module.instantiate_pre()?;
        let instance_env = InstanceEnv::new(mcc.replica_ctx.clone(), mcc.scheduler.clone());
        let mut instance = uninit_instance.instantiate(instance_env, &func_names)?;

        let desc = instance.extract_descriptions()?;

        // Validate and create a common module rom the raw definition.
        let common = build_common_module_from_raw(mcc, desc)?;

        let func_names = Arc::new(func_names);
        let module = WasmModuleHostActor {
            module: uninit_instance,
            func_names,
            common,
        };
        let initial_instance = module.make_from_instance(instance);

        Ok((module, initial_instance))
    }
}

impl<T: WasmModule> WasmModuleHostActor<T> {
    fn make_from_instance(&self, instance: T::Instance) -> WasmModuleInstance<T::Instance> {
        let common = InstanceCommon::new(&self.common);
        WasmModuleInstance {
            instance,
            common,
            trapped: false,
        }
    }
}

impl<T: WasmModule> WasmModuleHostActor<T> {
    pub fn replica_ctx(&self) -> &Arc<ReplicaContext> {
        self.common.replica_ctx()
    }

    pub fn scheduler(&self) -> &Scheduler {
        self.common.scheduler()
    }

    pub fn info(&self) -> Arc<ModuleInfo> {
        self.common.info()
    }

    pub fn create_instance(&self) -> WasmModuleInstance<T::Instance> {
        let common = &self.common;
        let env = InstanceEnv::new(common.replica_ctx().clone(), common.scheduler().clone());
        // this shouldn't fail, since we already called module.create_instance()
        // before and it didn't error, and ideally they should be deterministic
        let mut instance = self
            .module
            .instantiate(env, &self.func_names)
            .expect("failed to initialize instance");
        let _ = instance.extract_descriptions();
        self.make_from_instance(instance)
    }
}

pub struct WasmModuleInstance<T: WasmInstance> {
    instance: T,
    common: InstanceCommon,
    trapped: bool,
}

impl<T: WasmInstance> std::fmt::Debug for WasmModuleInstance<T> {
    fn fmt(&self, f: &mut std::fmt::Formatter<'_>) -> std::fmt::Result {
        f.debug_struct("WasmInstanceActor").finish()
    }
}

impl<T: WasmInstance> WasmModuleInstance<T> {
    pub fn trapped(&self) -> bool {
        self.trapped
    }

    pub fn update_database(
        &mut self,
        program: Program,
        old_module_info: Arc<ModuleInfo>,
        policy: MigrationPolicy,
    ) -> anyhow::Result<UpdateDatabaseResult> {
        self.common
            .update_database(program, old_module_info, policy, &mut self.instance)
    }

    pub fn call_reducer(&mut self, tx: Option<MutTxId>, params: CallReducerParams) -> ReducerCallResult {
        let (res, trapped) = self.call_reducer_with_tx(tx, params);
        self.trapped = trapped;
        res
    }

    pub fn clear_all_clients(&self) -> anyhow::Result<()> {
        self.common.clear_all_clients()
    }

    pub fn call_identity_connected(
        &mut self,
        caller_auth: ConnectionAuthCtx,
        caller_connection_id: ConnectionId,
    ) -> Result<(), ClientConnectedError> {
        let module = &self.common.info.clone();
        let call_reducer = |tx, params| self.call_reducer_with_tx(tx, params);
        let mut trapped = false;
        let res = call_identity_connected(caller_auth, caller_connection_id, module, call_reducer, &mut trapped);
        self.trapped = trapped;
        res
    }

    pub fn call_identity_disconnected(
        &mut self,
        caller_identity: Identity,
        caller_connection_id: ConnectionId,
        drop_view_subscribers: bool,
    ) -> Result<(), ReducerCallError> {
        let module = &self.common.info.clone();
        let call_reducer = |tx, params| self.call_reducer_with_tx(tx, params);
        let mut trapped = false;
        let res = ModuleHost::call_identity_disconnected_inner(
            caller_identity,
            caller_connection_id,
            module,
            drop_view_subscribers,
            call_reducer,
            &mut trapped,
        );
        self.trapped = trapped;
        res
    }

    pub fn disconnect_client(&mut self, client_id: ClientActorId) -> Result<(), ReducerCallError> {
        let module = &self.common.info.clone();
        let call_reducer = |tx, params| self.call_reducer_with_tx(tx, params);
        let mut trapped = false;
        let res = ModuleHost::disconnect_client_inner(client_id, module, call_reducer, &mut trapped);
        self.trapped = trapped;
        res
    }

    pub(crate) fn call_scheduled_reducer(
        &mut self,
        item: QueueItem,
    ) -> Result<(ReducerCallResult, Timestamp), ReducerCallError> {
        let module = &self.common.info.clone();
        let call_reducer = |tx, params| self.call_reducer_with_tx(tx, params);
        let (res, trapped) = call_scheduled_reducer(module, item, call_reducer);
        self.trapped = trapped;
        res
    }

    pub fn init_database(&mut self, program: Program) -> anyhow::Result<Option<ReducerCallResult>> {
        let module_def = &self.common.info.clone().module_def;
        let replica_ctx = &self.instance.replica_ctx().clone();
        let call_reducer = |tx, params| self.call_reducer_with_tx(tx, params);
        let (res, trapped) = init_database(replica_ctx, module_def, program, call_reducer);
        self.trapped = trapped;
        res
    }

    pub async fn call_procedure(&mut self, params: CallProcedureParams) -> CallProcedureReturn {
        let (res, trapped) = self.common.call_procedure(params, &mut self.instance).await;
        self.trapped = trapped;
        res
    }
}

impl<T: WasmInstance> WasmModuleInstance<T> {
    #[tracing::instrument(level = "trace", skip_all)]
    fn call_reducer_with_tx(&mut self, tx: Option<MutTxId>, params: CallReducerParams) -> (ReducerCallResult, bool) {
        crate::callgrind_flag::invoke_allowing_callgrind(|| {
            self.common.call_reducer_with_tx(tx, params, &mut self.instance)
        })
    }

    pub fn call_view_with_tx(&mut self, tx: MutTxId, params: CallViewParams) -> ViewCallResult {
        let (res, trapped) = self.common.call_view_with_tx(tx, params, &mut self.instance);
        self.trapped = trapped;
        res
    }
}

pub(crate) struct InstanceCommon {
    info: Arc<ModuleInfo>,
    energy_monitor: Arc<dyn EnergyMonitor>,
    allocated_memory: usize,
    metric_wasm_memory_bytes: IntGauge,
}

impl InstanceCommon {
    pub(crate) fn new(module: &ModuleCommon) -> Self {
        Self {
            info: module.info(),
            energy_monitor: module.energy_monitor(),
            // Will be updated on the first reducer call.
            allocated_memory: 0,
            metric_wasm_memory_bytes: WORKER_METRICS
                .wasm_memory_bytes
                .with_label_values(module.database_identity()),
        }
    }

    #[tracing::instrument(level = "trace", skip_all)]
    pub(crate) fn update_database<I: WasmInstance>(
        &mut self,
        program: Program,
        old_module_info: Arc<ModuleInfo>,
        policy: MigrationPolicy,
        inst: &mut I,
    ) -> Result<UpdateDatabaseResult, anyhow::Error> {
        let replica_ctx = inst.replica_ctx().clone();
        let system_logger = replica_ctx.logger.system_logger();
        let stdb = &replica_ctx.relational_db;

        let plan: MigratePlan = match policy.try_migrate(
            self.info.database_identity,
            old_module_info.module_hash,
            &old_module_info.module_def,
            self.info.module_hash,
            &self.info.module_def,
        ) {
            Ok(plan) => plan,
            Err(e) => {
                return match e {
                    MigrationPolicyError::AutoMigrateFailure(e) => Ok(UpdateDatabaseResult::AutoMigrateError(e.into())),
                    _ => Ok(UpdateDatabaseResult::ErrorExecutingMigration(e.into())),
                }
            }
        };

        let program_hash = program.hash;
        let tx = stdb.begin_mut_tx(IsolationLevel::Serializable, Workload::Internal);
        let (mut tx, _) = stdb.with_auto_rollback(tx, |tx| stdb.update_program(tx, HostType::Wasm, program))?;
        system_logger.info(&format!("Updated program to {program_hash}"));

        let auth_ctx = AuthCtx::for_current(replica_ctx.database.owner_identity);
        let res = crate::db::update::update_database(stdb, &mut tx, auth_ctx, plan, system_logger);
        let mut energy_quanta_used = FunctionBudget::ZERO;
        let mut host_execution_duration = Duration::ZERO;

        match res {
            Err(e) => {
                log::warn!("Database update failed: {} @ {}", e, stdb.database_identity());
                system_logger.warn(&format!("Database update failed: {e}"));
                let (_, tx_metrics, reducer) = stdb.rollback_mut_tx(tx);
                stdb.report_mut_tx_metrics(reducer, tx_metrics, None);
                Ok(UpdateDatabaseResult::ErrorExecutingMigration(e))
            }
            Ok(res) => {
                system_logger.info("Database updated");
                log::info!("Database updated, {}", stdb.database_identity());
                let res: UpdateDatabaseResult = match res {
                    crate::db::update::UpdateResult::Success => UpdateDatabaseResult::UpdatePerformed,
                    crate::db::update::UpdateResult::EvaluateSubscribedViews => {
                        let (out, trapped) = self.evaluate_subscribed_views(tx, inst)?;
                        tx = out.tx;
                        energy_quanta_used = out.energy_used;
                        host_execution_duration = out.total_duration;

                        if trapped || out.outcome != ViewOutcome::Success {
                            let msg = match trapped {
                                true => "Trapped while evaluating views during database update".to_string(),
                                false => format!(
                                    "Views evaluation did not complete successfully during database update: {:?}",
                                    out.outcome
                                ),
                            };

                            UpdateDatabaseResult::ErrorExecutingMigration(anyhow::anyhow!(msg))
                        } else {
                            UpdateDatabaseResult::UpdatePerformed
                        }
                    }
                    crate::db::update::UpdateResult::RequiresClientDisconnect => {
                        UpdateDatabaseResult::UpdatePerformedWithClientDisconnect
                    }
                };

                if res.was_successful() {
                    let event = ModuleEvent {
                        timestamp: Timestamp::now(),
                        caller_identity: self.info.owner_identity,
                        caller_connection_id: None,
                        function_call: ModuleFunctionCall::update(),
                        status: EventStatus::Committed(DatabaseUpdate::default()),
                        energy_quanta_used: energy_quanta_used.into(),
                        host_execution_duration,
                        request_id: None,
                        timer: None,
                    };
                    //TODO: Return back event in `UpdateDatabaseResult`?
                    let _ = commit_and_broadcast_event(&self.info.subscriptions, None, event, tx);
                } else {
                    let (_, tx_metrics, reducer) = stdb.rollback_mut_tx(tx);
                    stdb.report_mut_tx_metrics(reducer, tx_metrics, None);
                }
                Ok(res)
            }
        }
    }

    /// Re-evaluates all views which have entries in `st_view_subs`.
    fn evaluate_subscribed_views<I: WasmInstance>(
        &mut self,
        tx: MutTxId,
        inst: &mut I,
    ) -> Result<(ViewCallResult, bool), anyhow::Error> {
        let views = self.info.module_def.views().collect::<Vec<_>>();
        let owner_identity = self.info.owner_identity;

        let mut view_calls = Vec::new();

        for view in views {
            let ViewDef {
                name: view_name,
                is_anonymous,
                fn_ptr,
                product_type_ref,
                ..
            } = view;

            let st_view = tx
                .view_from_name(view_name)?
                .ok_or_else(|| anyhow::anyhow!("view {} not found in database", &view_name))?;

            let view_id = st_view.view_id;
            let table_id = st_view
                .table_id
                .ok_or_else(|| anyhow::anyhow!("view {} does not have a backing table in database", &view_name))?;

            for sub in tx.lookup_st_view_subs(view_id)? {
                view_calls.push(CallViewParams {
                    view_name: view_name.to_owned().into(),
                    view_id,
                    table_id,
                    fn_ptr: *fn_ptr,
                    caller: owner_identity,
                    sender: if *is_anonymous { None } else { Some(sub.identity.into()) },
                    args: ArgsTuple::nullary(),
                    row_type: *product_type_ref,
                    timestamp: Timestamp::now(),
                });
            }
        }

        Ok(self.execute_view_calls(tx, view_calls, inst))
    }

    pub(crate) async fn call_procedure<I: WasmInstance>(
        &mut self,
        params: CallProcedureParams,
        inst: &mut I,
    ) -> (CallProcedureReturn, bool) {
        let CallProcedureParams {
            timestamp,
            caller_identity,
            caller_connection_id,
            timer,
            procedure_id,
            args,
        } = params;

        // We've already validated by this point that the procedure exists,
        // so it's fine to use the panicking `procedure_by_id`.
        let procedure_def = self.info.module_def.procedure_by_id(procedure_id);
        let procedure_name: &str = &procedure_def.name;

        // TODO(observability): Add tracing spans, energy, metrics?
        // These will require further thinking once we implement procedure suspend/resume,
        // and so are not worth doing yet.

        let op = ProcedureOp {
            id: procedure_id,
            name: procedure_name.into(),
            caller_identity,
            caller_connection_id,
            timestamp,
            arg_bytes: args.get_bsatn().clone(),
        };
        let energy_fingerprint = FunctionFingerprint {
            module_hash: self.info.module_hash,
            module_identity: self.info.owner_identity,
            caller_identity,
            function_name: &procedure_def.name,
        };

        // TODO(procedure-energy): replace with call to separate function `procedure_budget`.
        let budget = self.energy_monitor.reducer_budget(&energy_fingerprint);

        let (result, tx_offset) = inst.call_procedure(op, budget).await;

        let ProcedureExecuteResult {
            stats:
                ExecutionStats {
                    memory_allocation,
                    // TODO(procedure-energy): Do something with timing and energy.
                    ..
                },
            call_result,
        } = result;

        // TODO(shub): deduplicate with reducer and view logic.
        if self.allocated_memory != memory_allocation {
            self.metric_wasm_memory_bytes.set(memory_allocation as i64);
            self.allocated_memory = memory_allocation;
        }

        let trapped = call_result.is_err();

        let result = match call_result {
            Err(err) => {
                inst.log_traceback("procedure", &procedure_def.name, &err);

                WORKER_METRICS
                    .wasm_instance_errors
                    .with_label_values(&self.info.database_identity, &self.info.module_hash, procedure_name)
                    .inc();

                // TODO(procedure-energy):
                // if energy.remaining.get() == 0 {
                //     return Err(ProcedureCallError::OutOfEnergy);
                // } else
                {
                    Err(ProcedureCallError::InternalError(format!("{err}")))
                }
            }
            Ok(return_val) => {
                let return_type = &procedure_def.return_type;
                let seed = spacetimedb_sats::WithTypespace::new(self.info.module_def.typespace(), return_type);
                seed.deserialize(bsatn::Deserializer::new(&mut &return_val[..]))
                    .map_err(|err| ProcedureCallError::InternalError(format!("{err}")))
                    .map(|return_val| ProcedureCallResult {
                        return_val,
                        execution_duration: timer.map(|timer| timer.elapsed()).unwrap_or_default(),
                        start_timestamp: timestamp,
                    })
            }
        };

        (CallProcedureReturn { result, tx_offset }, trapped)
    }

    /// Execute a reducer.
    ///
    /// If `Some` [`MutTxId`] is supplied, the reducer is called within the
    /// context of this transaction. Otherwise, a fresh transaction is started.
    ///
    /// **Note** that the transaction is committed or rolled back by this method
    /// depending on the outcome of the reducer call.
    //
    // TODO(kim): This should probably change in the future. The reason it is
    // not straightforward is that the returned [`UpdateStatus`] is constructed
    // from transaction data in the [`UpdateStatus::Committed`] (i.e. success)
    // case.
    //
    /// The method also performs various measurements and records energy usage,
    /// as well as broadcasting a [`ModuleEvent`] containing information about
    /// the outcome of the call.
    ///
    /// The `bool` in the return type signifies whether there was an "outer error".
    /// For WASM, this should be interpreted as a trap occurring.
    pub(crate) fn call_reducer_with_tx<I: WasmInstance>(
        &mut self,
        tx: Option<MutTxId>,
        params: CallReducerParams,
        inst: &mut I,
    ) -> (ReducerCallResult, bool) {
        let CallReducerParams {
            timestamp,
            caller_identity,
            caller_connection_id,
            client,
            request_id,
            reducer_id,
            args,
            timer,
        } = params;
        let caller_connection_id_opt = (caller_connection_id != ConnectionId::ZERO).then_some(caller_connection_id);

        let replica_ctx = inst.replica_ctx();
        let stdb = &*replica_ctx.relational_db.clone();
        let database_identity = replica_ctx.database_identity;
        let info = self.info.clone();
        let reducer_def = info.module_def.reducer_by_id(reducer_id);
        let reducer_name = &*reducer_def.name;

        // Do some `with_label_values`.
        // TODO(perf, centril): consider caching this.
        let _outer_span = start_call_function_span(reducer_name, &caller_identity, caller_connection_id_opt);

        let op = ReducerOp {
            id: reducer_id,
            name: reducer_name,
            caller_identity: &caller_identity,
            caller_connection_id: &caller_connection_id,
            timestamp,
            args: &args,
        };

        let workload = Workload::Reducer(ReducerContext::from(op.clone()));
        let tx = tx.unwrap_or_else(|| stdb.begin_mut_tx(IsolationLevel::Serializable, workload));
        let mut tx_slot = inst.tx_slot();

        let vm_metrics = VmMetrics::new(&database_identity, reducer_name);
        let _guard = vm_metrics.timer_guard_for_reducer_plus_query(tx.timer);

        let (mut tx, result) = tx_slot.set(tx, || {
            self.call_function(caller_identity, reducer_name, |budget| inst.call_reducer(op, budget))
        });

        // An outer error occurred.
        // This signifies a logic error in the module rather than a properly
        // handled bad argument from the caller of a reducer.
        // For WASM, this will be interpreted as a trap
        // and that the instance must be discarded.
        // However, that does not necessarily apply to e.g., V8.
        let trapped = matches!(result.call_result, Err(ExecutionError::Trap(_)));

        let status = match result.call_result {
            Err(ExecutionError::Recoverable(err) | ExecutionError::Trap(err)) => {
                inst.log_traceback("reducer", reducer_name, &err);

                self.handle_outer_error(&result.stats.energy, reducer_name)
            }
            Err(ExecutionError::User(err)) => {
                log_reducer_error(
                    inst.replica_ctx(),
                    timestamp,
                    reducer_name,
                    &err,
                    &self.info.module_hash,
                );
                EventStatus::Failed(err.into())
            }
            // We haven't actually committed yet - `commit_and_broadcast_event` will commit
            // for us and replace this with the actual database update.
            Ok(()) => {
                // If this is an OnDisconnect lifecycle event, remove the client from st_clients.
                // We handle OnConnect events before running the reducer.
                let res = match reducer_def.lifecycle {
                    Some(Lifecycle::OnDisconnect) => {
                        tx.delete_st_client(caller_identity, caller_connection_id, database_identity)
                    }
                    _ => Ok(()),
                };
                match res {
                    Ok(()) => EventStatus::Committed(DatabaseUpdate::default()),
                    Err(err) => {
                        let err = err.to_string();
                        log_reducer_error(
                            inst.replica_ctx(),
                            timestamp,
                            reducer_name,
                            &err,
                            &self.info.module_hash,
                        );
                        EventStatus::Failed(err)
                    }
                }
            }
        };

        // Only re-evaluate and update views if the reducer's execution was successful
        let (out, trapped) = if !trapped && matches!(status, EventStatus::Committed(_)) {
            self.call_views_with_tx(tx, caller_identity, &info.module_def, inst, timestamp)
        } else {
            (ViewCallResult::default(tx), trapped)
        };

        // Account for view execution in reducer reporting metrics
        vm_metrics.report_energy_used(out.energy_used);
        vm_metrics.report_total_duration(out.total_duration);
        vm_metrics.report_abi_duration(out.abi_duration);

        let status = match out.outcome {
            ViewOutcome::BudgetExceeded => EventStatus::OutOfEnergy,
            ViewOutcome::Failed(err) => EventStatus::Failed(err),
            ViewOutcome::Success => status,
        };

        let energy_quanta_used = result.stats.energy_used().into();
        let total_duration = result.stats.total_duration();

        let event = ModuleEvent {
            timestamp,
            caller_identity,
            caller_connection_id: caller_connection_id_opt,
            function_call: ModuleFunctionCall {
                reducer: reducer_name.to_string(),
                reducer_id,
                args,
            },
            status,
            energy_quanta_used,
            host_execution_duration: total_duration,
            request_id,
            timer,
        };
        let event = commit_and_broadcast_event(&info.subscriptions, client, event, out.tx).event;

        let res = ReducerCallResult {
            outcome: ReducerOutcome::from(&event.status),
            energy_used: energy_quanta_used,
            execution_duration: total_duration,
        };

        (res, trapped)
    }

    fn handle_outer_error(&mut self, energy: &EnergyStats, reducer_name: &str) -> EventStatus {
        WORKER_METRICS
            .wasm_instance_errors
            .with_label_values(&self.info.database_identity, &self.info.module_hash, reducer_name)
            .inc();

        if energy.remaining.get() == 0 {
            EventStatus::OutOfEnergy
        } else {
            EventStatus::Failed("The instance encountered a fatal error.".into())
        }
    }

    /// Calls a function (reducer, view) and performs energy monitoring.
    fn call_function<F, R: AsRef<ExecutionStats>>(
        &mut self,
        caller_identity: Identity,
        function_name: &str,
        vm_call_function: F,
    ) -> R
    where
        F: FnOnce(FunctionBudget) -> R,
    {
        let energy_fingerprint = FunctionFingerprint {
            module_hash: self.info.module_hash,
            module_identity: self.info.owner_identity,
            caller_identity,
            function_name,
        };
        let budget = self.energy_monitor.reducer_budget(&energy_fingerprint);

        let function_span = start_run_function_span(budget);

        let result = vm_call_function(budget);

        let stats: &ExecutionStats = result.as_ref();
        let energy_used = stats.energy.used();
        let energy_quanta_used = energy_used.into();
        let timings = &stats.timings;
        let memory_allocation = stats.memory_allocation;

        self.energy_monitor
            .record_reducer(&energy_fingerprint, energy_quanta_used, timings.total_duration);
        if self.allocated_memory != memory_allocation {
            self.metric_wasm_memory_bytes.set(memory_allocation as i64);
            self.allocated_memory = memory_allocation;
        }

        maybe_log_long_running_function(function_name, timings.total_duration);

        function_span
            .record("timings.total_duration", tracing::field::debug(timings.total_duration))
            .record("energy.used", tracing::field::debug(energy_used));

        result
    }

    /// Executes a view and materializes its result,
    /// deleting any previously materialized rows.
    ///
    /// Similar to [`Self::call_reducer_with_tx`], but for views.
    /// However, unlike [`Self::call_reducer_with_tx`],
    /// it mutates a previously allocated [`MutTxId`] and returns it.
    /// It does not commit the transaction.
    pub(crate) fn call_view_with_tx<I: WasmInstance>(
        &mut self,
        tx: MutTxId,
        params: CallViewParams,
        inst: &mut I,
    ) -> (ViewCallResult, bool) {
        let CallViewParams {
            view_name,
            view_id,
            table_id,
            fn_ptr,
            caller,
            sender,
            args,
            row_type,
            timestamp,
        } = params;

        let _outer_span = start_call_function_span(&view_name, &caller, None);

        let mut tx_slot = inst.tx_slot();
        let (mut tx, result) = tx_slot.set(tx, || {
            self.call_function(caller, &view_name, |budget| match sender {
                Some(sender) => inst.call_view(
                    ViewOp {
                        name: &view_name,
                        view_id,
                        table_id,
                        fn_ptr,
                        sender: &sender,
                        args: &args,
                        timestamp,
                    },
                    budget,
                ),
                None => inst.call_view_anon(
                    AnonymousViewOp {
                        name: &view_name,
                        view_id,
                        table_id,
                        fn_ptr,
                        args: &args,
                        timestamp,
                    },
                    budget,
                ),
            })
        });

        let replica_ctx = inst.replica_ctx();
        let stdb = &*replica_ctx.relational_db.clone();
        let database_identity = replica_ctx.database_identity;
        let vm_metrics = VmMetrics::new(&database_identity, &view_name);

        // Report execution metrics on each view call
        vm_metrics.report(&result.stats);

        let trapped = matches!(result.call_result, Err(ExecutionError::Trap(_)));

        let outcome: ViewOutcome = match (result.call_result, sender) {
            (Err(ExecutionError::Recoverable(err) | ExecutionError::Trap(err)), _) => {
                inst.log_traceback("view", &view_name, &err);
                self.handle_outer_error(&result.stats.energy, &view_name).into()
            }
            // TODO: maybe do something else with user errors?
            (Err(ExecutionError::User(err)), _) => {
                inst.log_traceback("view", &view_name, &anyhow::anyhow!(err));
                self.handle_outer_error(&result.stats.energy, &view_name).into()
            }
            (Ok(raw), sender) => {
                // This is wrapped in a closure to simplify error handling.
                let outcome: Result<ViewOutcome, anyhow::Error> = (|| {
                    let result = ViewResult::from_return_data(raw).context("Error parsing view result")?;
                    let typespace = self.info.module_def.typespace();
                    let row_product_type = typespace
                        .resolve(row_type)
                        .ty()
                        .clone()
                        .into_product()
                        .map_err(|_| anyhow!("Error resolving row type for view"))?;

                    let rows = match result {
                        ViewResult::Rows(bytes) => deserialize_view_rows(row_type, bytes, typespace)
                            .context("Error deserializing rows returned by view".to_string())?,
                        ViewResult::RawSql(query) => self
                            .run_query_for_view(
                                &mut tx,
                                &query,
                                &row_product_type,
                                &ViewCallInfo {
                                    view_id,
                                    table_id,
                                    fn_ptr,
                                    sender,
                                },
                            )
                            .context("Error executing raw SQL returned by view".to_string())?,
                    };

                    let res = match sender {
                        Some(sender) => stdb.materialize_view(&mut tx, table_id, sender, rows),
                        None => stdb.materialize_anonymous_view(&mut tx, table_id, rows),
                    };

                    res.context("Error materializing view")?;

                    Ok(ViewOutcome::Success)
                })();
                match outcome {
                    Ok(outcome) => outcome,
                    Err(err) => {
                        log::error!("Error materializing view `{view_name}`: {err:?}");
                        ViewOutcome::Failed(format!("Error materializing view `{view_name}`: {err}"))
                    }
                }
            }
        };

        let res = ViewCallResult {
            outcome,
            tx,
            energy_used: result.stats.energy_used(),
            total_duration: result.stats.total_duration(),
            abi_duration: result.stats.abi_duration(),
        };

        (res, trapped)
    }

    fn run_query_for_view(
        &self,
        tx: &mut MutTxId,
        the_query: &str,
        expected_row_type: &ProductType,
        call_info: &ViewCallInfo,
    ) -> anyhow::Result<Vec<ProductValue>> {
        if the_query.trim().is_empty() {
            return Ok(Vec::new());
        }

        // Views bypass RLS.
        let auth = AuthCtx::for_current(self.info.database_identity);
        let schema_view = SchemaViewer::new(&*tx, &auth);

        // Compile to subscription plans.
        let (plans, has_params) = SubscriptionPlan::compile(the_query, &schema_view, &auth)?;
        ensure!(
            !has_params,
            "parameterized SQL is not supported for view materialization yet"
        );

        // Validate shape and disallow views-on-views.
        for plan in &plans {
            let phys = plan.optimized_physical_plan();
            let Some(source_schema) = phys.return_table() else {
                bail!("query does not return plain table rows");
            };
            if phys.reads_from_view(true) || phys.reads_from_view(false) {
                bail!("view definition cannot read from other views");
            }
            if source_schema.row_type != *expected_row_type {
                bail!(
                    "query returns `{}` but view expects `{}`",
                    fmt_algebraic_type(&AlgebraicType::Product(source_schema.row_type.clone())),
                    fmt_algebraic_type(&AlgebraicType::Product(expected_row_type.clone())),
                );
            }
        }

        let op = FuncCallType::View(call_info.clone());
        let mut metrics = ExecutionMetrics::default();
        let mut rows = Vec::new();

        for plan in plans {
            // Track read sets for all tables involved in this plan.
            // TODO(jsdt): This means we will rerun the view and query for any change to these tables, so we should optimize this asap.
            for table_id in plan.table_ids() {
                tx.record_table_scan(&op, table_id);
            }

            let pipelined = PipelinedProject::from(plan.optimized_physical_plan().clone());
            pipelined.execute(&*tx, &mut metrics, &mut |row| {
                rows.push(row.to_product_value());
                Ok(())
            })?;
        }

        Ok(rows)
    }
    /// A [`MutTxId`] knows which views must be updated (re-evaluated).
    /// This method re-evaluates them and updates their backing tables.
    pub(crate) fn call_views_with_tx<I: WasmInstance>(
        &mut self,
        tx: MutTxId,
        caller: Identity,
        module_def: &ModuleDef,
        inst: &mut I,
        timestamp: Timestamp,
    ) -> (ViewCallResult, bool) {
        let view_calls = tx
            .view_for_update()
            .cloned()
            .map(|info| {
                let view_def = module_def
                    .get_view_by_id(info.fn_ptr, info.sender.is_none())
                    .unwrap_or_else(|| panic!("view with fn_ptr `{}` not found", info.fn_ptr));

                CallViewParams {
                    view_name: view_def.name.clone().into(),
                    view_id: info.view_id,
                    table_id: info.table_id,
                    fn_ptr: view_def.fn_ptr,
                    caller,
                    sender: info.sender,
                    args: ArgsTuple::nullary(),
                    row_type: view_def.product_type_ref,
                    timestamp,
                }
            })
            .collect::<Vec<_>>();

        self.execute_view_calls(tx, view_calls, inst)
    }

    /// Executes view calls and accumulate results.
    /// Returns early if any call traps or fails.
    fn execute_view_calls<I: WasmInstance>(
        &mut self,
        tx: MutTxId,
        view_calls: Vec<CallViewParams>,
        inst: &mut I,
    ) -> (ViewCallResult, bool) {
        let mut out = ViewCallResult::default(tx);
        let mut trapped = false;

        for params in view_calls {
            let (result, call_trapped) = self.call_view_with_tx(out.tx, params, inst);

            out.tx = result.tx;
            out.outcome = result.outcome;
            out.energy_used += result.energy_used;
            out.total_duration += result.total_duration;
            out.abi_duration += result.abi_duration;

            trapped = trapped || call_trapped;

            // Terminate early if execution failed
            if trapped || !matches!(out.outcome, ViewOutcome::Success) {
                break;
            }
        }

        (out, trapped)
    }

    /// Empty the system tables tracking clients without running any lifecycle reducers.
    pub(crate) fn clear_all_clients(&self) -> anyhow::Result<()> {
        self.info.relational_db().clear_all_clients().map_err(Into::into)
    }
}
/// VM-related metrics for reducer execution.
struct VmMetrics {
    /// The time spent executing a reducer + plus evaluating its subscription queries.
    reducer_plus_query_duration: Histogram,
    /// The total VM fuel used.
    reducer_fuel_used: IntCounter,
    /// The total runtime of reducer calls.
    reducer_duration_usec: IntCounter,
    /// The total time spent in reducer ABI calls.
    reducer_abi_time_usec: IntCounter,
}

impl VmMetrics {
    /// Returns new metrics counters for `database_identity` and `reducer_name`.
    fn new(database_identity: &Identity, reducer_name: &str) -> Self {
        let reducer_plus_query_duration = WORKER_METRICS
            .reducer_plus_query_duration
            .with_label_values(database_identity, reducer_name);
        let reducer_fuel_used = DB_METRICS
            .reducer_wasmtime_fuel_used
            .with_label_values(database_identity, reducer_name);
        let reducer_duration_usec = DB_METRICS
            .reducer_duration_usec
            .with_label_values(database_identity, reducer_name);
        let reducer_abi_time_usec = DB_METRICS
            .reducer_abi_time_usec
            .with_label_values(database_identity, reducer_name);

        Self {
            reducer_plus_query_duration,
            reducer_fuel_used,
            reducer_duration_usec,
            reducer_abi_time_usec,
        }
    }

    /// Returns a timer guard for `reducer_plus_query_duration`.
    fn timer_guard_for_reducer_plus_query(&self, start: Instant) -> TimerGuard {
        self.reducer_plus_query_duration.clone().with_timer(start)
    }

    fn report_energy_used(&self, energy_used: FunctionBudget) {
        self.reducer_fuel_used.inc_by(energy_used.get());
    }

    fn report_total_duration(&self, duration: Duration) {
        self.reducer_duration_usec.inc_by(duration.as_micros() as u64);
    }

    fn report_abi_duration(&self, duration: Duration) {
        self.reducer_abi_time_usec.inc_by(duration.as_micros() as u64);
    }

    /// Reports some VM metrics.
    fn report(&self, stats: &ExecutionStats) {
        let energy_used = stats.energy.used();
        let reducer_duration = stats.timings.total_duration;
        let abi_time = stats.timings.wasm_instance_env_call_times.sum();
        self.report_energy_used(energy_used);
        self.report_total_duration(reducer_duration);
        self.report_abi_duration(abi_time);
    }
}

/// Starts the `call_function` span.
fn start_call_function_span(
    function_name: &str,
    caller_identity: &Identity,
    caller_connection_id_opt: Option<ConnectionId>,
) -> EnteredSpan {
    tracing::trace_span!("call_function",
        function_name,
        %caller_identity,
        caller_connection_id = caller_connection_id_opt.map(tracing::field::debug),
    )
    .entered()
}

/// Starts the `run_function` span.
fn start_run_function_span(budget: FunctionBudget) -> EnteredSpan {
    tracing::trace_span!(
        "run_function",
        timings.total_duration = tracing::field::Empty,
        energy.budget = budget.get(),
        energy.used = tracing::field::Empty,
    )
    .entered()
}

/// Logs a tracing message if a reducer doesn't finish in a single frame at 60 FPS.
fn maybe_log_long_running_function(reducer_name: &str, total_duration: Duration) {
    const FRAME_LEN_60FPS: Duration = Duration::from_secs(1).checked_div(60).unwrap();
    if total_duration > FRAME_LEN_60FPS {
        tracing::debug!(
            message = "Long running reducer finished executing",
            reducer_name,
            ?total_duration,
        );
    }
}

/// Logs an error `message` for `reducer` at `timestamp` into `replica_ctx`.
fn log_reducer_error(
    replica_ctx: &ReplicaContext,
    timestamp: Timestamp,
    reducer: &str,
    message: &str,
    module_hash: &Hash,
) {
    use database_logger::Record;

    WORKER_METRICS
        .sender_errors
        .with_label_values(&replica_ctx.database_identity, module_hash, reducer)
        .inc();

    log::info!("reducer returned error: {message}");

    let record = Record {
        ts: chrono::DateTime::from_timestamp_micros(timestamp.to_micros_since_unix_epoch()).unwrap(),
        function: Some(reducer),
        ..Record::injected(message)
    };
    replica_ctx.logger.write(database_logger::LogLevel::Error, &record, &());
}

/*
/// Detects lifecycle events for connecting/disconnecting a new client
/// and inserts/removes into `st_clients` depending on which.
fn lifecyle_modifications_to_tx(
    lifecycle: Option<Lifecycle>,
    caller_id: Identity,
    caller_conn_id: ConnectionId,
    db_id: Identity,
    tx: &mut MutTxId,
) -> Result<(), Box<str>> {
    match lifecycle {
        Some(Lifecycle::OnConnect) => tx.insert_st_client(caller_id, caller_conn_id),
        Some(Lifecycle::OnDisconnect) => tx.delete_st_client(caller_id, caller_conn_id, db_id),
        _ => Ok(()),
    }
    .map_err(|e| e.to_string().into())
}
*/

pub trait InstanceOp {
    fn name(&self) -> &str;
    fn timestamp(&self) -> Timestamp;
    fn call_type(&self) -> FuncCallType;
}

/// Describes a view call in a cheaply shareable way.
#[derive(Clone, Debug)]
pub struct ViewOp<'a> {
    pub name: &'a str,
    pub view_id: ViewId,
    pub table_id: TableId,
    pub fn_ptr: ViewFnPtr,
    pub args: &'a ArgsTuple,
    pub sender: &'a Identity,
    pub timestamp: Timestamp,
}

impl InstanceOp for ViewOp<'_> {
    fn name(&self) -> &str {
        self.name
    }

    fn timestamp(&self) -> Timestamp {
        self.timestamp
    }

    fn call_type(&self) -> FuncCallType {
        FuncCallType::View(ViewCallInfo {
            view_id: self.view_id,
            table_id: self.table_id,
            fn_ptr: self.fn_ptr,
            sender: Some(*self.sender),
        })
    }
}

/// Describes an anonymous view call in a cheaply shareable way.
#[derive(Clone, Debug)]
pub struct AnonymousViewOp<'a> {
    pub name: &'a str,
    pub view_id: ViewId,
    pub table_id: TableId,
    pub fn_ptr: ViewFnPtr,
    pub args: &'a ArgsTuple,
    pub timestamp: Timestamp,
}

impl InstanceOp for AnonymousViewOp<'_> {
    fn name(&self) -> &str {
        self.name
    }

    fn timestamp(&self) -> Timestamp {
        self.timestamp
    }

    fn call_type(&self) -> FuncCallType {
        FuncCallType::View(ViewCallInfo {
            view_id: self.view_id,
            table_id: self.table_id,
            fn_ptr: self.fn_ptr,
            sender: None,
        })
    }
}

/// Describes a reducer call in a cheaply shareable way.
#[derive(Clone, Debug)]
pub struct ReducerOp<'a> {
    pub id: ReducerId,
    pub name: &'a str,
    pub caller_identity: &'a Identity,
    pub caller_connection_id: &'a ConnectionId,
    pub timestamp: Timestamp,
    /// The arguments passed to the reducer.
    pub args: &'a ArgsTuple,
}

impl InstanceOp for ReducerOp<'_> {
    fn name(&self) -> &str {
        self.name
    }
    fn timestamp(&self) -> Timestamp {
        self.timestamp
    }
    fn call_type(&self) -> FuncCallType {
        FuncCallType::Reducer
    }
}

impl From<ReducerOp<'_>> for execution_context::ReducerContext {
    fn from(
        ReducerOp {
            id: _,
            name,
            caller_identity,
            caller_connection_id,
            timestamp,
            args,
        }: ReducerOp<'_>,
    ) -> Self {
        Self {
            name: name.to_owned(),
            caller_identity: *caller_identity,
            caller_connection_id: *caller_connection_id,
            timestamp,
            arg_bsatn: args.get_bsatn().clone(),
        }
    }
}

/// Describes a procedure call in a cheaply shareable way.
#[derive(Clone, Debug)]
pub struct ProcedureOp {
    pub id: ProcedureId,
    pub name: Box<str>,
    pub caller_identity: Identity,
    pub caller_connection_id: ConnectionId,
    pub timestamp: Timestamp,
    pub arg_bytes: Bytes,
}

impl InstanceOp for ProcedureOp {
    fn name(&self) -> &str {
        &self.name
    }
    fn timestamp(&self) -> Timestamp {
        self.timestamp
    }
    fn call_type(&self) -> FuncCallType {
        FuncCallType::Procedure
    }
}<|MERGE_RESOLUTION|>--- conflicted
+++ resolved
@@ -191,20 +191,15 @@
     pub call_result: Result<T, E>,
 }
 
-<<<<<<< HEAD
-// pub type ReducerExecuteResult = ExecutionResult<Result<(), ExecutionError>>;
 pub type ReducerExecuteResult = ExecutionResult<(), ExecutionError>;
-=======
-impl<T> ExecutionResult<T> {
-    pub fn map_result<U>(self, f: impl FnOnce(T) -> U) -> ExecutionResult<U> {
+
+impl<T, E> ExecutionResult<T, E> {
+    pub fn map_result<X, Y>(self, f: impl FnOnce(Result<T, E>) -> Result<X, Y>) -> ExecutionResult<X, Y> {
         let Self { stats, call_result } = self;
         let call_result = f(call_result);
         ExecutionResult { stats, call_result }
     }
 }
-
-pub type ReducerExecuteResult = ExecutionResult<Result<(), ExecutionError>>;
->>>>>>> 0a3dda7f
 
 // The original version of views used a different return format (it returned the rows directly).
 // The newer version uses ViewReturnData to represent the different formats.
