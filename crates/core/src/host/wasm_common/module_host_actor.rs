--- conflicted
+++ resolved
@@ -266,20 +266,10 @@
     ) -> Result<Vec<spacetimedb_sats::relation::MemTable>, DBError> {
         let db = &self.database_instance_context.relational_db;
         let auth = AuthCtx::new(self.database_instance_context.identity, caller_identity);
-<<<<<<< HEAD
         log::debug!("One-off query: {query}");
-        let query_info = &QueryDebugInfo::from_source(&query);
-        let ctx = &ExecutionContext::sql(db.address(), Some(query_info));
+        let ctx = &ExecutionContext::sql(db.address());
         let compiled = db.with_read_only(ctx, |tx| {
             sql::compiler::compile_sql(db, tx, &query)?
-=======
-        // TODO(jgilles): make this a read-only TX when those get added
-
-        db.with_read_only(&ExecutionContext::sql(db.address()), |tx| {
-            log::debug!("One-off query: {query}");
-
-            let compiled = sql::compiler::compile_sql(db, tx, &query)?
->>>>>>> 8524d244
                 .into_iter()
                 .map(|expr| {
                     if matches!(expr, CrudExpr::Query { .. }) {
@@ -288,16 +278,10 @@
                         Err(anyhow!("One-off queries are not allowed to modify the database"))
                     }
                 })
-<<<<<<< HEAD
                 .collect::<Result<_, _>>()
         })?;
 
-        sql::execute::execute_sql(db, compiled, Some(&QueryDebugInfo::from_source(&query)), auth)
-=======
-                .collect::<Result<_, _>>()?;
-            sql::execute::execute_sql(db, tx, compiled, auth)
-        })
->>>>>>> 8524d244
+        sql::execute::execute_sql(db, compiled, auth)
     }
 
     fn clear_table(&self, table_name: String) -> Result<(), anyhow::Error> {
