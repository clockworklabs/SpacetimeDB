--- conflicted
+++ resolved
@@ -16,15 +16,11 @@
 use crate::host::instance_env::InstanceEnv;
 use crate::host::module_common::{build_common_module_from_raw, ModuleCommon};
 use crate::host::module_host::{
-<<<<<<< HEAD
     CallProcedureParams, CallReducerParams, DatabaseUpdate, EventStatus, ModuleEvent, ModuleFunctionCall, ModuleInfo,
 };
 use crate::host::{
     ArgsTuple, ProcedureCallError, ProcedureCallResult, ReducerCallResult, ReducerId, ReducerOutcome, Scheduler,
     UpdateDatabaseResult,
-=======
-    CallReducerParams, DatabaseUpdate, EventStatus, ModuleEvent, ModuleFunctionCall, ModuleInfo,
->>>>>>> 544e2edc
 };
 use crate::identity::Identity;
 use crate::messages::control_db::HostType;
@@ -78,18 +74,15 @@
 }
 
 impl EnergyStats {
-<<<<<<< HEAD
     pub const ZERO: Self = Self {
-        used: EnergyQuanta::ZERO,
-        wasmtime_fuel_used: 0,
+        budget: ReducerBudget::ZERO,
         remaining: ReducerBudget::ZERO,
     };
-=======
+
     /// Returns the used energy amount.
     fn used(&self) -> ReducerBudget {
         (self.budget.get() - self.remaining.get()).into()
     }
->>>>>>> 544e2edc
 }
 
 pub struct ExecutionTimings {
@@ -115,7 +108,6 @@
     pub call_result: Result<Result<(), Box<str>>, anyhow::Error>,
 }
 
-<<<<<<< HEAD
 pub struct ProcedureExecuteResult {
     #[allow(unused)]
     pub energy: EnergyStats,
@@ -125,8 +117,6 @@
     pub call_result: Result<Bytes, anyhow::Error>,
 }
 
-=======
->>>>>>> 544e2edc
 pub struct WasmModuleHostActor<T: WasmModule> {
     module: T::InstancePre,
     initial_instance: Option<Box<WasmModuleInstance<T::Instance>>>,
