--- conflicted
+++ resolved
@@ -186,36 +186,22 @@
         .unwrap_or_else(|| get_table(ctx, stdb, tx, &query.source, sources))
 }
 
-#[allow(clippy::too_many_arguments)]
 fn join_inner<'a>(
     ctx: &'a ExecutionContext,
     db: &'a RelationalDB,
     tx: &'a TxMode,
     lhs: impl RelOps<'a> + 'a,
-<<<<<<< HEAD
     rhs: &'a JoinExpr,
-    semi: bool,
     sources: &mut SourceSet,
 ) -> Result<impl RelOps<'a> + 'a, ErrorVm> {
+    let semi = rhs.semi;
+
     let col_lhs = FieldExprRef::Name(&rhs.col_lhs);
     let col_rhs = FieldExprRef::Name(&rhs.col_rhs);
     let key_lhs = [col_lhs];
     let key_rhs = [col_rhs];
 
     let rhs = build_query(ctx, db, tx, &rhs.rhs, sources)?;
-=======
-    join: JoinExpr,
-    sources: &mut SourceSet,
-) -> Result<impl RelOps<'a> + 'a, ErrorVm> {
-    let semi = join.semi;
-
-    let col_lhs = FieldExpr::Name(join.col_lhs);
-    let col_rhs = FieldExpr::Name(join.col_rhs);
-    let key_lhs = [col_lhs.clone()];
-    let key_rhs = [col_rhs.clone()];
-
-    let rhs = build_query(ctx, db, tx, join.rhs, sources)?;
->>>>>>> 96e5ef16
     let key_lhs_header = lhs.head().clone();
     let key_rhs_header = rhs.head().clone();
     let col_lhs_header = lhs.head().clone();
