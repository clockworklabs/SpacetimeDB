--- conflicted
+++ resolved
@@ -404,14 +404,13 @@
         }
     }
 
-<<<<<<< HEAD
     fn _drop(&mut self, name: &str, kind: DbType) -> Result<Code, ErrorVm> {
         match self.tx {
             TxMode::MutTx(tx) => {
                 match kind {
                     DbType::Table => {
                         if let Some(id) = self.db.table_id_from_name_mut(tx, name)? {
-                            self.db.drop_table(tx, id)?;
+                            self.db.drop_table(self.ctx, tx, id)?;
                         }
                     }
                     DbType::Index => {
@@ -429,28 +428,6 @@
                             self.db.drop_constraint(tx, id)?;
                         }
                     }
-=======
-    fn drop(&mut self, name: &str, kind: DbType) -> Result<Code, ErrorVm> {
-        match kind {
-            DbType::Table => {
-                if let Some(id) = self.db.table_id_from_name(self.tx, name)? {
-                    self.db.drop_table(self.ctx, self.tx, id)?;
-                }
-            }
-            DbType::Index => {
-                if let Some(id) = self.db.index_id_from_name(self.tx, name)? {
-                    self.db.drop_index(self.tx, id)?;
-                }
-            }
-            DbType::Sequence => {
-                if let Some(id) = self.db.sequence_id_from_name(self.tx, name)? {
-                    self.db.drop_sequence(self.tx, id)?;
-                }
-            }
-            DbType::Constraint => {
-                if let Some(id) = self.db.constraint_id_from_name(self.tx, name)? {
-                    self.db.drop_constraint(self.tx, id)?;
->>>>>>> 5116ae3d
                 }
                 Ok(Code::Pass)
             }
