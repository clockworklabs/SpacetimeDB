--- conflicted
+++ resolved
@@ -182,13 +182,8 @@
     db: &RelationalDB,
     auth: AuthCtx,
     inserts: bool,
-<<<<<<< HEAD
-) -> impl Fn(&mut Tx, &QueryExpr, &QueryDebugInfo) -> Result<HashMap<PrimaryKey, Op>, DBError> + '_ {
-    move |tx, query, info| {
-=======
-) -> impl Fn(&mut MutTxId, &QueryExpr) -> Result<HashMap<PrimaryKey, Op>, DBError> + '_ {
+) -> impl Fn(&mut Tx, &QueryExpr) -> Result<HashMap<PrimaryKey, Op>, DBError> + '_ {
     move |tx, query| {
->>>>>>> 8524d244
         let mut out = HashMap::new();
         // If we are evaluating inserts, the op type should be 1.
         // Otherwise we are evaluating deletes, and the op type should be 0.
@@ -213,13 +208,8 @@
 fn evaluator_for_primary_updates(
     db: &RelationalDB,
     auth: AuthCtx,
-<<<<<<< HEAD
-) -> impl Fn(&mut Tx, &QueryExpr, &QueryDebugInfo) -> Result<HashMap<PrimaryKey, Op>, DBError> + '_ {
-    move |tx, query, info| {
-=======
-) -> impl Fn(&mut MutTxId, &QueryExpr) -> Result<HashMap<PrimaryKey, Op>, DBError> + '_ {
+) -> impl Fn(&mut Tx, &QueryExpr) -> Result<HashMap<PrimaryKey, Op>, DBError> + '_ {
     move |tx, query| {
->>>>>>> 8524d244
         let mut out = HashMap::new();
         for MemTable { data, head, .. } in
             run_query(&ExecutionContext::incremental_update(db.address()), db, tx, query, auth)?
