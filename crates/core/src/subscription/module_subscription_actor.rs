<<<<<<< HEAD
use super::{
    query::compile_read_only_query,
    subscription::{ExecutionSet, Subscription},
};
use crate::client::{
    messages::{CachedMessage, SubscriptionUpdate, SubscriptionUpdateMessage, TransactionUpdateMessage},
    ClientActorId, ClientConnectionSender,
};
=======
use super::execution_unit::{ExecutionUnit, QueryHash};
use super::module_subscription_manager::SubscriptionManager;
use super::query::compile_read_only_query;
use super::subscription::ExecutionSet;
use crate::client::messages::{SubscriptionUpdateMessage, TransactionUpdateMessage};
use crate::client::{ClientActorId, ClientConnectionSender};
>>>>>>> 5bcd5e20
use crate::db::relational_db::RelationalDB;
use crate::error::{DBError, SubscriptionError};
use crate::execution_context::ExecutionContext;
use crate::host::module_host::{EventStatus, ModuleEvent};
use crate::protobuf::client_api::Subscribe;
use crate::worker_metrics::WORKER_METRICS;
use parking_lot::RwLock;
use spacetimedb_lib::identity::AuthCtx;
use spacetimedb_lib::Identity;
use std::{sync::Arc, time::Instant};

type Subscriptions = Arc<RwLock<SubscriptionManager>>;

#[derive(Debug)]
pub struct ModuleSubscriptions {
    relational_db: Arc<RelationalDB>,
    pub subscriptions: Subscriptions,
    owner_identity: Identity,
}

impl ModuleSubscriptions {
    pub fn new(relational_db: Arc<RelationalDB>, owner_identity: Identity) -> Self {
        Self {
            relational_db,
            subscriptions: Arc::new(RwLock::new(SubscriptionManager::default())),
            owner_identity,
        }
    }

    /// Add a subscriber to the module. NOTE: this function is blocking.
    #[tracing::instrument(skip_all)]
    pub fn add_subscriber(
        &self,
        sender: ClientConnectionSender,
        subscription: Subscribe,
        timer: Instant,
    ) -> Result<(), DBError> {
        let tx = scopeguard::guard(self.relational_db.begin_tx(), |tx| {
            let ctx = ExecutionContext::subscribe(self.relational_db.address());
            self.relational_db.release_tx(&ctx, tx);
        });
        // check for backward comp.
        let request_id = subscription.request_id;
        let auth = AuthCtx::new(self.owner_identity, sender.id.identity);
        let mut queries = vec![];

        let guard = self.subscriptions.read();

        for sql in subscription.query_strings {
            let hash = QueryHash::from_string(&sql);
            if let Some(unit) = guard.query(&hash) {
                queries.push(unit);
            } else {
                let mut compiled = compile_read_only_query(&self.relational_db, &tx, &auth, &sql)?;
                if compiled.len() > 1 {
                    return Result::Err(
                        SubscriptionError::Unsupported(String::from("Multiple statements in subscription query"))
                            .into(),
                    );
                }
                queries.push(Arc::new(ExecutionUnit::new(compiled.remove(0), hash)));
            }
        }

        drop(guard);

        let execution_set: ExecutionSet = queries.into();
        let database_update = execution_set.eval(&self.relational_db, &tx, auth)?;

        WORKER_METRICS
            .initial_subscription_evals
            .with_label_values(&self.relational_db.address())
            .inc();

        // It acquires the subscription lock after `eval`, allowing `add_subscription` to run concurrently.
        // This also makes it possible for `broadcast_event` to get scheduled before the subsequent part here
        // but that should not pose an issue.
        let sender = Arc::new(sender);
        let mut subscriptions = self.subscriptions.write();
        drop(tx);
        subscriptions.remove_subscription(&sender.id.identity);
        subscriptions.add_subscription(sender.clone(), execution_set.into_iter());
        let num_queries = subscriptions.num_queries();
        drop(subscriptions);

        WORKER_METRICS
            .subscription_queries
            .with_label_values(&self.relational_db.address())
            .set(num_queries as i64);

        // NOTE: It is important to send the state in this thread because if you spawn a new
        // thread it's possible for messages to get sent to the client out of order. If you do
        // spawn in another thread messages will need to be buffered until the state is sent out
        // on the wire
        let fut = sender.send_message(SubscriptionUpdateMessage {
            subscription_update: SubscriptionUpdate {
                database_update,
                request_id: Some(request_id),
                timer: Some(timer),
            },
        });
        let _ = tokio::runtime::Handle::current().block_on(fut);
        Ok(())
    }

    pub fn remove_subscriber(&self, client_id: ClientActorId) {
        let mut subscriptions = self.subscriptions.write();
        subscriptions.remove_subscription(&client_id.identity);
        WORKER_METRICS
            .subscription_queries
            .with_label_values(&self.relational_db.address())
            .set(subscriptions.num_queries() as i64);
    }

    /// Broadcast a ModuleEvent to all interested subscribers.
    ///
    /// It's recommended to take a read lock on `subscriptions` field *before* you commit
    /// the transaction that will give you the event you pass here, to prevent a race condition
    /// where a just-added subscriber receives the same update twice.
    pub async fn broadcast_event(
        &self,
        client: Option<&ClientConnectionSender>,
        subscriptions: &SubscriptionManager,
        event: Arc<ModuleEvent>,
    ) {
        match event.status {
            EventStatus::Committed(_) => {
                if let Err(err) =
                    tokio::task::block_in_place(|| self.broadcast_commit_event(subscriptions, event)).await
                {
                    // TODO: log an id for the subscription somehow as well
                    tracing::error!(err = &err as &dyn std::error::Error, "subscription eval_incr failed");
                }
            }
            EventStatus::Failed(_) => {
                if let Some(client) = client {
                    let message = TransactionUpdateMessage {
                        event: &event,
                        database_update: Default::default(),
                    };
                    let _ = client.send_message(message).await;
                } else {
                    log::trace!("Reducer failed but there is no client to send the failure to!")
                }
            }
            EventStatus::OutOfEnergy => {} // ?
        }
    }

    /// A blocking version of [`broadcast_event`][Self::broadcast_event].
    pub fn blocking_broadcast_event(
        &self,
        client: Option<&ClientConnectionSender>,
        subscriptions: &SubscriptionManager,
        event: Arc<ModuleEvent>,
    ) {
        tokio::runtime::Handle::current().block_on(self.broadcast_event(client, subscriptions, event))
    }

    /// Broadcast the commit event to all interested subscribers.
    ///
    /// This function is blocking, even though it returns a future. The returned future resolves
    /// once all updates have been successfully added to the subscribers' send queues (i.e. after
    /// it resolves, it's guaranteed that if you call `subscriber.send(x)` the client will receive
    /// x after they receive this subscription update).
    async fn broadcast_commit_event(
        &self,
<<<<<<< HEAD
        subscriptions: &[Subscription],
        event: &ModuleEvent,
    ) -> impl Future<Output = ()> + '_ {
        let database_update = event.status.database_update().unwrap();
        let request_id = event.request_id;
        let timer = event.timer;
        let auth = AuthCtx::new(self.owner_identity, event.caller_identity);

        let tokio_handle = &tokio::runtime::Handle::current();

        let tx = &*scopeguard::guard(self.relational_db.begin_tx(), |tx| {
            let ctx = ExecutionContext::incremental_update(self.relational_db.address());
            self.relational_db.release_tx(&ctx, tx);
        });

        let tasks = subscriptions
            .par_iter()
            .filter_map(|subscription| {
                let incr = subscription
                    .queries
                    .eval_incr(&self.relational_db, tx, database_update, auth);
                match incr {
                    Ok(incr) if incr.tables.is_empty() => None,
                    Ok(incr) => Some((subscription, incr)),
                    Err(err) => {
                        // TODO: log an id for the subscription somehow as well
                        tracing::error!(err = &err as &dyn std::error::Error, "subscription eval_incr failed");
                        None
                    }
                }
            })
            .flat_map_iter(|(subscription, database_update)| {
                let database_update = SubscriptionUpdate {
                    database_update,
                    request_id,
                    timer,
                };
                let message = TransactionUpdateMessage { event, database_update };
                let mut message = CachedMessage::new(message);

                subscription.subscribers().iter().cloned().map(move |subscriber| {
                    let message = message.serialize(subscriber.protocol);
                    tokio_handle.spawn(async move {
                        let _ = subscriber.send(message).await;
                    })
                })
            })
            .collect::<Vec<_>>();

        async move {
            for task in tasks {
                let _ = task.await;
            }
        }
=======
        subscriptions: &SubscriptionManager,
        event: Arc<ModuleEvent>,
    ) -> Result<(), DBError> {
        let auth = AuthCtx::new(self.owner_identity, event.caller_identity);
        subscriptions.eval_updates(&self.relational_db, auth, event).await
>>>>>>> 5bcd5e20
    }
}<|MERGE_RESOLUTION|>--- conflicted
+++ resolved
@@ -1,20 +1,9 @@
-<<<<<<< HEAD
-use super::{
-    query::compile_read_only_query,
-    subscription::{ExecutionSet, Subscription},
-};
-use crate::client::{
-    messages::{CachedMessage, SubscriptionUpdate, SubscriptionUpdateMessage, TransactionUpdateMessage},
-    ClientActorId, ClientConnectionSender,
-};
-=======
 use super::execution_unit::{ExecutionUnit, QueryHash};
 use super::module_subscription_manager::SubscriptionManager;
 use super::query::compile_read_only_query;
 use super::subscription::ExecutionSet;
-use crate::client::messages::{SubscriptionUpdateMessage, TransactionUpdateMessage};
+use crate::client::messages::{SubscriptionUpdate, SubscriptionUpdateMessage, TransactionUpdateMessage};
 use crate::client::{ClientActorId, ClientConnectionSender};
->>>>>>> 5bcd5e20
 use crate::db::relational_db::RelationalDB;
 use crate::error::{DBError, SubscriptionError};
 use crate::execution_context::ExecutionContext;
@@ -182,67 +171,10 @@
     /// x after they receive this subscription update).
     async fn broadcast_commit_event(
         &self,
-<<<<<<< HEAD
-        subscriptions: &[Subscription],
-        event: &ModuleEvent,
-    ) -> impl Future<Output = ()> + '_ {
-        let database_update = event.status.database_update().unwrap();
-        let request_id = event.request_id;
-        let timer = event.timer;
-        let auth = AuthCtx::new(self.owner_identity, event.caller_identity);
-
-        let tokio_handle = &tokio::runtime::Handle::current();
-
-        let tx = &*scopeguard::guard(self.relational_db.begin_tx(), |tx| {
-            let ctx = ExecutionContext::incremental_update(self.relational_db.address());
-            self.relational_db.release_tx(&ctx, tx);
-        });
-
-        let tasks = subscriptions
-            .par_iter()
-            .filter_map(|subscription| {
-                let incr = subscription
-                    .queries
-                    .eval_incr(&self.relational_db, tx, database_update, auth);
-                match incr {
-                    Ok(incr) if incr.tables.is_empty() => None,
-                    Ok(incr) => Some((subscription, incr)),
-                    Err(err) => {
-                        // TODO: log an id for the subscription somehow as well
-                        tracing::error!(err = &err as &dyn std::error::Error, "subscription eval_incr failed");
-                        None
-                    }
-                }
-            })
-            .flat_map_iter(|(subscription, database_update)| {
-                let database_update = SubscriptionUpdate {
-                    database_update,
-                    request_id,
-                    timer,
-                };
-                let message = TransactionUpdateMessage { event, database_update };
-                let mut message = CachedMessage::new(message);
-
-                subscription.subscribers().iter().cloned().map(move |subscriber| {
-                    let message = message.serialize(subscriber.protocol);
-                    tokio_handle.spawn(async move {
-                        let _ = subscriber.send(message).await;
-                    })
-                })
-            })
-            .collect::<Vec<_>>();
-
-        async move {
-            for task in tasks {
-                let _ = task.await;
-            }
-        }
-=======
         subscriptions: &SubscriptionManager,
         event: Arc<ModuleEvent>,
     ) -> Result<(), DBError> {
         let auth = AuthCtx::new(self.owner_identity, event.caller_identity);
         subscriptions.eval_updates(&self.relational_db, auth, event).await
->>>>>>> 5bcd5e20
     }
 }