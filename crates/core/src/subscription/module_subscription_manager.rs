use super::execution_unit::QueryHash;
use super::tx::DeltaTx;
use crate::client::messages::{
    SerializableMessage, SubscriptionError, SubscriptionMessage, SubscriptionResult, SubscriptionUpdateMessage,
    TransactionUpdateMessage,
};
use crate::client::{ClientConnectionSender, Protocol};
use crate::error::DBError;
use crate::host::module_host::{DatabaseTableUpdate, ModuleEvent, UpdatesRelValue};
use crate::messages::websocket::{self as ws, TableUpdate};
use crate::subscription::delta::eval_delta;
use hashbrown::hash_map::OccupiedError;
use hashbrown::{HashMap, HashSet};
use itertools::Itertools;
use rayon::iter::{IntoParallelIterator, ParallelIterator};
use spacetimedb_client_api_messages::websocket::{
    BsatnFormat, CompressableQueryUpdate, FormatSwitch, JsonFormat, QueryId, QueryUpdate, WebsocketFormat,
};
use spacetimedb_data_structures::map::{Entry, IntMap};
use spacetimedb_lib::metrics::ExecutionMetrics;
use spacetimedb_lib::{AlgebraicValue, ConnectionId, Identity, ProductValue};
use spacetimedb_primitives::{ColId, TableId};
use spacetimedb_subscription::SubscriptionPlan;
use std::collections::{BTreeSet, LinkedList};
use std::sync::atomic::{AtomicBool, Ordering};
use std::sync::Arc;

/// Clients are uniquely identified by their Identity and ConnectionId.
/// Identity is insufficient because different ConnectionIds can use the same Identity.
/// TODO: Determine if ConnectionId is sufficient for uniquely identifying a client.
type ClientId = (Identity, ConnectionId);
type Query = Arc<Plan>;
type Client = Arc<ClientConnectionSender>;
type SwitchedTableUpdate = FormatSwitch<TableUpdate<BsatnFormat>, TableUpdate<JsonFormat>>;
type SwitchedDbUpdate = FormatSwitch<ws::DatabaseUpdate<BsatnFormat>, ws::DatabaseUpdate<JsonFormat>>;

/// ClientQueryId is an identifier for a query set by the client.
type ClientQueryId = QueryId;
/// SubscriptionId is a globally unique identifier for a subscription.
type SubscriptionId = (ClientId, ClientQueryId);

#[derive(Debug)]
pub struct Plan {
    hash: QueryHash,
    sql: String,
    plans: Vec<SubscriptionPlan>,
}

impl Plan {
    /// Create a new subscription plan to be cached
    pub fn new(plans: Vec<SubscriptionPlan>, hash: QueryHash, text: String) -> Self {
        Self { plans, hash, sql: text }
    }

    /// Returns the query hash for this subscription
    pub fn hash(&self) -> QueryHash {
        self.hash
    }

    /// A subscription query return rows from a single table.
    /// This method returns the id of that table.
    pub fn subscribed_table_id(&self) -> TableId {
        self.plans[0].subscribed_table_id()
    }

    /// A subscription query return rows from a single table.
    /// This method returns the name of that table.
    pub fn subscribed_table_name(&self) -> &str {
        self.plans[0].subscribed_table_name()
    }

    /// Returns the table ids from which this subscription reads
    pub fn table_ids(&self) -> impl Iterator<Item = TableId> + '_ {
        self.plans
            .iter()
            .flat_map(|plan| plan.table_ids())
            .collect::<HashSet<_>>()
            .into_iter()
    }

    /// Returns the plan fragments that comprise this subscription.
    /// Will only return one element unless there is a table with multiple RLS rules.
    pub fn plans_fragments(&self) -> impl Iterator<Item = &SubscriptionPlan> + '_ {
        self.plans.iter()
    }

    /// The `SQL` text of this subscription.
    pub fn sql(&self) -> &str {
        &self.sql
    }
}

/// For each client, we hold a handle for sending messages, and we track the queries they are subscribed to.
#[derive(Debug)]
struct ClientInfo {
    outbound_ref: Client,
    subscriptions: HashMap<SubscriptionId, HashSet<QueryHash>>,
    subscription_ref_count: HashMap<QueryHash, usize>,
    // This should be removed when we migrate to SubscribeSingle.
    legacy_subscriptions: HashSet<QueryHash>,
    // This flag is set if an error occurs during a tx update.
    // It will be cleaned up async or on resubscribe.
    dropped: AtomicBool,
}

impl ClientInfo {
    fn new(outbound_ref: Client) -> Self {
        Self {
            outbound_ref,
            subscriptions: HashMap::default(),
            subscription_ref_count: HashMap::default(),
            legacy_subscriptions: HashSet::default(),
            dropped: AtomicBool::new(false),
        }
    }

    /// Check that the subscription ref count matches the actual number of subscriptions.
    #[cfg(test)]
    fn assert_ref_count_consistency(&self) {
        let mut expected_ref_count = HashMap::new();
        for query_hashes in self.subscriptions.values() {
            for query_hash in query_hashes {
                assert!(
                    self.subscription_ref_count.contains_key(query_hash),
                    "Query hash not found: {:?}",
                    query_hash
                );
                expected_ref_count
                    .entry(*query_hash)
                    .and_modify(|count| *count += 1)
                    .or_insert(1);
            }
        }
        assert_eq!(
            self.subscription_ref_count, expected_ref_count,
            "Checking the reference totals failed"
        );
    }
}

/// For each query that has subscribers, we track a set of legacy subscribers and individual subscriptions.
#[derive(Debug)]
struct QueryState {
    query: Query,
    // For legacy clients that subscribe to a set of queries, we track them here.
    legacy_subscribers: HashSet<ClientId>,
    // For clients that subscribe to a single query, we track them here.
    subscriptions: HashSet<ClientId>,
}

impl QueryState {
    fn new(query: Query) -> Self {
        Self {
            query,
            legacy_subscribers: HashSet::default(),
            subscriptions: HashSet::default(),
        }
    }
    fn has_subscribers(&self) -> bool {
        !self.subscriptions.is_empty() || !self.legacy_subscribers.is_empty()
    }

    // This returns all of the clients listening to a query. If a client has multiple subscriptions for this query, it will appear twice.
    fn all_clients(&self) -> impl Iterator<Item = &ClientId> {
        itertools::chain(&self.legacy_subscribers, &self.subscriptions)
    }

    /// Return the search arguments for this query
    fn search_args(&self) -> impl Iterator<Item = (TableId, ColId, AlgebraicValue)> {
        let mut args = HashSet::new();
        for arg in self
            .query
            .plans
            .iter()
            .flat_map(|subscription| subscription.physical_plan().search_args())
        {
            args.insert(arg);
        }
        args.into_iter()
    }
}

/// In this container, we keep track of parameterized subscription queries.
/// This is used to prune unnecessary queries during subscription evaluation.
///
/// TODO: This container is populated on initial subscription.
/// Ideally this information would be stored in the datastore,
/// but because subscriptions are evaluated using a read only tx,
/// we have to manage this memory separately.
///
/// If we stored this information in the datastore,
/// we could encode pruning logic in the execution plan itself.
#[derive(Debug, Default)]
pub struct SearchArguments {
    /// We parameterize subscriptions if they have an equality selection.
    /// In this case a parameter is a [TableId], [ColId] pair.
    ///
    /// Ex.
    ///
    /// ```sql
    /// SELECT * FROM t WHERE id = <value>
    /// ```
    ///
    /// This query is parameterized by `t.id`.
    ///
    /// Ex.
    ///
    /// ```sql
    /// SELECT t.* FROM t JOIN s ON t.id = s.id WHERE s.x = <value>
    /// ```
    ///
    /// This query is parameterized by `s.x`.
    params: BTreeSet<(TableId, ColId)>,
    /// For each parameter we keep track of its possible values or arguments.
    /// These arguments are the different values that clients subscribe with.
    ///
    /// Ex.
    ///
    /// ```sql
    /// SELECT * FROM t WHERE id = 3
    /// SELECT * FROM t WHERE id = 5
    /// ```
    ///
    /// These queries will get parameterized by `t.id`,
    /// and we will record the args `3` and `5` in this map.
    args: BTreeSet<(TableId, ColId, AlgebraicValue, QueryHash)>,
}

impl SearchArguments {
    /// Return the column ids by which a table is parameterized
    fn search_params_for_table(&self, table_id: TableId) -> impl Iterator<Item = ColId> + '_ {
        let lower_bound = (table_id, 0.into());
        let upper_bound = (table_id, u16::MAX.into());
        self.params
            .range(lower_bound..=upper_bound)
            .map(|(_, col_id)| col_id)
            .cloned()
    }

    /// Are there queries parameterized by this table and column?
    /// If so, do we have a subscriber for this `search_arg`?
    fn queries_for_search_arg(
        &self,
        table_id: TableId,
        col_id: ColId,
        search_arg: AlgebraicValue,
    ) -> impl Iterator<Item = &QueryHash> {
        let lower_bound = (table_id, col_id, search_arg.clone(), QueryHash::MIN);
        let upper_bound = (table_id, col_id, search_arg, QueryHash::MAX);
        self.args.range(lower_bound..upper_bound).map(|(_, _, _, hash)| hash)
    }

    /// Find the queries that need to be evaluated for this row.
    fn queries_for_row<'a>(&'a self, table_id: TableId, row: &'a ProductValue) -> impl Iterator<Item = &'a QueryHash> {
        self.search_params_for_table(table_id)
            .filter_map(|col_id| row.get_field(col_id.idx(), None).ok().map(|arg| (col_id, arg.clone())))
            .flat_map(move |(col_id, arg)| self.queries_for_search_arg(table_id, col_id, arg))
    }

    /// Remove a query hash and its associated data from this container.
    /// Note, a query hash may be associated with multiple column ids.
    fn remove_query(&mut self, query: &QueryHash) {
        // Collect the column parameters for this query
        let mut params = self
            .args
            .iter()
            .filter(|(_, _, _, hash)| hash == query)
            .map(|(table_id, col_id, _, _)| (*table_id, *col_id))
            .dedup()
            .collect::<HashSet<_>>();

        // Remove the search argument entries for this query
        self.args.retain(|(_, _, _, hash)| hash != query);

        // Remove column parameters that no longer have any search arguments associated to them
        params.retain(|(table_id, col_id)| {
            self.args
                .range(
                    (*table_id, *col_id, AlgebraicValue::Min, QueryHash::MIN)
                        ..=(*table_id, *col_id, AlgebraicValue::Max, QueryHash::MAX),
                )
                .next()
                .is_none()
        });

        self.params
            .retain(|(table_id, col_id)| !params.contains(&(*table_id, *col_id)));
    }

    /// Add a new mapping from search argument to query hash
    fn insert_query(&mut self, table_id: TableId, col_id: ColId, arg: AlgebraicValue, query: QueryHash) {
        self.args.insert((table_id, col_id, arg, query));
        self.params.insert((table_id, col_id));
    }
}

/// Responsible for the efficient evaluation of subscriptions.
/// It performs basic multi-query optimization,
/// in that if a query has N subscribers,
/// it is only executed once,
/// with the results copied to the N receivers.
#[derive(Debug, Default)]
pub struct SubscriptionManager {
    // State for each client.
    clients: HashMap<ClientId, ClientInfo>,

    // Queries for which there is at least one subscriber.
    queries: HashMap<QueryHash, QueryState>,

    // If a query reads from a table,
    // but does not have a simple equality filter on that table,
    // we map the table to the query in this inverted index.
    tables: IntMap<TableId, HashSet<QueryHash>>,

    // If a query reads from a table,
    // and has a simple equality filter on that table,
    // we map the filter values to the query in this lookup table.
    search_args: SearchArguments,
}

// This is a representation of the current subscription sets.
// This uses vecs and tuples instead of more human-readable types for the sake of efficiency.
#[derive(Debug, PartialEq, serde::Serialize, serde::Deserialize)]
pub struct SubscriptionSetSnapshot {
    // The sql definitions of all the actively subscribed queries.
    pub queries: Vec<(QueryHash, String)>,

    // For each client, the list of active subscription sets.
    pub clients: Vec<(ClientId, Vec<Vec<QueryHash>>)>,
}

// Tracks some gauges related to subscriptions.
pub struct SubscriptionGaugeStats {
    // The number of unique queries with at least one subscriber.
    pub num_queries: usize,
    // The number of unique connections with at least one subscription.
    pub num_connections: usize,
    // The number of subscription sets across all clients.
    pub num_subscription_sets: usize,
    // The total number of subscriptions across all clients and queries.
    pub num_query_subscriptions: usize,
    // The total number of subscriptions across all clients and queries.
    pub num_legacy_subscriptions: usize,
}

impl SubscriptionManager {
    pub fn build_snapshot(&self) -> SubscriptionSetSnapshot {
        let mut queries = Vec::with_capacity(self.queries.len());
        for (hash, state) in &self.queries {
            queries.push((*hash, state.query.sql().to_string()));
        }
        let mut clients = Vec::with_capacity(self.clients.len());
        for (client_id, client_info) in &self.clients {
            let mut subscriptions = Vec::with_capacity(client_info.subscriptions.len());
            for (_, query_hashes) in &client_info.subscriptions {
                subscriptions.push(query_hashes.iter().copied().collect());
            }
            clients.push((*client_id, subscriptions));
        }
        SubscriptionSetSnapshot { queries, clients }
    }

    pub fn client(&self, id: &ClientId) -> Client {
        self.clients[id].outbound_ref.clone()
    }

    pub fn query(&self, hash: &QueryHash) -> Option<Query> {
        self.queries.get(hash).map(|state| state.query.clone())
    }

    pub fn calculate_gauge_stats(&self) -> SubscriptionGaugeStats {
        let num_queries = self.queries.len();
        let num_connections = self.clients.len();
        let num_query_subscriptions = self.queries.values().map(|state| state.subscriptions.len()).sum();
        let num_subscription_sets = self.clients.values().map(|ci| ci.subscriptions.len()).sum();
        let num_legacy_subscriptions = self
            .clients
            .values()
            .filter(|ci| !ci.legacy_subscriptions.is_empty())
            .count();

        SubscriptionGaugeStats {
            num_queries,
            num_connections,
            num_query_subscriptions,
            num_subscription_sets,
            num_legacy_subscriptions,
        }
    }

    pub fn num_unique_queries(&self) -> usize {
        self.queries.len()
    }

    #[cfg(test)]
    fn contains_query(&self, hash: &QueryHash) -> bool {
        self.queries.contains_key(hash)
    }

    #[cfg(test)]
    fn contains_client(&self, subscriber: &ClientId) -> bool {
        self.clients.contains_key(subscriber)
    }

    #[cfg(test)]
    fn contains_legacy_subscription(&self, subscriber: &ClientId, query: &QueryHash) -> bool {
        self.queries
            .get(query)
            .is_some_and(|state| state.legacy_subscribers.contains(subscriber))
    }

    #[cfg(test)]
    fn query_reads_from_table(&self, query: &QueryHash, table: &TableId) -> bool {
        self.tables.get(table).is_some_and(|queries| queries.contains(query))
    }

    #[cfg(test)]
    fn query_has_search_arg(&self, query: QueryHash, table_id: TableId, col_id: ColId, arg: AlgebraicValue) -> bool {
        self.search_args
            .queries_for_search_arg(table_id, col_id, arg)
            .any(|hash| *hash == query)
    }

    #[cfg(test)]
    fn table_has_search_param(&self, table_id: TableId, col_id: ColId) -> bool {
        self.search_args
            .search_params_for_table(table_id)
            .any(|id| id == col_id)
    }

    fn remove_legacy_subscriptions(&mut self, client: &ClientId) {
        if let Some(ci) = self.clients.get_mut(client) {
            let mut queries_to_remove = Vec::new();
            for query_hash in ci.legacy_subscriptions.iter() {
                let Some(query_state) = self.queries.get_mut(query_hash) else {
                    tracing::warn!("Query state not found for query hash: {:?}", query_hash);
                    continue;
                };

                query_state.legacy_subscribers.remove(client);
                if !query_state.has_subscribers() {
                    SubscriptionManager::remove_query_from_tables(
                        &mut self.tables,
                        &mut self.search_args,
                        &query_state.query,
                    );
                    queries_to_remove.push(*query_hash);
                }
            }
            ci.legacy_subscriptions.clear();
            for query_hash in queries_to_remove {
                self.queries.remove(&query_hash);
            }
        }
    }

    /// Remove any clients that have been marked for removal
    pub fn remove_dropped_clients(&mut self) {
        for id in self.clients.keys().copied().collect::<Vec<_>>() {
            if let Some(client) = self.clients.get(&id) {
                if client.dropped.load(Ordering::Relaxed) {
                    self.remove_all_subscriptions(&id);
                }
            }
        }
    }

    /// Remove a single subscription for a client.
    /// This will return an error if the client does not have a subscription with the given query id.
    pub fn remove_subscription(&mut self, client_id: ClientId, query_id: ClientQueryId) -> Result<Vec<Query>, DBError> {
        let subscription_id = (client_id, query_id);
        let Some(ci) = self
            .clients
            .get_mut(&client_id)
            .filter(|ci| !ci.dropped.load(Ordering::Acquire))
        else {
            return Err(anyhow::anyhow!("Client not found: {:?}", client_id).into());
        };

        #[cfg(test)]
        ci.assert_ref_count_consistency();

        let Some(query_hashes) = ci.subscriptions.remove(&subscription_id) else {
            return Err(anyhow::anyhow!("Subscription not found: {:?}", subscription_id).into());
        };
        let mut queries_to_return = Vec::new();
        for hash in query_hashes {
            let remaining_refs = {
                let Some(count) = ci.subscription_ref_count.get_mut(&hash) else {
                    return Err(anyhow::anyhow!("Query count not found for query hash: {:?}", hash).into());
                };
                *count -= 1;
                *count
            };
            if remaining_refs > 0 {
                // The client is still subscribed to this query, so we are done for now.
                continue;
            }
            // The client is no longer subscribed to this query.
            ci.subscription_ref_count.remove(&hash);
            let Some(query_state) = self.queries.get_mut(&hash) else {
                return Err(anyhow::anyhow!("Query state not found for query hash: {:?}", hash).into());
            };
            queries_to_return.push(query_state.query.clone());
            query_state.subscriptions.remove(&client_id);
            if !query_state.has_subscribers() {
                SubscriptionManager::remove_query_from_tables(
                    &mut self.tables,
                    &mut self.search_args,
                    &query_state.query,
                );
                self.queries.remove(&hash);
            }
        }

        #[cfg(test)]
        ci.assert_ref_count_consistency();

        Ok(queries_to_return)
    }

    /// Adds a single subscription for a client.
    pub fn add_subscription(&mut self, client: Client, query: Query, query_id: ClientQueryId) -> Result<(), DBError> {
        self.add_subscription_multi(client, vec![query], query_id).map(|_| ())
    }

    pub fn add_subscription_multi(
        &mut self,
        client: Client,
        queries: Vec<Query>,
        query_id: ClientQueryId,
    ) -> Result<Vec<Query>, DBError> {
        let client_id = (client.id.identity, client.id.connection_id);

        // Clean up any dropped subscriptions
        if self
            .clients
            .get(&client_id)
            .is_some_and(|ci| ci.dropped.load(Ordering::Acquire))
        {
            self.remove_all_subscriptions(&client_id);
        }

        let ci = self
            .clients
            .entry(client_id)
            .or_insert_with(|| ClientInfo::new(client.clone()));
        #[cfg(test)]
        ci.assert_ref_count_consistency();
        let subscription_id = (client_id, query_id);
        let hash_set = match ci.subscriptions.try_insert(subscription_id, HashSet::new()) {
            Err(OccupiedError { .. }) => {
                return Err(anyhow::anyhow!(
                    "Subscription with id {:?} already exists for client: {:?}",
                    query_id,
                    client_id
                )
                .into());
            }
            Ok(hash_set) => hash_set,
        };
        // We track the queries that are being added for this client.
        let mut new_queries = Vec::new();

        for query in &queries {
            let hash = query.hash();
            // Deduping queries within this single call.
            if !hash_set.insert(hash) {
                continue;
            }
            let query_state = self
                .queries
                .entry(hash)
                .or_insert_with(|| QueryState::new(query.clone()));

            Self::insert_query(&mut self.tables, &mut self.search_args, query_state);

            let entry = ci.subscription_ref_count.entry(hash).or_insert(0);
            *entry += 1;
            let is_new_entry = *entry == 1;

            let inserted = query_state.subscriptions.insert(client_id);
            // This should arguably crash the server, as it indicates a bug.
            if inserted != is_new_entry {
                return Err(anyhow::anyhow!("Internal error, ref count and query_state mismatch").into());
            }
            if inserted {
                new_queries.push(query.clone());
            }
        }

        #[cfg(test)]
        {
            ci.assert_ref_count_consistency();
        }

        Ok(new_queries)
    }

    /// Adds a client and its queries to the subscription manager.
    /// Sets up the set of subscriptions for the client, replacing any existing legacy subscriptions.
    ///
    /// If a query is not already indexed,
    /// its table ids added to the inverted index.
    // #[tracing::instrument(level = "trace", skip_all)]
    pub fn set_legacy_subscription(&mut self, client: Client, queries: impl IntoIterator<Item = Query>) {
        let client_id = (client.id.identity, client.id.connection_id);
        // First, remove any existing legacy subscriptions.
        self.remove_legacy_subscriptions(&client_id);

        // Now, add the new subscriptions.
        let ci = self
            .clients
            .entry(client_id)
            .or_insert_with(|| ClientInfo::new(client.clone()));
        for unit in queries {
            let hash = unit.hash();
            ci.legacy_subscriptions.insert(hash);
            let query_state = self
                .queries
                .entry(hash)
                .or_insert_with(|| QueryState::new(unit.clone()));
            Self::insert_query(&mut self.tables, &mut self.search_args, query_state);
            query_state.legacy_subscribers.insert(client_id);
        }
    }

    // Update the mapping from table id to related queries by removing the given query.
    // If this removes all queries for a table, the map entry for that table is removed altogether.
    // This takes a ref to the table map instead of `self` to avoid borrowing issues.
    fn remove_query_from_tables(
        tables: &mut IntMap<TableId, HashSet<QueryHash>>,
        search_args: &mut SearchArguments,
        query: &Query,
    ) {
        let hash = query.hash();
        search_args.remove_query(&hash);
        for table_id in query.table_ids() {
            if let Entry::Occupied(mut entry) = tables.entry(table_id) {
                let hashes = entry.get_mut();
                if hashes.remove(&hash) && hashes.is_empty() {
                    entry.remove();
                }
            }
        }
    }

    // Update the mapping from table id to related queries by inserting the given query.
    // Also add any search arguments the query may have.
    // This takes a ref to the table map instead of `self` to avoid borrowing issues.
    fn insert_query(
        tables: &mut IntMap<TableId, HashSet<QueryHash>>,
        search_args: &mut SearchArguments,
        query_state: &QueryState,
    ) {
        // If this is new, we need to update the table to query mapping.
        if !query_state.has_subscribers() {
            let hash = query_state.query.hash();
            let mut table_ids = query_state.query.table_ids().collect::<HashSet<_>>();
            for (table_id, col_id, arg) in query_state.search_args() {
                table_ids.remove(&table_id);
                search_args.insert_query(table_id, col_id, arg, hash);
            }
            // Update the `tables` map if this query reads from a table,
            // but does not have a search argument for that table.
            for table_id in table_ids {
                tables.entry(table_id).or_default().insert(hash);
            }
        }
    }

    /// Removes a client from the subscriber mapping.
    /// If a query no longer has any subscribers,
    /// it is removed from the index along with its table ids.
    #[tracing::instrument(level = "trace", skip_all)]
    pub fn remove_all_subscriptions(&mut self, client: &ClientId) {
        self.remove_legacy_subscriptions(client);
        let Some(client_info) = self.clients.remove(client) else {
            return;
        };
        debug_assert!(client_info.legacy_subscriptions.is_empty());
        let mut queries_to_remove = Vec::new();
        for query_hash in client_info.subscription_ref_count.keys() {
            let Some(query_state) = self.queries.get_mut(query_hash) else {
                tracing::warn!("Query state not found for query hash: {:?}", query_hash);
                return;
            };
            query_state.subscriptions.remove(client);
            // This could happen twice for the same hash if a client has a duplicate, but that's fine. It is idepotent.
            if !query_state.has_subscribers() {
                queries_to_remove.push(*query_hash);
                SubscriptionManager::remove_query_from_tables(
                    &mut self.tables,
                    &mut self.search_args,
                    &query_state.query,
                );
            }
        }
        for query_hash in queries_to_remove {
            self.queries.remove(&query_hash);
        }
    }

    /// Find the queries that need to be evaluated for this table update.
    ///
    /// Note, this tries to prune irrelevant queries from the subscription.
    ///
    /// When is this beneficial?
    ///
    /// If many different clients subscribe to the same parameterized query,
    /// but they all subscribe with different parameter values,
    /// and if these rows contain only a few unique values for this parameter,
    /// most clients will not receive an update,
    /// and so we can avoid evaluating queries for them entirely.
    ///
    /// Ex.
    ///
    /// 1000 clients subscribe to `SELECT * FROM t WHERE id = ?`,
    /// each one with a different value for `?`.
    /// If there are transactions that only ever update one row of `t` at a time,
    /// we only pay the cost of evaluating one query.
    ///
    /// When is this not beneficial?
    ///
    /// If the table update contains a lot of unique values for a parameter,
    /// we won't be able to prune very many queries from the subscription,
    /// so this could add some overhead linear in the size of the table update.
    ///
    /// TODO: This logic should be expressed in the execution plan itself,
    /// so that we don't have to preprocess the table update before execution.
    fn queries_for_table_update<'a>(
        &'a self,
        table_update: &'a DatabaseTableUpdate,
    ) -> impl Iterator<Item = &'a QueryHash> {
        let mut queries = HashSet::new();
        for hash in table_update
            .inserts
            .iter()
            .chain(table_update.deletes.iter())
            .flat_map(|row| self.search_args.queries_for_row(table_update.table_id, row))
        {
            queries.insert(hash);
        }
        for hash in self.tables.get(&table_update.table_id).into_iter().flatten() {
            queries.insert(hash);
        }
        queries.into_iter()
    }

    /// This method takes a set of delta tables,
    /// evaluates only the necessary queries for those delta tables,
    /// and then sends the results to each client.
    #[tracing::instrument(level = "trace", skip_all)]
    pub fn eval_updates(
        &self,
        tx: &DeltaTx,
        event: Arc<ModuleEvent>,
        caller: Option<&ClientConnectionSender>,
    ) -> ExecutionMetrics {
        use FormatSwitch::{Bsatn, Json};

        let tables = &event.status.database_update().unwrap().tables;

        // Put the main work on a rayon compute thread.
        rayon::scope(|_| {
            let span = tracing::info_span!("eval_incr").entered();

            type ClientQueryUpdate<F> = (<F as WebsocketFormat>::QueryUpdate, /* num_rows */ u64);
            struct ClientUpdate<'a> {
                id: &'a ClientId,
                table_id: TableId,
                table_name: &'a str,
                update: FormatSwitch<ClientQueryUpdate<BsatnFormat>, ClientQueryUpdate<JsonFormat>>,
            }

            // rayon has a fold-reduce idiom, which we use here. First, rayon splits
            // the task onto a number of worker threads, and then on each thread, we *fold*
            // each item of the iterator into an accumulator. This is that accumulator
            // state; we use vecs because we're only ever going to be appending onto the
            // end, so reallocation is more or less amortized.
            #[derive(Default)]
            struct FoldState<'a> {
                updates: Vec<ClientUpdate<'a>>,
                errs: Vec<(&'a ClientId, Box<str>)>,
                metrics: ExecutionMetrics,
            }

            // Next, we *reduce* the result of multiple threads into one final output.
            // This is the accumulator for that; we use `VecList`s here because they
            // have good characteristics for this use case, namely cheap appension
            // of the result of each thread.
            #[derive(Default)]
            struct ReduceState<'a> {
                updates: VecList<ClientUpdate<'a>>,
                errs: VecList<(&'a ClientId, Box<str>)>,
                metrics: ExecutionMetrics,
            }
            impl<'a> ReduceState<'a> {
                /// Convert the result of a single-thread fold to get ready for a multi-thread reduce.
                fn from_fold(acc: FoldState<'a>) -> Self {
                    Self {
                        updates: acc.updates.into(),
                        errs: acc.errs.into(),
                        metrics: acc.metrics,
                    }
                }
                /// Concatenate this `ReduceState` with another one.
                ///
                /// This is a cheap operation, since `LinkedList::append` is `O(1)`.
                fn append(mut self, rhs: Self) -> Self {
                    self.updates.append(rhs.updates);
                    self.errs.append(rhs.errs);
                    self.metrics.merge(rhs.metrics);
                    self
                }
            }

            let plans = tables
                .iter()
                .filter(|table| !table.inserts.is_empty() || !table.deletes.is_empty())
                .flat_map(|table_update| self.queries_for_table_update(table_update))
                // deduplicate queries by their hash
                .filter({
                    let mut seen = HashSet::new();
                    // (HashSet::insert returns true for novel elements)
                    move |&hash| seen.insert(hash)
                })
                .flat_map(|hash| {
                    let qstate = &self.queries[hash];
                    qstate
                        .query
                        .plans_fragments()
                        .map(move |plan_fragment| (qstate, plan_fragment))
                })
                // collect all plan fragments we want to do work on into a
                // single vec, which is more efficient for rayon to work with.
                .collect::<Vec<_>>();

            let ReduceState { updates, errs, metrics } = plans
                .into_par_iter()
                // If N clients are subscribed to a query,
                // we copy the DatabaseTableUpdate N times,
                // which involves cloning BSATN (binary) or product values (json).
                .fold(FoldState::default, |mut acc, (qstate, plan)| {
                    let table_id = plan.subscribed_table_id();
                    let table_name = plan.subscribed_table_name();
                    // Store at most one copy for both the serialization to BSATN and JSON.
                    // Each subscriber gets to pick which of these they want,
                    // but we only fill `ops_bin_uncompressed` and `ops_json` at most once.
                    // The former will be `Some(_)` if some subscriber uses `Protocol::Binary`
                    // and the latter `Some(_)` if some subscriber uses `Protocol::Text`.
                    //
                    // Previously we were compressing each `QueryUpdate` within a `TransactionUpdate`.
                    // The reason was simple - many clients can subscribe to the same query.
                    // If we compress `TransactionUpdate`s independently for each client,
                    // we could be doing a lot of redundant compression.
                    //
                    // However the risks associated with this approach include:
                    //   1. We have to hold the tx lock when compressing
                    //   2. A potentially worse compression ratio
                    //   3. Extra decompression overhead on the client
                    //
                    // Because transaction processing is currently single-threaded,
                    // the risks of holding the tx lock for longer than necessary,
                    // as well as the additional message processing overhead on the client,
                    // outweighed the benefit of reduced cpu with the former approach.
                    let mut ops_bin_uncompressed: Option<(CompressableQueryUpdate<BsatnFormat>, _, _)> = None;
                    let mut ops_json: Option<(QueryUpdate<JsonFormat>, _, _)> = None;

                    fn memo_encode<F: WebsocketFormat>(
                        updates: &UpdatesRelValue<'_>,
                        memory: &mut Option<(F::QueryUpdate, u64, usize)>,
                        metrics: &mut ExecutionMetrics,
                    ) -> (F::QueryUpdate, u64) {
                        let (update, num_rows, num_bytes) = memory
                            .get_or_insert_with(|| {
                                let encoded = updates.encode::<F>();
                                // The first time we insert into this map, we call encode.
                                // This is when we serialize the rows to BSATN/JSON.
                                // Hence this is where we increment `bytes_scanned`.
                                metrics.bytes_scanned += encoded.2;
                                encoded
                            })
                            .clone();
                        // We call this function for each query,
                        // and for each client subscribed to it.
                        // Therefore every time we call this function,
                        // we update the `bytes_sent_to_clients` metric.
                        metrics.bytes_sent_to_clients += num_bytes;
                        (update, num_rows)
                    }

                    // filter out clients that've dropped
                    let clients_for_query = qstate.all_clients().filter(|id| {
                        self.clients
                            .get(*id)
                            .is_some_and(|info| !info.dropped.load(Ordering::Acquire))
                    });

                    match eval_delta(tx, &mut acc.metrics, plan) {
                        Err(err) => {
                            tracing::error!(
                                message = "Query errored during tx update",
                                sql = qstate.query.sql,
                                reason = ?err,
                            );
                            let err = DBError::WithSql {
                                sql: qstate.query.sql.as_str().into(),
                                error: Box::new(err.into()),
                            }
                            .to_string()
                            .into_boxed_str();

                            acc.errs.extend(clients_for_query.map(|id| (id, err.clone())))
                        }
                        // The query didn't return any rows to update
                        Ok(None) => {}
                        // The query did return updates - process them and add them to the accumulator
                        Ok(Some(delta_updates)) => {
                            let row_iter = clients_for_query.map(|id| {
                                let client = &self.clients[id].outbound_ref;
                                let update = match client.config.protocol {
                                    Protocol::Binary => Bsatn(memo_encode::<BsatnFormat>(
                                        &delta_updates,
                                        &mut ops_bin_uncompressed,
                                        &mut acc.metrics,
                                    )),
                                    Protocol::Text => Json(memo_encode::<JsonFormat>(
                                        &delta_updates,
                                        &mut ops_json,
                                        &mut acc.metrics,
                                    )),
                                };
                                ClientUpdate {
                                    id,
                                    table_id,
                                    table_name,
                                    update,
                                }
                            });
                            acc.updates.extend(row_iter);
                        }
                    }

                    acc
                })
                // it would be nice to use `.collect_into_vec()` here, and reap the
                // benefits of having an `IndexedParallelIterator`, but we actually
                // produce many elements per `SubscriptionPlan` and would need to
                // `flatten` them, meaning it effectively becomes unindexed.
                .map(ReduceState::from_fold)
                .reduce(ReduceState::default, ReduceState::append);

            let clients_with_errors = errs.iter().map(|(id, _)| *id).collect::<HashSet<_>>();

            let mut eval = updates
                .into_iter()
                // Filter out clients whose subscriptions failed
                .filter(|upd| !clients_with_errors.contains(upd.id))
                // For each subscriber, aggregate all the updates for the same table.
                // That is, we build a map `(subscriber_id, table_id) -> updates`.
                // A particular subscriber uses only one format,
                // so their `TableUpdate` will contain either JSON (`Protocol::Text`)
                // or BSATN (`Protocol::Binary`).
                .fold(
                    HashMap::<(&ClientId, TableId), SwitchedTableUpdate>::new(),
                    |mut tables, upd| {
                        match tables.entry((upd.id, upd.table_id)) {
                            Entry::Occupied(mut entry) => match entry.get_mut().zip_mut(upd.update) {
                                Bsatn((tbl_upd, update)) => tbl_upd.push(update),
                                Json((tbl_upd, update)) => tbl_upd.push(update),
                            },
                            Entry::Vacant(entry) => drop(entry.insert(match upd.update {
                                Bsatn(update) => Bsatn(TableUpdate::new(upd.table_id, upd.table_name.into(), update)),
                                Json(update) => Json(TableUpdate::new(upd.table_id, upd.table_name.into(), update)),
                            })),
                        }
                        tables
                    },
                )
                .into_iter()
                // Each client receives a single list of updates per transaction.
                // So before sending the updates to each client,
                // we must stitch together the `TableUpdate*`s into an aggregated list.
                .fold(
                    HashMap::<&ClientId, SwitchedDbUpdate>::new(),
                    |mut updates, ((id, _), update)| {
                        let entry = updates.entry(id);
                        let entry = entry.or_insert_with(|| match &update {
                            Bsatn(_) => Bsatn(<_>::default()),
                            Json(_) => Json(<_>::default()),
                        });
                        match entry.zip_mut(update) {
                            Bsatn((list, elem)) => list.tables.push(elem),
                            Json((list, elem)) => list.tables.push(elem),
                        }
                        updates
                    },
                );

            drop(clients_with_errors);
            drop(span);

            let _span = tracing::info_span!("eval_send").entered();

            // We might have a known caller that hasn't been hidden from here..
            // This caller may have subscribed to some query.
            // If they haven't, we'll send them an empty update.
            // Regardless, the update that we send to the caller, if we send any,
            // is a full tx update, rather than a light one.
            // That is, in the case of the caller, we don't respect the light setting.
            if let Some((caller, conn_id)) = caller.zip(event.caller_connection_id) {
                let database_update = eval
                    .remove(&(event.caller_identity, conn_id))
                    .map(|update| SubscriptionUpdateMessage::from_event_and_update(&event, update))
                    .unwrap_or_else(|| {
                        SubscriptionUpdateMessage::default_for_protocol(caller.config.protocol, event.request_id)
                    });
                let message = TransactionUpdateMessage {
                    event: Some(event.clone()),
                    database_update,
                };
                send_to_client(caller, message);
            }

            // Send all the other updates.
            for (id, update) in eval {
                let database_update = SubscriptionUpdateMessage::from_event_and_update(&event, update);
                let client = self.client(id);
                // Conditionally send out a full update or a light one otherwise.
                let event = client.config.tx_update_full.then(|| event.clone());
                let message = TransactionUpdateMessage { event, database_update };
                send_to_client(&client, message);
            }

            // Send error messages and mark clients for removal
            for (id, message) in errs {
                if let Some(client) = self.clients.get(id) {
                    client.dropped.store(true, Ordering::Release);
                    send_to_client(
                        &client.outbound_ref,
                        SubscriptionMessage {
                            request_id: None,
                            query_id: None,
                            timer: None,
                            result: SubscriptionResult::Error(SubscriptionError {
                                table_id: None,
                                message,
                            }),
                        },
                    );
                }
            }

            metrics
        })
    }
}

fn send_to_client(client: &ClientConnectionSender, message: impl Into<SerializableMessage>) {
    if let Err(e) = client.send_message(message) {
        tracing::warn!(%client.id, "failed to send update message to client: {e}")
    }
}

/// A linked list of vecs.
///
/// To quote the docs for [`ParallelIterator::collect_vec_list`] (which I (Noa) also wrote):
///
/// > This is useful when you need to condense a parallel iterator into a
/// > collection, but have no specific requirements for what that collection
/// > should be. [...] This is a very efficient way to collect an unindexed
/// > parallel iterator, without much intermediate data movement.
struct VecList<T>(LinkedList<Vec<T>>);

impl<T> Default for VecList<T> {
    fn default() -> Self {
        Self(Default::default())
    }
}
impl<T> From<Vec<T>> for VecList<T> {
    fn from(vec: Vec<T>) -> Self {
        let mut list = LinkedList::new();
        if !vec.is_empty() {
            list.push_back(vec);
        }
        Self(list)
    }
}
impl<T> VecList<T> {
    /// Append another `VecList` onto this one.
    ///
    /// This operation is `O(1)`.
    fn append(&mut self, mut other: Self) {
        self.0.append(&mut other.0)
    }
    /// Iterate over the individual elements of this `VecList`.
    fn iter(&self) -> impl Iterator<Item = &T> {
        self.0.iter().flatten()
    }
}
impl<T> IntoIterator for VecList<T> {
    type Item = T;
    type IntoIter = std::iter::Flatten<std::collections::linked_list::IntoIter<Vec<T>>>;
    fn into_iter(self) -> Self::IntoIter {
        self.0.into_iter().flatten()
    }
}

#[cfg(test)]
mod tests {
    use std::{sync::Arc, time::Duration};

    use spacetimedb_client_api_messages::websocket::QueryId;
    use spacetimedb_lib::AlgebraicValue;
    use spacetimedb_lib::{error::ResultTest, identity::AuthCtx, AlgebraicType, ConnectionId, Identity, Timestamp};
    use spacetimedb_primitives::{ColId, TableId};
    use spacetimedb_sats::product;
    use spacetimedb_subscription::SubscriptionPlan;

<<<<<<< HEAD
    use super::{Plan, SubscriptionManager, SubscriptionSetSnapshot};
=======
    use super::{Plan, SubscriptionManager};
    use crate::db::relational_db::tests_utils::with_read_only;
>>>>>>> c30cdea2
    use crate::execution_context::Workload;
    use crate::host::module_host::DatabaseTableUpdate;
    use crate::sql::ast::SchemaViewer;
    use crate::subscription::module_subscription_manager::ClientQueryId;
    use crate::{
        client::{ClientActorId, ClientConfig, ClientConnectionSender, ClientName},
        db::relational_db::{tests_utils::TestDB, RelationalDB},
        energy::EnergyQuanta,
        host::{
            module_host::{DatabaseUpdate, EventStatus, ModuleEvent, ModuleFunctionCall},
            ArgsTuple,
        },
        subscription::execution_unit::QueryHash,
    };

    fn create_table(db: &RelationalDB, name: &str) -> ResultTest<TableId> {
        Ok(db.create_table_for_test(name, &[("a", AlgebraicType::U8)], &[])?)
    }

    fn compile_plan(db: &RelationalDB, sql: &str) -> ResultTest<Arc<Plan>> {
        with_read_only(db, |tx| {
            let auth = AuthCtx::for_testing();
            let tx = SchemaViewer::new(&*tx, &auth);
            let (plans, has_param) = SubscriptionPlan::compile(sql, &tx, &auth).unwrap();
            let hash = QueryHash::from_string(sql, auth.caller, has_param);
            Ok(Arc::new(Plan::new(plans, hash, sql.into())))
        })
    }

    fn id(connection_id: u128) -> (Identity, ConnectionId) {
        (Identity::ZERO, ConnectionId::from_u128(connection_id))
    }

    fn client(connection_id: u128) -> ClientConnectionSender {
        let (identity, connection_id) = id(connection_id);
        ClientConnectionSender::dummy(
            ClientActorId {
                identity,
                connection_id,
                name: ClientName(0),
            },
            ClientConfig::for_test(),
        )
    }

    #[test]
    fn test_subscribe_legacy() -> ResultTest<()> {
        let db = TestDB::durable()?;

        let table_id = create_table(&db, "T")?;
        let sql = "select * from T";
        let plan = compile_plan(&db, sql)?;
        let hash = plan.hash();

        let id = id(0);
        let client = Arc::new(client(0));

        let mut subscriptions = SubscriptionManager::default();
        subscriptions.set_legacy_subscription(client.clone(), [plan.clone()]);

        assert!(subscriptions.contains_query(&hash));
        assert!(subscriptions.contains_legacy_subscription(&id, &hash));
        assert!(subscriptions.query_reads_from_table(&hash, &table_id));

        Ok(())
    }

    #[test]
    fn test_subscribe_single_adds_table_mapping() -> ResultTest<()> {
        let db = TestDB::durable()?;

        let table_id = create_table(&db, "T")?;
        let sql = "select * from T";
        let plan = compile_plan(&db, sql)?;
        let hash = plan.hash();

        let client = Arc::new(client(0));

        let query_id: ClientQueryId = QueryId::new(1);
        let mut subscriptions = SubscriptionManager::default();
        subscriptions.add_subscription(client.clone(), plan.clone(), query_id)?;
        assert!(subscriptions.query_reads_from_table(&hash, &table_id));

        Ok(())
    }

    #[test]
    fn test_unsubscribe_from_the_only_subscription() -> ResultTest<()> {
        let db = TestDB::durable()?;

        let table_id = create_table(&db, "T")?;
        let sql = "select * from T";
        let plan = compile_plan(&db, sql)?;
        let hash = plan.hash();

        let client = Arc::new(client(0));

        let query_id: ClientQueryId = QueryId::new(1);
        let mut subscriptions = SubscriptionManager::default();
        subscriptions.add_subscription(client.clone(), plan.clone(), query_id)?;
        assert!(subscriptions.query_reads_from_table(&hash, &table_id));

        let client_id = (client.id.identity, client.id.connection_id);
        subscriptions.remove_subscription(client_id, query_id)?;
        assert!(!subscriptions.query_reads_from_table(&hash, &table_id));

        Ok(())
    }

    #[test]
    fn test_unsubscribe_with_unknown_query_id_fails() -> ResultTest<()> {
        let db = TestDB::durable()?;

        create_table(&db, "T")?;
        let sql = "select * from T";
        let plan = compile_plan(&db, sql)?;

        let client = Arc::new(client(0));

        let query_id: ClientQueryId = QueryId::new(1);
        let mut subscriptions = SubscriptionManager::default();
        subscriptions.add_subscription(client.clone(), plan.clone(), query_id)?;

        let client_id = (client.id.identity, client.id.connection_id);
        assert!(subscriptions.remove_subscription(client_id, QueryId::new(2)).is_err());

        Ok(())
    }

    #[test]
    fn test_subscribe_and_unsubscribe_with_duplicate_queries() -> ResultTest<()> {
        let db = TestDB::durable()?;

        let table_id = create_table(&db, "T")?;
        let sql = "select * from T";
        let plan = compile_plan(&db, sql)?;
        let hash = plan.hash();

        let client = Arc::new(client(0));

        let query_id: ClientQueryId = QueryId::new(1);
        let mut subscriptions = SubscriptionManager::default();
        subscriptions.add_subscription(client.clone(), plan.clone(), query_id)?;
        subscriptions.add_subscription(client.clone(), plan.clone(), QueryId::new(2))?;

        let client_id = (client.id.identity, client.id.connection_id);
        subscriptions.remove_subscription(client_id, query_id)?;

        assert!(subscriptions.query_reads_from_table(&hash, &table_id));

        Ok(())
    }

    #[test]
    fn test_snapshot_serde() -> ResultTest<()> {
        let db = TestDB::in_memory()?;

        create_table(&db, "T")?;
        let sql = "select * from T";
        let plan = compile_plan(&db, sql)?;
        let hash = plan.hash();

        let client = Arc::new(client(0));

        let query_id: ClientQueryId = QueryId::new(1);
        let mut subscriptions = SubscriptionManager::default();
        subscriptions.add_subscription(client.clone(), plan.clone(), query_id)?;
        subscriptions.add_subscription(client.clone(), plan.clone(), QueryId::new(2))?;
        let snapshot = subscriptions.build_snapshot();
        let as_json = serde_json::to_string(&snapshot)?;
        let parsed = serde_json::from_str::<SubscriptionSetSnapshot>(&as_json)?;
        assert_eq!(parsed, snapshot);
        assert_eq!(parsed.queries[0].0, hash);

        Ok(())
    }

    /// A very simple test case of a duplicate query.
    #[test]
    fn test_subscribe_and_unsubscribe_with_duplicate_queries_multi() -> ResultTest<()> {
        let db = TestDB::durable()?;

        let table_id = create_table(&db, "T")?;
        let sql = "select * from T";
        let plan = compile_plan(&db, sql)?;
        let hash = plan.hash();

        let client = Arc::new(client(0));

        let query_id: ClientQueryId = QueryId::new(1);
        let mut subscriptions = SubscriptionManager::default();
        let added_query = subscriptions.add_subscription_multi(client.clone(), vec![plan.clone()], query_id)?;
        assert!(added_query.len() == 1);
        assert_eq!(added_query[0].hash, hash);
        let second_one = subscriptions.add_subscription_multi(client.clone(), vec![plan.clone()], QueryId::new(2))?;
        assert!(second_one.is_empty());

        let client_id = (client.id.identity, client.id.connection_id);
        let removed_queries = subscriptions.remove_subscription(client_id, query_id)?;
        assert!(removed_queries.is_empty());

        assert!(subscriptions.query_reads_from_table(&hash, &table_id));
        let removed_queries = subscriptions.remove_subscription(client_id, QueryId::new(2))?;
        assert!(removed_queries.len() == 1);
        assert_eq!(removed_queries[0].hash, hash);

        assert!(!subscriptions.query_reads_from_table(&hash, &table_id));

        Ok(())
    }

    #[test]
    fn test_unsubscribe_doesnt_remove_other_clients() -> ResultTest<()> {
        let db = TestDB::durable()?;

        let table_id = create_table(&db, "T")?;
        let sql = "select * from T";
        let plan = compile_plan(&db, sql)?;
        let hash = plan.hash();

        let clients = (0..3).map(|i| Arc::new(client(i))).collect::<Vec<_>>();

        // All of the clients are using the same query id.
        let query_id: ClientQueryId = QueryId::new(1);
        let mut subscriptions = SubscriptionManager::default();
        subscriptions.add_subscription(clients[0].clone(), plan.clone(), query_id)?;
        subscriptions.add_subscription(clients[1].clone(), plan.clone(), query_id)?;
        subscriptions.add_subscription(clients[2].clone(), plan.clone(), query_id)?;

        assert!(subscriptions.query_reads_from_table(&hash, &table_id));

        let client_ids = clients
            .iter()
            .map(|client| (client.id.identity, client.id.connection_id))
            .collect::<Vec<_>>();
        subscriptions.remove_subscription(client_ids[0], query_id)?;
        // There are still two left.
        assert!(subscriptions.query_reads_from_table(&hash, &table_id));
        subscriptions.remove_subscription(client_ids[1], query_id)?;
        // There is still one left.
        assert!(subscriptions.query_reads_from_table(&hash, &table_id));
        subscriptions.remove_subscription(client_ids[2], query_id)?;
        // Now there are no subscribers.
        assert!(!subscriptions.query_reads_from_table(&hash, &table_id));

        Ok(())
    }

    #[test]
    fn test_unsubscribe_all_doesnt_remove_other_clients() -> ResultTest<()> {
        let db = TestDB::durable()?;

        let table_id = create_table(&db, "T")?;
        let sql = "select * from T";
        let plan = compile_plan(&db, sql)?;
        let hash = plan.hash();

        let clients = (0..3).map(|i| Arc::new(client(i))).collect::<Vec<_>>();

        // All of the clients are using the same query id.
        let query_id: ClientQueryId = QueryId::new(1);
        let mut subscriptions = SubscriptionManager::default();
        subscriptions.add_subscription(clients[0].clone(), plan.clone(), query_id)?;
        subscriptions.add_subscription(clients[1].clone(), plan.clone(), query_id)?;
        subscriptions.add_subscription(clients[2].clone(), plan.clone(), query_id)?;

        assert!(subscriptions.query_reads_from_table(&hash, &table_id));

        let client_ids = clients
            .iter()
            .map(|client| (client.id.identity, client.id.connection_id))
            .collect::<Vec<_>>();
        subscriptions.remove_all_subscriptions(&client_ids[0]);
        assert!(!subscriptions.contains_client(&client_ids[0]));
        // There are still two left.
        assert!(subscriptions.query_reads_from_table(&hash, &table_id));
        subscriptions.remove_all_subscriptions(&client_ids[1]);
        // There is still one left.
        assert!(subscriptions.query_reads_from_table(&hash, &table_id));
        assert!(!subscriptions.contains_client(&client_ids[1]));
        subscriptions.remove_all_subscriptions(&client_ids[2]);
        // Now there are no subscribers.
        assert!(!subscriptions.query_reads_from_table(&hash, &table_id));
        assert!(!subscriptions.contains_client(&client_ids[2]));

        Ok(())
    }

    // This test has a single client with 3 queries of different tables, and tests removing them.
    #[test]
    fn test_multiple_queries() -> ResultTest<()> {
        let db = TestDB::durable()?;

        let table_names = ["T", "S", "U"];
        let table_ids = table_names
            .iter()
            .map(|name| create_table(&db, name))
            .collect::<ResultTest<Vec<_>>>()?;
        let queries = table_names
            .iter()
            .map(|name| format!("select * from {}", name))
            .map(|sql| compile_plan(&db, &sql))
            .collect::<ResultTest<Vec<_>>>()?;

        let client = Arc::new(client(0));
        let mut subscriptions = SubscriptionManager::default();
        subscriptions.add_subscription(client.clone(), queries[0].clone(), QueryId::new(1))?;
        subscriptions.add_subscription(client.clone(), queries[1].clone(), QueryId::new(2))?;
        subscriptions.add_subscription(client.clone(), queries[2].clone(), QueryId::new(3))?;
        for i in 0..3 {
            assert!(subscriptions.query_reads_from_table(&queries[i].hash(), &table_ids[i]));
        }

        let client_id = (client.id.identity, client.id.connection_id);
        subscriptions.remove_subscription(client_id, QueryId::new(1))?;
        assert!(!subscriptions.query_reads_from_table(&queries[0].hash(), &table_ids[0]));
        // Assert that the rest are there.
        for i in 1..3 {
            assert!(subscriptions.query_reads_from_table(&queries[i].hash(), &table_ids[i]));
        }

        // Now remove the final two at once.
        subscriptions.remove_all_subscriptions(&client_id);
        for i in 0..3 {
            assert!(!subscriptions.query_reads_from_table(&queries[i].hash(), &table_ids[i]));
        }

        Ok(())
    }

    #[test]
    fn test_multiple_query_sets() -> ResultTest<()> {
        let db = TestDB::durable()?;

        let table_names = ["T", "S", "U"];
        let table_ids = table_names
            .iter()
            .map(|name| create_table(&db, name))
            .collect::<ResultTest<Vec<_>>>()?;
        let queries = table_names
            .iter()
            .map(|name| format!("select * from {}", name))
            .map(|sql| compile_plan(&db, &sql))
            .collect::<ResultTest<Vec<_>>>()?;

        let client = Arc::new(client(0));
        let mut subscriptions = SubscriptionManager::default();
        let added = subscriptions.add_subscription_multi(client.clone(), vec![queries[0].clone()], QueryId::new(1))?;
        assert_eq!(added.len(), 1);
        assert_eq!(added[0].hash, queries[0].hash());
        let added = subscriptions.add_subscription_multi(client.clone(), vec![queries[1].clone()], QueryId::new(2))?;
        assert_eq!(added.len(), 1);
        assert_eq!(added[0].hash, queries[1].hash());
        let added = subscriptions.add_subscription_multi(client.clone(), vec![queries[2].clone()], QueryId::new(3))?;
        assert_eq!(added.len(), 1);
        assert_eq!(added[0].hash, queries[2].hash());
        for i in 0..3 {
            assert!(subscriptions.query_reads_from_table(&queries[i].hash(), &table_ids[i]));
        }

        let client_id = (client.id.identity, client.id.connection_id);
        let removed = subscriptions.remove_subscription(client_id, QueryId::new(1))?;
        assert_eq!(removed.len(), 1);
        assert_eq!(removed[0].hash, queries[0].hash());
        assert!(!subscriptions.query_reads_from_table(&queries[0].hash(), &table_ids[0]));
        // Assert that the rest are there.
        for i in 1..3 {
            assert!(subscriptions.query_reads_from_table(&queries[i].hash(), &table_ids[i]));
        }

        // Now remove the final two at once.
        subscriptions.remove_all_subscriptions(&client_id);
        for i in 0..3 {
            assert!(!subscriptions.query_reads_from_table(&queries[i].hash(), &table_ids[i]));
        }

        Ok(())
    }

    #[test]
    fn test_internals_for_search_args() -> ResultTest<()> {
        let db = TestDB::durable()?;

        let table_id = create_table(&db, "t")?;

        let client = Arc::new(client(0));
        let mut subscriptions = SubscriptionManager::default();

        // Subscribe to queries that have search arguments
        let queries = (0u8..5)
            .map(|name| format!("select * from t where a = {}", name))
            .map(|sql| compile_plan(&db, &sql))
            .collect::<ResultTest<Vec<_>>>()?;

        for (i, query) in queries.iter().enumerate().take(5) {
            let added =
                subscriptions.add_subscription_multi(client.clone(), vec![query.clone()], QueryId::new(i as u32))?;
            assert_eq!(added.len(), 1);
            assert_eq!(added[0].hash, queries[i].hash);
        }

        // Assert this table has a search parameter
        assert!(subscriptions.table_has_search_param(table_id, ColId(0)));

        for (i, query) in queries.iter().enumerate().take(5) {
            assert!(subscriptions.query_has_search_arg(query.hash, table_id, ColId(0), AlgebraicValue::U8(i as u8)));

            // Only one of `query_reads_from_table` and `query_has_search_arg` can be true at any given time
            assert!(!subscriptions.query_reads_from_table(&queries[i].hash, &table_id));
        }

        // Remove one of the subscriptions
        let query_id = QueryId::new(2);
        let client_id = (client.id.identity, client.id.connection_id);
        let removed = subscriptions.remove_subscription(client_id, query_id)?;
        assert_eq!(removed.len(), 1);

        // We haven't removed the other subscriptions,
        // so this table should still have a search parameter.
        assert!(subscriptions.table_has_search_param(table_id, ColId(0)));

        // We should have removed the search argument for this query
        assert!(!subscriptions.query_reads_from_table(&queries[2].hash, &table_id));
        assert!(!subscriptions.query_has_search_arg(queries[2].hash, table_id, ColId(0), AlgebraicValue::U8(2)));

        for (i, query) in queries.iter().enumerate().take(5) {
            if i != 2 {
                assert!(subscriptions.query_has_search_arg(
                    query.hash,
                    table_id,
                    ColId(0),
                    AlgebraicValue::U8(i as u8)
                ));
            }
        }

        // Remove all of the subscriptions
        subscriptions.remove_all_subscriptions(&client_id);

        // We should no longer record a search parameter for this table
        assert!(!subscriptions.table_has_search_param(table_id, ColId(0)));
        for (i, query) in queries.iter().enumerate().take(5) {
            assert!(!subscriptions.query_has_search_arg(query.hash, table_id, ColId(0), AlgebraicValue::U8(i as u8)));
        }

        Ok(())
    }

    #[test]
    fn test_search_args_for_selects() -> ResultTest<()> {
        let db = TestDB::durable()?;

        let table_id = create_table(&db, "t")?;

        let client = Arc::new(client(0));
        let mut subscriptions = SubscriptionManager::default();

        let queries = (0u8..5)
            .map(|name| format!("select * from t where a = {}", name))
            .chain(std::iter::once(String::from("select * from t")))
            .map(|sql| compile_plan(&db, &sql))
            .collect::<ResultTest<Vec<_>>>()?;

        for (i, query) in queries.iter().enumerate() {
            subscriptions.add_subscription_multi(client.clone(), vec![query.clone()], QueryId::new(i as u32))?;
        }

        let hash_for_2 = queries[2].hash;
        let hash_for_3 = queries[3].hash;
        let hash_for_5 = queries[5].hash;

        // Which queries are relevant for this table update? Only:
        //
        // select * from t where a = 2
        // select * from t where a = 3
        // select * from t
        let table_update = DatabaseTableUpdate {
            table_id,
            table_name: "t".into(),
            inserts: [product![2u8]].into(),
            deletes: [product![3u8]].into(),
        };

        let hashes = subscriptions
            .queries_for_table_update(&table_update)
            .collect::<Vec<_>>();

        assert!(hashes.len() == 3);
        assert!(hashes.contains(&&hash_for_2));
        assert!(hashes.contains(&&hash_for_3));
        assert!(hashes.contains(&&hash_for_5));

        // Which queries are relevant for this table update?
        // Only: select * from t
        let table_update = DatabaseTableUpdate {
            table_id,
            table_name: "t".into(),
            inserts: [product![8u8]].into(),
            deletes: [product![9u8]].into(),
        };

        let hashes = subscriptions
            .queries_for_table_update(&table_update)
            .collect::<Vec<_>>();

        assert!(hashes.len() == 1);
        assert!(hashes.contains(&&hash_for_5));

        Ok(())
    }

    #[test]
    fn test_search_args_for_join() -> ResultTest<()> {
        let db = TestDB::durable()?;

        let schema = [("id", AlgebraicType::U8), ("a", AlgebraicType::U8)];

        let t_id = db.create_table_for_test("t", &schema, &[0.into()])?;
        let s_id = db.create_table_for_test("s", &schema, &[0.into()])?;

        let client = Arc::new(client(0));
        let mut subscriptions = SubscriptionManager::default();

        let plan = compile_plan(&db, "select t.* from t join s on t.id = s.id where s.a = 1")?;
        let hash = plan.hash;

        subscriptions.add_subscription_multi(client.clone(), vec![plan], QueryId::new(0))?;

        // Do we need to evaluate the above join query for this table update?
        // Yes, because the above query does not filter on `t`.
        // Therefore we must evaluate it for any update on `t`.
        let table_update = DatabaseTableUpdate {
            table_id: t_id,
            table_name: "t".into(),
            inserts: [product![0u8, 0u8]].into(),
            deletes: [].into(),
        };

        let hashes = subscriptions
            .queries_for_table_update(&table_update)
            .cloned()
            .collect::<Vec<_>>();

        assert_eq!(hashes, vec![hash]);

        // Do we need to evaluate the above join query for this table update?
        // Yes, because `s.a = 1`.
        let table_update = DatabaseTableUpdate {
            table_id: s_id,
            table_name: "s".into(),
            inserts: [product![0u8, 1u8]].into(),
            deletes: [].into(),
        };

        let hashes = subscriptions
            .queries_for_table_update(&table_update)
            .cloned()
            .collect::<Vec<_>>();

        assert_eq!(hashes, vec![hash]);

        // Do we need to evaluate the above join query for this table update?
        // No, because `s.a != 1`.
        let table_update = DatabaseTableUpdate {
            table_id: s_id,
            table_name: "s".into(),
            inserts: [product![0u8, 2u8]].into(),
            deletes: [].into(),
        };

        let hashes = subscriptions
            .queries_for_table_update(&table_update)
            .cloned()
            .collect::<Vec<_>>();

        assert!(hashes.is_empty());

        Ok(())
    }

    #[test]
    fn test_subscribe_fails_with_duplicate_request_id() -> ResultTest<()> {
        let db = TestDB::durable()?;

        create_table(&db, "T")?;
        let sql = "select * from T";
        let plan = compile_plan(&db, sql)?;

        let client = Arc::new(client(0));

        let query_id: ClientQueryId = QueryId::new(1);
        let mut subscriptions = SubscriptionManager::default();
        subscriptions.add_subscription(client.clone(), plan.clone(), query_id)?;

        assert!(subscriptions
            .add_subscription(client.clone(), plan.clone(), query_id)
            .is_err());

        Ok(())
    }

    #[test]
    fn test_subscribe_multi_fails_with_duplicate_request_id() -> ResultTest<()> {
        let db = TestDB::durable()?;

        create_table(&db, "T")?;
        let sql = "select * from T";
        let plan = compile_plan(&db, sql)?;

        let client = Arc::new(client(0));

        let query_id: ClientQueryId = QueryId::new(1);
        let mut subscriptions = SubscriptionManager::default();
        let result = subscriptions.add_subscription_multi(client.clone(), vec![plan.clone()], query_id)?;
        assert_eq!(result[0].hash, plan.hash);

        assert!(subscriptions
            .add_subscription_multi(client.clone(), vec![plan.clone()], query_id)
            .is_err());

        Ok(())
    }

    #[test]
    fn test_unsubscribe() -> ResultTest<()> {
        let db = TestDB::durable()?;

        let table_id = create_table(&db, "T")?;
        let sql = "select * from T";
        let plan = compile_plan(&db, sql)?;
        let hash = plan.hash();

        let id = id(0);
        let client = Arc::new(client(0));

        let mut subscriptions = SubscriptionManager::default();
        subscriptions.set_legacy_subscription(client, [plan]);
        subscriptions.remove_all_subscriptions(&id);

        assert!(!subscriptions.contains_query(&hash));
        assert!(!subscriptions.contains_legacy_subscription(&id, &hash));
        assert!(!subscriptions.query_reads_from_table(&hash, &table_id));

        Ok(())
    }

    #[test]
    fn test_subscribe_idempotent() -> ResultTest<()> {
        let db = TestDB::durable()?;

        let table_id = create_table(&db, "T")?;
        let sql = "select * from T";
        let plan = compile_plan(&db, sql)?;
        let hash = plan.hash();

        let id = id(0);
        let client = Arc::new(client(0));

        let mut subscriptions = SubscriptionManager::default();
        subscriptions.set_legacy_subscription(client.clone(), [plan.clone()]);
        subscriptions.set_legacy_subscription(client.clone(), [plan.clone()]);

        assert!(subscriptions.contains_query(&hash));
        assert!(subscriptions.contains_legacy_subscription(&id, &hash));
        assert!(subscriptions.query_reads_from_table(&hash, &table_id));

        subscriptions.remove_all_subscriptions(&id);

        assert!(!subscriptions.contains_query(&hash));
        assert!(!subscriptions.contains_legacy_subscription(&id, &hash));
        assert!(!subscriptions.query_reads_from_table(&hash, &table_id));

        Ok(())
    }

    #[test]
    fn test_share_queries_full() -> ResultTest<()> {
        let db = TestDB::durable()?;

        let table_id = create_table(&db, "T")?;
        let sql = "select * from T";
        let plan = compile_plan(&db, sql)?;
        let hash = plan.hash();

        let id0 = id(0);
        let client0 = Arc::new(client(0));

        let id1 = id(1);
        let client1 = Arc::new(client(1));

        let mut subscriptions = SubscriptionManager::default();
        subscriptions.set_legacy_subscription(client0, [plan.clone()]);
        subscriptions.set_legacy_subscription(client1, [plan.clone()]);

        assert!(subscriptions.contains_query(&hash));
        assert!(subscriptions.contains_legacy_subscription(&id0, &hash));
        assert!(subscriptions.contains_legacy_subscription(&id1, &hash));
        assert!(subscriptions.query_reads_from_table(&hash, &table_id));

        subscriptions.remove_all_subscriptions(&id0);

        assert!(subscriptions.contains_query(&hash));
        assert!(subscriptions.contains_legacy_subscription(&id1, &hash));
        assert!(subscriptions.query_reads_from_table(&hash, &table_id));

        assert!(!subscriptions.contains_legacy_subscription(&id0, &hash));

        Ok(())
    }

    #[test]
    fn test_share_queries_partial() -> ResultTest<()> {
        let db = TestDB::durable()?;

        let t = create_table(&db, "T")?;
        let s = create_table(&db, "S")?;

        let scan = "select * from T";
        let select0 = "select * from T where a = 0";
        let select1 = "select * from S where a = 1";

        let plan_scan = compile_plan(&db, scan)?;
        let plan_select0 = compile_plan(&db, select0)?;
        let plan_select1 = compile_plan(&db, select1)?;

        let hash_scan = plan_scan.hash();
        let hash_select0 = plan_select0.hash();
        let hash_select1 = plan_select1.hash();

        let id0 = id(0);
        let client0 = Arc::new(client(0));

        let id1 = id(1);
        let client1 = Arc::new(client(1));

        let mut subscriptions = SubscriptionManager::default();
        subscriptions.set_legacy_subscription(client0, [plan_scan.clone(), plan_select0.clone()]);
        subscriptions.set_legacy_subscription(client1, [plan_scan.clone(), plan_select1.clone()]);

        assert!(subscriptions.contains_query(&hash_scan));
        assert!(subscriptions.contains_query(&hash_select0));
        assert!(subscriptions.contains_query(&hash_select1));

        assert!(subscriptions.contains_legacy_subscription(&id0, &hash_scan));
        assert!(subscriptions.contains_legacy_subscription(&id0, &hash_select0));

        assert!(subscriptions.contains_legacy_subscription(&id1, &hash_scan));
        assert!(subscriptions.contains_legacy_subscription(&id1, &hash_select1));

        assert!(subscriptions.query_reads_from_table(&hash_scan, &t));
        assert!(subscriptions.query_has_search_arg(hash_select0, t, ColId(0), AlgebraicValue::U8(0)));
        assert!(subscriptions.query_has_search_arg(hash_select1, s, ColId(0), AlgebraicValue::U8(1)));

        assert!(!subscriptions.query_reads_from_table(&hash_scan, &s));
        assert!(!subscriptions.query_reads_from_table(&hash_select0, &t));
        assert!(!subscriptions.query_reads_from_table(&hash_select1, &s));
        assert!(!subscriptions.query_reads_from_table(&hash_select0, &s));
        assert!(!subscriptions.query_reads_from_table(&hash_select1, &t));

        subscriptions.remove_all_subscriptions(&id0);

        assert!(subscriptions.contains_query(&hash_scan));
        assert!(subscriptions.contains_query(&hash_select1));
        assert!(!subscriptions.contains_query(&hash_select0));

        assert!(subscriptions.contains_legacy_subscription(&id1, &hash_scan));
        assert!(subscriptions.contains_legacy_subscription(&id1, &hash_select1));

        assert!(!subscriptions.contains_legacy_subscription(&id0, &hash_scan));
        assert!(!subscriptions.contains_legacy_subscription(&id0, &hash_select0));

        assert!(subscriptions.query_reads_from_table(&hash_scan, &t));
        assert!(subscriptions.query_has_search_arg(hash_select1, s, ColId(0), AlgebraicValue::U8(1)));

        assert!(!subscriptions.query_reads_from_table(&hash_select1, &s));
        assert!(!subscriptions.query_reads_from_table(&hash_scan, &s));
        assert!(!subscriptions.query_reads_from_table(&hash_select1, &t));

        Ok(())
    }

    #[test]
    fn test_caller_transaction_update_without_subscription() -> ResultTest<()> {
        // test if a transaction update is sent to the reducer caller even if
        // the caller haven't subscribed to any updates
        let db = TestDB::durable()?;

        let id0 = Identity::ZERO;
        let client0 = ClientActorId::for_test(id0);
        let config = ClientConfig::for_test();
        let (client0, mut rx) = ClientConnectionSender::dummy_with_channel(client0, config);

        let subscriptions = SubscriptionManager::default();

        let event = Arc::new(ModuleEvent {
            timestamp: Timestamp::now(),
            caller_identity: id0,
            caller_connection_id: Some(client0.id.connection_id),
            function_call: ModuleFunctionCall {
                reducer: "DummyReducer".into(),
                reducer_id: u32::MAX.into(),
                args: ArgsTuple::nullary(),
            },
            status: EventStatus::Committed(DatabaseUpdate::default()),
            energy_quanta_used: EnergyQuanta::ZERO,
            host_execution_duration: Duration::default(),
            request_id: None,
            timer: None,
        });

        db.with_read_only(Workload::Update, |tx| {
            subscriptions.eval_updates(&(&*tx).into(), event, Some(&client0))
        });

        tokio::runtime::Builder::new_current_thread()
            .enable_time()
            .build()
            .unwrap()
            .block_on(async move {
                tokio::time::timeout(Duration::from_millis(20), async move {
                    rx.recv().await.expect("Expected at least one message");
                })
                .await
                .expect("Timed out waiting for a message to the client");
            });

        Ok(())
    }
}<|MERGE_RESOLUTION|>--- conflicted
+++ resolved
@@ -1118,12 +1118,8 @@
     use spacetimedb_sats::product;
     use spacetimedb_subscription::SubscriptionPlan;
 
-<<<<<<< HEAD
     use super::{Plan, SubscriptionManager, SubscriptionSetSnapshot};
-=======
-    use super::{Plan, SubscriptionManager};
     use crate::db::relational_db::tests_utils::with_read_only;
->>>>>>> c30cdea2
     use crate::execution_context::Workload;
     use crate::host::module_host::DatabaseTableUpdate;
     use crate::sql::ast::SchemaViewer;
