use super::execution_unit::{ExecutionUnit, QueryHash};
use crate::client::messages::{SerializableMessage, SubscriptionUpdate, TransactionUpdateMessage};
use crate::client::{ClientConnectionSender, Protocol};
use crate::db::relational_db::{RelationalDB, Tx};
use crate::execution_context::ExecutionContext;
use crate::host::module_host::{DatabaseTableUpdate, DatabaseUpdate, ModuleEvent, ProtocolDatabaseUpdate};
use crate::json::client_api::{TableRowOperationJson, TableUpdateJson};
use arrayvec::ArrayVec;
use itertools::Either;
use rayon::iter::{IntoParallelRefIterator, ParallelIterator};
use spacetimedb_client_api_messages::client_api::{TableRowOperation, TableUpdate};
use spacetimedb_data_structures::map::{Entry, HashMap, HashSet, IntMap};
use spacetimedb_lib::{Address, Identity};
use spacetimedb_primitives::TableId;
use std::sync::Arc;

/// Clients are uniquely identified by their Identity and Address.
/// Identity is insufficient because different Addresses can use the same Identity.
/// TODO: Determine if Address is sufficient for uniquely identifying a client.
type Id = (Identity, Address);
type Query = Arc<ExecutionUnit>;
type Client = Arc<ClientConnectionSender>;

/// Responsible for the efficient evaluation of subscriptions.
/// It performs basic multi-query optimization,
/// in that if a query has N subscribers,
/// it is only executed once,
/// with the results copied to the N receivers.
#[derive(Debug, Default)]
pub struct SubscriptionManager {
    // Subscriber identities and their client connections.
    clients: HashMap<Id, Client>,
    // Queries for which there is at least one subscriber.
    queries: HashMap<QueryHash, Query>,
    // The subscribers for each query.
    subscribers: HashMap<QueryHash, HashSet<Id>>,
    // Inverted index from tables to queries that read from them.
    tables: IntMap<TableId, HashSet<QueryHash>>,
}

impl SubscriptionManager {
    pub fn client(&self, id: &Id) -> Client {
        self.clients[id].clone()
    }

    pub fn query(&self, hash: &QueryHash) -> Option<Query> {
        self.queries.get(hash).cloned()
    }

    pub fn num_queries(&self) -> usize {
        self.queries.len()
    }

    #[cfg(test)]
    fn contains_query(&self, hash: &QueryHash) -> bool {
        self.queries.contains_key(hash)
    }

    #[cfg(test)]
    fn contains_subscription(&self, subscriber: &Id, query: &QueryHash) -> bool {
        self.subscribers.get(query).is_some_and(|ids| ids.contains(subscriber))
    }

    #[cfg(test)]
    fn query_reads_from_table(&self, query: &QueryHash, table: &TableId) -> bool {
        self.tables.get(table).is_some_and(|queries| queries.contains(query))
    }

    /// Adds a client and its queries to the subscription manager.
    /// If a query is not already indexed,
    /// its table ids added to the inverted index.
    #[tracing::instrument(skip_all)]
    pub fn add_subscription(&mut self, client: Client, queries: impl IntoIterator<Item = Query>) {
        let id = (client.id.identity, client.id.address);
        self.clients.insert(id, client);
        for unit in queries {
            let hash = unit.hash();
            self.tables.entry(unit.return_table()).or_default().insert(hash);
            self.tables.entry(unit.filter_table()).or_default().insert(hash);
            self.subscribers.entry(hash).or_default().insert(id);
            self.queries.insert(hash, unit);
        }
    }

    /// Removes a client from the subscriber mapping.
    /// If a query no longer has any subscribers,
    /// it is removed from the index along with its table ids.
    #[tracing::instrument(skip_all)]
    pub fn remove_subscription(&mut self, client: &Id) {
        // Remove `hash` from the set of queries for `table_id`.
        // When the table has no queries, cleanup the map entry altogether.
        let mut remove_table_query = |table_id: TableId, hash: &QueryHash| {
            if let Entry::Occupied(mut entry) = self.tables.entry(table_id) {
                let hashes = entry.get_mut();
                if hashes.remove(hash) && hashes.is_empty() {
                    entry.remove();
                }
            }
        };

        self.clients.remove(client);
        self.subscribers.retain(|hash, ids| {
            ids.remove(client);
            if ids.is_empty() {
                if let Some(query) = self.queries.remove(hash) {
                    remove_table_query(query.return_table(), hash);
                    remove_table_query(query.filter_table(), hash);
                }
            }
            !ids.is_empty()
        });
    }

    /// This method takes a set of delta tables,
    /// evaluates only the necessary queries for those delta tables,
    /// and then sends the results to each client.
    #[tracing::instrument(skip_all)]
    pub fn eval_updates(
        &self,
        db: &RelationalDB,
        tx: &Tx,
        event: Arc<ModuleEvent>,
        sender_client: Option<&ClientConnectionSender>,
    ) {
        let tables = &event.status.database_update().unwrap().tables;
        let slow = db.read_config().slow_query;
<<<<<<< HEAD
        let tx = scopeguard::guard(db.begin_tx(), |tx| {
            db.release_tx(&ExecutionContext::incremental_update(db.address(), slow), tx);
        });
=======
>>>>>>> f6b39c0a

        // Put the main work on a rayon compute thread.
        rayon::scope(|_| {
            // Collect the delta tables for each query.
            // For selects this is just a single table.
            // For joins it's two tables.
            let mut units: HashMap<_, ArrayVec<_, 2>> = HashMap::new();
            for table @ DatabaseTableUpdate { table_id, .. } in tables {
                if let Some(hashes) = self.tables.get(table_id) {
                    for hash in hashes {
                        units.entry(hash).or_insert_with(ArrayVec::new).push(table);
                    }
                }
            }

            let span = tracing::info_span!("eval_incr").entered();
            let ctx = ExecutionContext::incremental_update(db.address(), slow);
            let tx = &tx.into();
            let eval = units
                .par_iter()
                .filter_map(|(&hash, tables)| {
                    let unit = self.queries.get(hash)?;
                    match unit.eval_incr(&ctx, db, tx, &unit.sql, tables.iter().copied()) {
                        Ok(None) => None,
                        Ok(Some(table)) => Some((hash, table)),
                        Err(err) => {
                            // TODO: log an id for the subscription somehow as well
                            tracing::error!(err = &err as &dyn std::error::Error, "subscription eval_incr failed");
                            None
                        }
                    }
                })
                // If N clients are subscribed to a query,
                // we copy the DatabaseTableUpdate N times,
                // which involves cloning BSATN (binary) or product values (json).
                .flat_map_iter(|(hash, delta)| {
                    let table_id = delta.table_id;
                    let table_name = delta.table_name;
                    // Store at most one copy of the serialization to BSATN
                    // and ditto for the "serialization" for JSON.
                    // Each subscriber gets to pick which of these they want,
                    // but we only fill `ops_bin` and `ops_json` at most once.
                    // The former will be `Some(_)` if some subscriber uses `Protocol::Binary`
                    // and the latter `Some(_)` if some subscriber uses `Protocol::Text`.
                    let mut ops_bin: Option<Vec<TableRowOperation>> = None;
                    let mut ops_json: Option<Vec<TableRowOperationJson>> = None;
                    self.subscribers.get(hash).into_iter().flatten().map(move |id| {
                        let ops = match self.clients[id].protocol {
                            Protocol::Binary => {
                                Either::Left(ops_bin.get_or_insert_with(|| (&delta.updates).into()).clone())
                            }
                            Protocol::Text => {
                                Either::Right(ops_json.get_or_insert_with(|| (&delta.updates).into()).clone())
                            }
                        };
                        (id, table_id, table_name.clone(), ops)
                    })
                })
                .collect::<Vec<_>>()
                .into_iter()
                // For each subscriber, aggregate all the updates for the same table.
                // That is, we build a map `(subscriber_id, table_id) -> updates`.
                // A particular subscriber uses only one protocol,
                // so we'll have either `TableUpdate` (`Protocol::Binary`)
                // or `TableUpdateJson` (`Protocol::Text`).
                .fold(
                    HashMap::<(&Id, TableId), Either<TableUpdate, TableUpdateJson>>::new(),
                    |mut tables, (id, table_id, table_name, ops)| {
                        match tables.entry((id, table_id)) {
                            Entry::Occupied(mut entry) => match ops {
                                Either::Left(ops) => {
                                    entry.get_mut().as_mut().unwrap_left().table_row_operations.extend(ops)
                                }
                                Either::Right(ops) => {
                                    entry.get_mut().as_mut().unwrap_right().table_row_operations.extend(ops)
                                }
                            },
                            Entry::Vacant(entry) => drop(entry.insert(match ops {
                                Either::Left(ops) => Either::Left(TableUpdate {
                                    table_id: table_id.into(),
                                    table_name: table_name.into(),
                                    table_row_operations: ops,
                                }),
                                Either::Right(ops) => Either::Right(TableUpdateJson {
                                    table_id: table_id.into(),
                                    table_name,
                                    table_row_operations: ops,
                                }),
                            })),
                        }
                        tables
                    },
                )
                .into_iter()
                // Each client receives a single list of updates per transaction.
                // So before sending the updates to each client,
                // we must stitch together the `TableUpdate*`s into an aggregated list.
                .fold(
                    HashMap::<&Id, Either<Vec<TableUpdate>, Vec<TableUpdateJson>>>::new(),
                    |mut updates, ((id, _), update)| {
                        let entry = updates.entry(id);
                        match update {
                            Either::Left(update) => entry
                                .or_insert_with(|| Either::Left(Vec::new()))
                                .as_mut()
                                .unwrap_left()
                                .push(update),

                            Either::Right(update) => entry
                                .or_insert_with(|| Either::Right(Vec::new()))
                                .as_mut()
                                .unwrap_right()
                                .push(update),
                        }
                        updates
                    },
                );
            drop(span);

            let _span = tracing::info_span!("eval_send").entered();

            if let Some((_, client)) = event
                .caller_address
                .zip(sender_client)
                .filter(|(addr, _)| !eval.contains_key(&(event.caller_identity, *addr)))
            {
                // Caller is not subscribed to any queries,
                // but send a transaction update with an empty subscription update.
                send_to_client(client, &event, SubscriptionUpdate::<DatabaseUpdate>::default());
            }

            eval.into_iter().for_each(|(id, tables)| {
                let database_update = SubscriptionUpdate {
                    database_update: ProtocolDatabaseUpdate { tables },
                    request_id: event.request_id,
                    timer: event.timer,
                };
                send_to_client(self.client(id).as_ref(), &event, database_update);
            });
        })
    }
}

fn send_to_client<T>(client: &ClientConnectionSender, event: &Arc<ModuleEvent>, database_update: SubscriptionUpdate<T>)
where
    SerializableMessage: From<TransactionUpdateMessage<T>>,
{
    if let Err(e) = client.send_message(TransactionUpdateMessage {
        event: event.clone(),
        database_update,
    }) {
        tracing::warn!(%client.id, "failed to send update message to client: {e}")
    }
}

#[cfg(test)]
mod tests {
    use std::{sync::Arc, time::Duration};

    use spacetimedb_lib::{error::ResultTest, Address, AlgebraicType, Identity};
    use spacetimedb_primitives::TableId;
    use spacetimedb_vm::expr::CrudExpr;

    use crate::{
        client::{ClientActorId, ClientConnectionSender, ClientName, Protocol},
        db::relational_db::{tests_utils::TestDB, RelationalDB},
        energy::EnergyQuanta,
        execution_context::ExecutionContext,
        host::{
            module_host::{DatabaseUpdate, EventStatus, ModuleEvent, ModuleFunctionCall},
            ArgsTuple, Timestamp,
        },
        sql::compiler::compile_sql,
        subscription::{
            execution_unit::{ExecutionUnit, QueryHash},
            subscription::SupportedQuery,
        },
    };

    use super::SubscriptionManager;

    fn create_table(db: &RelationalDB, name: &str) -> ResultTest<TableId> {
        Ok(db.create_table_for_test(name, &[("a", AlgebraicType::U8)], &[])?)
    }

    fn compile_plan(db: &RelationalDB, sql: &str) -> ResultTest<Arc<ExecutionUnit>> {
        db.with_read_only(&ExecutionContext::default(), |tx| {
            let mut exprs = compile_sql(db, tx, sql)?;
            assert_eq!(1, exprs.len());
            assert!(matches!(exprs[0], CrudExpr::Query(_)));
            let CrudExpr::Query(query) = exprs.remove(0) else {
                unreachable!();
            };
            let plan = SupportedQuery::new(query, sql.to_owned())?;
            let hash = QueryHash::from_string(sql);
            Ok(Arc::new(ExecutionUnit::new(plan, hash)?))
        })
    }

    fn id(address: u128) -> (Identity, Address) {
        (Identity::ZERO, Address::from_u128(address))
    }

    fn client(address: u128) -> ClientConnectionSender {
        ClientConnectionSender::dummy(
            ClientActorId {
                identity: Identity::ZERO,
                address: Address::from_u128(address),
                name: ClientName(0),
            },
            Protocol::Binary,
        )
    }

    #[test]
    fn test_subscribe() -> ResultTest<()> {
        let db = TestDB::durable()?;

        let table_id = create_table(&db, "T")?;
        let sql = "select * from T";
        let plan = compile_plan(&db, sql)?;
        let hash = plan.hash();

        let id = id(0);
        let client = Arc::new(client(0));

        let mut subscriptions = SubscriptionManager::default();
        subscriptions.add_subscription(client, [plan]);

        assert!(subscriptions.contains_query(&hash));
        assert!(subscriptions.contains_subscription(&id, &hash));
        assert!(subscriptions.query_reads_from_table(&hash, &table_id));

        Ok(())
    }

    #[test]
    fn test_unsubscribe() -> ResultTest<()> {
        let db = TestDB::durable()?;

        let table_id = create_table(&db, "T")?;
        let sql = "select * from T";
        let plan = compile_plan(&db, sql)?;
        let hash = plan.hash();

        let id = id(0);
        let client = Arc::new(client(0));

        let mut subscriptions = SubscriptionManager::default();
        subscriptions.add_subscription(client, [plan]);
        subscriptions.remove_subscription(&id);

        assert!(!subscriptions.contains_query(&hash));
        assert!(!subscriptions.contains_subscription(&id, &hash));
        assert!(!subscriptions.query_reads_from_table(&hash, &table_id));

        Ok(())
    }

    #[test]
    fn test_subscribe_idempotent() -> ResultTest<()> {
        let db = TestDB::durable()?;

        let table_id = create_table(&db, "T")?;
        let sql = "select * from T";
        let plan = compile_plan(&db, sql)?;
        let hash = plan.hash();

        let id = id(0);
        let client = Arc::new(client(0));

        let mut subscriptions = SubscriptionManager::default();
        subscriptions.add_subscription(client.clone(), [plan.clone()]);
        subscriptions.add_subscription(client.clone(), [plan.clone()]);

        assert!(subscriptions.contains_query(&hash));
        assert!(subscriptions.contains_subscription(&id, &hash));
        assert!(subscriptions.query_reads_from_table(&hash, &table_id));

        subscriptions.remove_subscription(&id);

        assert!(!subscriptions.contains_query(&hash));
        assert!(!subscriptions.contains_subscription(&id, &hash));
        assert!(!subscriptions.query_reads_from_table(&hash, &table_id));

        Ok(())
    }

    #[test]
    fn test_share_queries_full() -> ResultTest<()> {
        let db = TestDB::durable()?;

        let table_id = create_table(&db, "T")?;
        let sql = "select * from T";
        let plan = compile_plan(&db, sql)?;
        let hash = plan.hash();

        let id0 = id(0);
        let client0 = Arc::new(client(0));

        let id1 = id(1);
        let client1 = Arc::new(client(1));

        let mut subscriptions = SubscriptionManager::default();
        subscriptions.add_subscription(client0, [plan.clone()]);
        subscriptions.add_subscription(client1, [plan.clone()]);

        assert!(subscriptions.contains_query(&hash));
        assert!(subscriptions.contains_subscription(&id0, &hash));
        assert!(subscriptions.contains_subscription(&id1, &hash));
        assert!(subscriptions.query_reads_from_table(&hash, &table_id));

        subscriptions.remove_subscription(&id0);

        assert!(subscriptions.contains_query(&hash));
        assert!(subscriptions.contains_subscription(&id1, &hash));
        assert!(subscriptions.query_reads_from_table(&hash, &table_id));

        assert!(!subscriptions.contains_subscription(&id0, &hash));

        Ok(())
    }

    #[test]
    fn test_share_queries_partial() -> ResultTest<()> {
        let db = TestDB::durable()?;

        let t = create_table(&db, "T")?;
        let s = create_table(&db, "S")?;

        let scan = "select * from T";
        let select0 = "select * from T where a = 0";
        let select1 = "select * from S where a = 1";

        let plan_scan = compile_plan(&db, scan)?;
        let plan_select0 = compile_plan(&db, select0)?;
        let plan_select1 = compile_plan(&db, select1)?;

        let hash_scan = plan_scan.hash();
        let hash_select0 = plan_select0.hash();
        let hash_select1 = plan_select1.hash();

        let id0 = id(0);
        let client0 = Arc::new(client(0));

        let id1 = id(1);
        let client1 = Arc::new(client(1));

        let mut subscriptions = SubscriptionManager::default();
        subscriptions.add_subscription(client0, [plan_scan.clone(), plan_select0.clone()]);
        subscriptions.add_subscription(client1, [plan_scan.clone(), plan_select1.clone()]);

        assert!(subscriptions.contains_query(&hash_scan));
        assert!(subscriptions.contains_query(&hash_select0));
        assert!(subscriptions.contains_query(&hash_select1));

        assert!(subscriptions.contains_subscription(&id0, &hash_scan));
        assert!(subscriptions.contains_subscription(&id0, &hash_select0));

        assert!(subscriptions.contains_subscription(&id1, &hash_scan));
        assert!(subscriptions.contains_subscription(&id1, &hash_select1));

        assert!(subscriptions.query_reads_from_table(&hash_scan, &t));
        assert!(subscriptions.query_reads_from_table(&hash_select0, &t));
        assert!(subscriptions.query_reads_from_table(&hash_select1, &s));

        assert!(!subscriptions.query_reads_from_table(&hash_scan, &s));
        assert!(!subscriptions.query_reads_from_table(&hash_select0, &s));
        assert!(!subscriptions.query_reads_from_table(&hash_select1, &t));

        subscriptions.remove_subscription(&id0);

        assert!(subscriptions.contains_query(&hash_scan));
        assert!(subscriptions.contains_query(&hash_select1));
        assert!(!subscriptions.contains_query(&hash_select0));

        assert!(subscriptions.contains_subscription(&id1, &hash_scan));
        assert!(subscriptions.contains_subscription(&id1, &hash_select1));

        assert!(!subscriptions.contains_subscription(&id0, &hash_scan));
        assert!(!subscriptions.contains_subscription(&id0, &hash_select0));

        assert!(subscriptions.query_reads_from_table(&hash_scan, &t));
        assert!(subscriptions.query_reads_from_table(&hash_select1, &s));

        assert!(!subscriptions.query_reads_from_table(&hash_scan, &s));
        assert!(!subscriptions.query_reads_from_table(&hash_select1, &t));

        Ok(())
    }

    #[test]
    fn test_caller_transaction_update_without_subscription() -> ResultTest<()> {
        // test if a transaction update is sent to the reducer caller even if
        // the caller haven't subscribed to any updates
        let db = TestDB::durable()?;

        let id0 = Identity::ZERO;
        let client0 = ClientActorId::for_test(id0);
        let (client0, mut rx) = ClientConnectionSender::dummy_with_channel(client0, Protocol::Binary);

        let subscriptions = SubscriptionManager::default();

        let event = Arc::new(ModuleEvent {
            timestamp: Timestamp::now(),
            caller_identity: id0,
            caller_address: Some(client0.id.address),
            function_call: ModuleFunctionCall {
                reducer: "DummyReducer".into(),
                args: ArgsTuple::nullary(),
            },
            status: EventStatus::Committed(DatabaseUpdate::default()),
            energy_quanta_used: EnergyQuanta::ZERO,
            host_execution_duration: Duration::default(),
            request_id: None,
            timer: None,
        });

        let ctx = ExecutionContext::incremental_update(db.address(), db.read_config().slow_query);
        db.with_read_only(&ctx, |tx| subscriptions.eval_updates(&db, tx, event, Some(&client0)));

        tokio::runtime::Builder::new_current_thread()
            .enable_time()
            .build()
            .unwrap()
            .block_on(async move {
                tokio::time::timeout(Duration::from_millis(20), async move {
                    rx.recv().await.expect("Expected at least one message");
                })
                .await
                .expect("Timed out waiting for a message to the client");
            });

        Ok(())
    }
}<|MERGE_RESOLUTION|>--- conflicted
+++ resolved
@@ -124,12 +124,6 @@
     ) {
         let tables = &event.status.database_update().unwrap().tables;
         let slow = db.read_config().slow_query;
-<<<<<<< HEAD
-        let tx = scopeguard::guard(db.begin_tx(), |tx| {
-            db.release_tx(&ExecutionContext::incremental_update(db.address(), slow), tx);
-        });
-=======
->>>>>>> f6b39c0a
 
         // Put the main work on a rayon compute thread.
         rayon::scope(|_| {
