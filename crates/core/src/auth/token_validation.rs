use anyhow;
use async_cache;
use async_trait::async_trait;
use faststr::FastStr;
use jsonwebtoken::decode_header;
pub use jsonwebtoken::errors::Error as JwtError;
pub use jsonwebtoken::errors::ErrorKind as JwtErrorKind;
use jsonwebtoken::{decode, Validation};
pub use jsonwebtoken::{DecodingKey, EncodingKey};
use jwks::Jwks;
use lazy_static::lazy_static;
use serde::Serialize;
use std::sync::Arc;
use std::time::Duration;
use thiserror;

use super::identity::{IncomingClaims, SpacetimeIdentityClaims};
use super::JwtKeys;

#[derive(thiserror::Error, Debug)]
pub enum TokenValidationError {
    // TODO: Add real error types.

    // TODO: If we had our own errors defined we wouldn't be locked into this lib.
    #[error("Invalid token: {0}")]
    TokenError(#[from] JwtError),

    #[error("Specified key ID not found in JWKs")]
    KeyIDNotFound,

    #[error(transparent)]
    JwkError(#[from] jwks::JwkError),
    #[error(transparent)]
    JwksError(#[from] jwks::JwksError),
    // The other case is a catch-all for unexpected errors.
    #[error(transparent)]
    Other(#[from] anyhow::Error),
}

// A token signer is responsible for signing tokens without doing any validation.
pub trait TokenSigner: Sync + Send {
    // Serialize the given claims and sign a JWT token with them as the payload.
    fn sign<T: Serialize>(&self, claims: &T) -> Result<String, JwtError>;
}

impl TokenSigner for EncodingKey {
    fn sign<Token: Serialize>(&self, claims: &Token) -> Result<String, JwtError> {
        let header = jsonwebtoken::Header::new(jsonwebtoken::Algorithm::ES256);
        jsonwebtoken::encode(&header, claims, self)
    }
}

impl TokenSigner for JwtKeys {
    fn sign<Token: Serialize>(&self, claims: &Token) -> Result<String, JwtError> {
        self.private.sign(claims)
    }
}

// A TokenValidator is responsible for validating a token and returning the claims.
// This includes looking up the public key for the issuer and verifying the signature.
// It is also responsible for enforcing the rules around the claims.
// For example, this must ensure that the issuer and sub are no longer than 128 bytes.
#[async_trait]
pub trait TokenValidator {
    async fn validate_token(&self, token: &str) -> Result<SpacetimeIdentityClaims, TokenValidationError>;
}

#[async_trait]
impl<T: TokenValidator + Send + Sync> TokenValidator for Arc<T> {
    async fn validate_token(&self, token: &str) -> Result<SpacetimeIdentityClaims, TokenValidationError> {
        (**self).validate_token(token).await
    }
}

pub struct UnimplementedTokenValidator;

#[async_trait]
impl TokenValidator for UnimplementedTokenValidator {
    async fn validate_token(&self, _token: &str) -> Result<SpacetimeIdentityClaims, TokenValidationError> {
        Err(TokenValidationError::Other(anyhow::anyhow!("Unimplemented")))
    }
}

// This validator accepts any tokens signed with the local key (regardless of issuer).
// If it is not signed with the local key, we will try to validate it with the OIDC validator.
// We do this because we sign short lived tokens with different issuers.
pub struct FullTokenValidator<T: TokenValidator + Send + Sync> {
    pub local_key: DecodingKey,
    pub local_issuer: String,
    pub oidc_validator: T,
}

#[async_trait]
impl<T> TokenValidator for FullTokenValidator<T>
where
    T: TokenValidator + Send + Sync,
{
    async fn validate_token(&self, token: &str) -> Result<SpacetimeIdentityClaims, TokenValidationError> {
        let local_key_error = {
            let first_validator = BasicTokenValidator {
                public_key: self.local_key.clone(),
                issuer: None,
            };
            match first_validator.validate_token(token).await {
                Ok(claims) => return Ok(claims),
                Err(e) => e,
            }
        };

        // If that fails, we try the OIDC validator.
        let issuer = get_raw_issuer(token)?;
        // If we are the issuer, then we should have already validated the token.
        // TODO: "localhost" should not be hard-coded.
        if issuer == self.local_issuer {
            return Err(local_key_error);
        }
        self.oidc_validator.validate_token(token).await
    }
}

pub type DefaultValidator = FullTokenValidator<CachingOidcTokenValidator>;

pub fn new_validator(local_key: DecodingKey, local_issuer: String) -> FullTokenValidator<CachingOidcTokenValidator> {
    FullTokenValidator {
        local_key,
        local_issuer,
        oidc_validator: CachingOidcTokenValidator::get_default(),
    }
}

// This verifies against a given public key and expected issuer.
// The issuer should only be None if we are checking with a local key.
// We do that because we signed short-lived keys with different issuers.
struct BasicTokenValidator {
    pub public_key: DecodingKey,
    pub issuer: Option<String>,
}

lazy_static! {
    // Eventually we will want to add more required claims.
    static ref REQUIRED_CLAIMS: Vec<&'static str> = vec!["sub", "iss"];
}

#[async_trait]
impl TokenValidator for DecodingKey {
    async fn validate_token(&self, token: &str) -> Result<SpacetimeIdentityClaims, TokenValidationError> {
        let mut validation = Validation::new(jsonwebtoken::Algorithm::ES256);
        validation.algorithms = vec![
            jsonwebtoken::Algorithm::ES256,
            jsonwebtoken::Algorithm::RS256,
            jsonwebtoken::Algorithm::HS256,
        ];
        validation.set_required_spec_claims(&REQUIRED_CLAIMS);

        // TODO: We should require a specific audience at some point.
        validation.validate_aud = false;

        let data = decode::<IncomingClaims>(token, self, &validation)?;
        let claims = data.claims;
        claims.try_into().map_err(TokenValidationError::Other)
    }
}

#[async_trait]
impl TokenValidator for BasicTokenValidator {
    async fn validate_token(&self, token: &str) -> Result<SpacetimeIdentityClaims, TokenValidationError> {
        // This validates everything but the issuer.
        let claims = self.public_key.validate_token(token).await?;
        if let Some(expected_issuer) = &self.issuer {
            if claims.issuer != *expected_issuer {
                return Err(TokenValidationError::Other(anyhow::anyhow!(
                    "Issuer mismatch: got {:?}, expected {:?}",
                    claims.issuer,
                    expected_issuer
                )));
            }
        }
        Ok(claims)
    }
}

// Validates tokens by looking up public keys and caching them.
pub struct CachingOidcTokenValidator {
    cache: async_cache::AsyncCache<Arc<JwksValidator>, KeyFetcher>,
}

impl CachingOidcTokenValidator {
    pub fn new(refresh_duration: Duration, expiry: Option<Duration>) -> Self {
        let cache = async_cache::Options::new(refresh_duration, KeyFetcher)
            .with_expire(expiry)
            .build();
        CachingOidcTokenValidator { cache }
    }

    pub fn get_default() -> Self {
        Self::new(Duration::from_secs(300), Some(Duration::from_secs(7200)))
    }
}

// Jwks fetcher for the async cache.
struct KeyFetcher;

impl async_cache::Fetcher<Arc<JwksValidator>> for KeyFetcher {
    type Error = TokenValidationError;

    async fn fetch(&self, key: FastStr) -> Result<Arc<JwksValidator>, Self::Error> {
        // TODO: Make this stored in the struct so we don't need to keep creating it.
        let raw_issuer = key.to_string();
        log::info!("Fetching key for issuer {}", raw_issuer.clone());
        let oidc_url = format!("{}/.well-known/openid-configuration", raw_issuer.trim_end_matches('/'));
        let key_or_error = Jwks::from_oidc_url(oidc_url).await;
        // TODO: We should probably add debouncing to avoid spamming the logs.
        // Alternatively we could add a backoff before retrying.
        if let Err(e) = &key_or_error {
            log::warn!("Error fetching public key for issuer {raw_issuer}: {e:?}");
        }
        let keys = key_or_error?;
        let validator = JwksValidator {
            issuer: raw_issuer.clone(),
            keyset: keys,
        };
        Ok(Arc::new(validator))
    }
}

#[async_trait]
impl TokenValidator for CachingOidcTokenValidator {
    async fn validate_token(&self, token: &str) -> Result<SpacetimeIdentityClaims, TokenValidationError> {
        let raw_issuer = get_raw_issuer(token)?;
        log::debug!("Getting validator for issuer {}", raw_issuer.clone());
        let validator = self
            .cache
            .get(raw_issuer.clone().into())
            .await
            .ok_or_else(|| anyhow::anyhow!("Error fetching public key for issuer {raw_issuer}"))?;
        validator.validate_token(token).await
    }
}

// This is a token validator that uses OIDC to validate tokens.
// This will look up the public key for the issuer and validate against that key.
// This currently has no caching.
pub struct OidcTokenValidator;

// Get the issuer out of a token without validating the signature.
fn get_raw_issuer(token: &str) -> Result<String, TokenValidationError> {
    let mut validation = Validation::new(jsonwebtoken::Algorithm::ES256);
    validation.set_required_spec_claims(&REQUIRED_CLAIMS);
    validation.validate_aud = false;
    // We are disabling signature validation, because we need to get the issuer before we can validate.
    validation.insecure_disable_signature_validation();
    let data = decode::<IncomingClaims>(token, &DecodingKey::from_secret(b"fake"), &validation)?;
    Ok(data.claims.issuer)
}

#[async_trait]
impl TokenValidator for OidcTokenValidator {
    async fn validate_token(&self, token: &str) -> Result<SpacetimeIdentityClaims, TokenValidationError> {
        // TODO: Make this stored in the struct so we don't need to keep creating it.
        let raw_issuer = get_raw_issuer(token)?;
        let oidc_url = format!("{}/.well-known/openid-configuration", raw_issuer.trim_end_matches('/'));
        log::debug!("Fetching key for issuer {}", raw_issuer.clone());
        let key_or_error = Jwks::from_oidc_url(oidc_url).await;
        // TODO: We should probably add debouncing to avoid spamming the logs.
        // Alternatively we could add a backoff before retrying.
        if let Err(e) = &key_or_error {
            log::warn!("Error fetching public key for issuer {raw_issuer}: {e:?}");
        }
        let keys = key_or_error?;
        let validator = JwksValidator {
            issuer: raw_issuer,
            keyset: keys,
        };
        validator.validate_token(token).await
    }
}

struct JwksValidator {
    pub issuer: String,
    pub keyset: Jwks,
}

#[async_trait]
impl TokenValidator for JwksValidator {
    async fn validate_token(&self, token: &str) -> Result<SpacetimeIdentityClaims, TokenValidationError> {
        let header = decode_header(token)?;
        if let Some(kid) = header.kid {
            let key = self
                .keyset
                .keys
                .get(&kid)
                .ok_or_else(|| TokenValidationError::KeyIDNotFound)?;
            let validator = BasicTokenValidator {
                public_key: key.decoding_key.clone(),
                issuer: Some(self.issuer.clone()),
            };
            return validator.validate_token(token).await;
        }
        log::debug!("No key id in header. Trying all keys.");
        // TODO: Consider returning an error if no kid is given?
        // For now, lets just try all the keys.
        let mut last_error = TokenValidationError::Other(anyhow::anyhow!("No kid found"));
        for (kid, key) in &self.keyset.keys {
            log::debug!("Trying key {kid}");
            let validator = BasicTokenValidator {
                public_key: key.decoding_key.clone(),
                issuer: Some(self.issuer.clone()),
            };
            match validator.validate_token(token).await {
                Ok(claims) => return Ok(claims),
                Err(e) => {
                    last_error = e;
                    log::debug!("Validating with key {kid} failed");
                    continue;
                }
            }
        }
        // None of the keys worked.
        Err(last_error)
    }
}

#[cfg(test)]
mod tests {
    use std::time::Duration;

    use crate::auth::identity::{IncomingClaims, SpacetimeIdentityClaims};
    use crate::auth::token_validation::{
        BasicTokenValidator, CachingOidcTokenValidator, FullTokenValidator, OidcTokenValidator, TokenSigner,
        TokenValidator,
    };
    use crate::auth::JwtKeys;
    use base64::Engine;
    use openssl::ec::{EcGroup, EcKey};
    use serde_json;
    use spacetimedb_lib::Identity;

    #[tokio::test]
    async fn test_local_validator_checks_issuer() -> anyhow::Result<()> {
        // Test that the issuer must match the expected issuer for LocalTokenValidator.
        let kp = JwtKeys::generate()?;
        let issuer = "test1";
        let subject = "test_subject";

        let orig_claims = IncomingClaims {
            identity: None,
            subject: subject.to_string(),
            issuer: issuer.to_string(),
            audience: vec![],
            iat: std::time::SystemTime::now(),
            exp: None,
        };
        let token = kp.private.sign(&orig_claims)?;

        {
            // Test that we can validate it.
            let validator = BasicTokenValidator {
                public_key: kp.public.clone(),
                issuer: Some(issuer.to_string()),
            };

            let parsed_claims: SpacetimeIdentityClaims = validator.validate_token(&token).await?;
            assert_eq!(parsed_claims.issuer, issuer);
            assert_eq!(parsed_claims.subject, subject);
            assert_eq!(parsed_claims.identity, Identity::from_claims(issuer, subject));
        }
        {
            // Now try with the wrong expected issuer.
            let validator = BasicTokenValidator {
                public_key: kp.public.clone(),
                issuer: Some("otherissuer".to_string()),
            };

            assert!(validator.validate_token(&token).await.is_err());
        }

        Ok(())
    }

    #[tokio::test]
    async fn test_local_validator_checks_key() -> anyhow::Result<()> {
        // Test that the decoding key must work for LocalTokenValidator.
        let kp = JwtKeys::generate()?;
        let issuer = "test1";
        let subject = "test_subject";

        let orig_claims = IncomingClaims {
            identity: None,
            subject: subject.to_string(),
            issuer: issuer.to_string(),
            audience: vec![],
            iat: std::time::SystemTime::now(),
            exp: None,
        };
        let token = kp.private.sign(&orig_claims)?;

        {
            // Test that we can validate it.
            let validator = BasicTokenValidator {
                public_key: kp.public.clone(),
                issuer: Some(issuer.to_string()),
            };

            let parsed_claims: SpacetimeIdentityClaims = validator.validate_token(&token).await?;
            assert_eq!(parsed_claims.issuer, issuer);
            assert_eq!(parsed_claims.subject, subject);
            assert_eq!(parsed_claims.identity, Identity::from_claims(issuer, subject));
        }
        {
            // We generate a new keypair and try to decode with that key.
            let other_kp = JwtKeys::generate()?;
            // Now try with the wrong expected issuer.
            let validator = BasicTokenValidator {
                public_key: other_kp.public.clone(),
                issuer: Some("otherissuer".to_string()),
            };

            assert!(validator.validate_token(&token).await.is_err());
        }

        Ok(())
    }

    async fn assert_validation_fails<T: TokenValidator>(validator: &T, token: &str) -> anyhow::Result<()> {
        let result = validator.validate_token(token).await;
<<<<<<< HEAD
        if result.is_ok() {
            let claims = result.unwrap();
            anyhow::bail!("Validation succeeded when it should have failed: {claims:?}");
=======
        if let Ok(claims) = result {
            anyhow::bail!("Validation succeeded when it should have failed: {:?}", claims);
>>>>>>> 1aa40847
        }
        Ok(())
    }

    #[tokio::test]
    async fn resigned_token_ignores_issuer() -> anyhow::Result<()> {
        // Test that the decoding key must work for LocalTokenValidator.
        let kp = JwtKeys::generate()?;
        let local_issuer = "test1";
        let external_issuer = "other_issuer";
        let subject = "test_subject";

        let orig_claims = IncomingClaims {
            identity: None,
            subject: subject.to_string(),
            issuer: external_issuer.to_string(),
            audience: vec![],
            iat: std::time::SystemTime::now(),
            exp: None,
        };
        let token = kp.private.sign(&orig_claims)?;

        // First, try the successful case with the FullTokenValidator.
        {
            let validator = FullTokenValidator {
                local_key: kp.public.clone(),
                local_issuer: local_issuer.to_string(),
                oidc_validator: OidcTokenValidator,
            };

            let parsed_claims: SpacetimeIdentityClaims = validator.validate_token(&token).await?;
            assert_eq!(parsed_claims.issuer, external_issuer);
            assert_eq!(parsed_claims.subject, subject);
            assert_eq!(parsed_claims.identity, Identity::from_claims(external_issuer, subject));
        }
        // Double check that this token would fail with an OidcTokenValidator.
        assert_validation_fails(&OidcTokenValidator, &token).await?;
        // Double check that validation fails if we check the issuer.
        assert_validation_fails(
            &BasicTokenValidator {
                public_key: kp.public.clone(),
                issuer: Some(local_issuer.to_string()),
            },
            &token,
        )
        .await?;
        Ok(())
    }

    use axum::routing::get;
    use axum::Json;
    use axum::Router;
    use tokio::net::TcpListener;
    use tokio::sync::oneshot;

    use serde::{Deserialize, Serialize};
    #[derive(Deserialize, Serialize, Clone)]
    struct OIDCConfig {
        jwks_uri: String,
    }

    async fn oidc_config_handler(config: OIDCConfig) -> Json<OIDCConfig> {
        Json(config)
    }

    // You can drop this to shut down the server.
    // This will host an oidc config at `{base_url}/.well-known/openid-configuration`
    // It will also host jwks at `{base_url}/jwks.json`
    struct OIDCServerHandle {
        pub base_url: String,
        #[allow(dead_code)]
        pub shutdown_tx: oneshot::Sender<()>,
        #[allow(dead_code)]
        join_handle: tokio::task::JoinHandle<()>,
    }

    impl OIDCServerHandle {
        pub async fn start_new(jwks_json: String) -> anyhow::Result<Self> {
            let listener = TcpListener::bind("0.0.0.0:0").await.unwrap();
            let addr = listener.local_addr()?;
            let port = addr.port();
            let base_url = format!("http://localhost:{port}");
            let config = OIDCConfig {
                jwks_uri: format!("{base_url}/jwks.json"),
            };
            let (shutdown_tx, shutdown_rx) = oneshot::channel::<()>();

            let app = Router::new()
                .route(
                    "/.well-known/openid-configuration",
                    get({
                        let config = config.clone();
                        move || oidc_config_handler(config.clone())
                    }),
                )
                .route(
                    "/jwks.json",
                    get({
                        let jwks = jwks_json.clone();
                        move || async move { jwks }
                    }),
                )
                .route("/ok", get(|| async move { "OK" }));

            // Spawn the server in a background task
            let join_handle = tokio::spawn(async move {
                axum::serve(listener, app)
                    .with_graceful_shutdown(async {
                        shutdown_rx.await.ok();
                    })
                    .await
                    .unwrap();
            });

            // Wait for server to be ready
            let client = reqwest::Client::new();
            let health_check_url = format!("{base_url}/ok");

            let mut attempts = 0;
            const MAX_ATTEMPTS: u32 = 10;
            const DELAY_MS: u64 = 50;

            while attempts < MAX_ATTEMPTS {
                match client.get(&health_check_url).send().await {
                    Ok(response) if response.status().is_success() => break,
                    _ => {
                        log::debug!("Server not ready. Waiting...");
                        tokio::time::sleep(Duration::from_millis(DELAY_MS)).await;
                        attempts += 1;
                    }
                }
            }

            if attempts == MAX_ATTEMPTS {
                return Err(anyhow::anyhow!("Server failed to start after maximum attempts"));
            }

            Ok(OIDCServerHandle {
                base_url,
                shutdown_tx,
                join_handle,
            })
        }
    }

    #[derive(Debug, Default, Copy, Clone)]
    struct TestOptions {
        pub issuer_trailing_slash: bool,
    }

    async fn run_oidc_test<T: TokenValidator>(validator: T, opts: &TestOptions) -> anyhow::Result<()> {
        // We will put 2 keys in the keyset.
        let mut kp1 = JwtKeys::generate()?;
        let mut kp2 = JwtKeys::generate()?;

        // Note: our fetcher library requires these, even though they are optional in the spec.
        // We should replace the jwks fetcher at some point, but most OIDC providers will have these.
        kp1.kid = Some("key1".to_string());
        kp2.kid = Some("key2".to_string());

        // We won't put this in the keyset.
        let invalid_kp = JwtKeys::generate()?;

        let valid_keys: Vec<JwtKeys> = vec![kp1.clone(), kp2.clone()];
        // let jwks = keyset_to_json(vec![&jk, &kp1])?;
        let jwks = keyset_to_json(valid_keys)?;

        let handle = OIDCServerHandle::start_new(jwks).await?;

        let issuer = handle.base_url.clone();
        let issuer = if opts.issuer_trailing_slash {
            format!("{issuer}/")
        } else {
            issuer
        };
        let subject = "test_subject";

        let orig_claims = IncomingClaims {
            identity: None,
            subject: subject.to_string(),
            issuer: issuer.clone(),
            audience: vec![],
            iat: std::time::SystemTime::now(),
            exp: None,
        };
        for kp in [kp1, kp2] {
            log::debug!("Testing with key {:?}", kp.kid);
            // TODO: This test should also try using key ids in the token headers.
            let token = kp.private.sign(&orig_claims)?;

            let validated_claims = validator.validate_token(&token).await?;
            assert_eq!(validated_claims.issuer, issuer);
            assert_eq!(validated_claims.subject, subject);
            assert_eq!(validated_claims.identity, Identity::from_claims(&issuer, subject));
        }

        let invalid_token = invalid_kp.private.sign(&orig_claims)?;
        assert!(validator.validate_token(&invalid_token).await.is_err());

        Ok(())
    }

    #[tokio::test]
    async fn test_oidc_flow() -> anyhow::Result<()> {
        for _ in 0..10 {
            run_oidc_test(OidcTokenValidator, &Default::default()).await?
        }
        Ok(())
    }

    #[tokio::test]
    async fn test_issuer_slash() -> anyhow::Result<()> {
        let opts = TestOptions {
            issuer_trailing_slash: true,
        };

        run_oidc_test(OidcTokenValidator, &opts).await?;
        run_oidc_test(CachingOidcTokenValidator::get_default(), &opts).await?;
        Ok(())
    }

    #[tokio::test]
    async fn test_caching_oidc_flow() -> anyhow::Result<()> {
        for _ in 0..10 {
            let v = CachingOidcTokenValidator::get_default();
            run_oidc_test(v, &Default::default()).await?;
        }
        Ok(())
    }

    #[tokio::test]
    async fn test_full_validator_fallback() -> anyhow::Result<()> {
        let kp = JwtKeys::generate()?;
        let v = FullTokenValidator {
            local_key: kp.public,
            local_issuer: "local_issuer".to_string(),
            oidc_validator: OidcTokenValidator,
        };
        run_oidc_test(v, &Default::default()).await
    }

    /// Convert a set of keys to a JWKS JSON string.
    fn keyset_to_json<I>(jks: I) -> anyhow::Result<String>
    where
        I: IntoIterator<Item = JwtKeys>,
    {
        let jks = jks
            .into_iter()
            .map(|key| to_jwk_json(&key).unwrap())
            .collect::<Vec<serde_json::Value>>();

        let j = serde_json::json!({
            "keys": jks,
        });
        Ok(j.to_string())
    }

    // Extract the x and y coordinates from a public key and return a JWK for a single key.
    fn to_jwk_json(jk: &JwtKeys) -> anyhow::Result<serde_json::Value> {
        let eck = EcKey::public_key_from_pem(&jk.public_pem)?;

        let group = EcGroup::from_curve_name(openssl::nid::Nid::X9_62_PRIME256V1)?;
        let mut ctx = openssl::bn::BigNumContext::new()?;

        // Get the x and y coordinates.
        let mut x = openssl::bn::BigNum::new()?;
        // let mut x = openssl::bn::BigNumRef
        let mut y = openssl::bn::BigNum::new()?;
        eck.public_key().affine_coordinates(&group, &mut x, &mut y, &mut ctx)?;

        let x_bytes = x.to_vec();
        let y_bytes = y.to_vec();

        let x_padded = if x_bytes.len() < 32 {
            let mut padded = vec![0u8; 32];
            padded[32 - x_bytes.len()..].copy_from_slice(&x_bytes);
            padded
        } else {
            x_bytes
        };

        let y_padded = if y_bytes.len() < 32 {
            let mut padded = vec![0u8; 32];
            padded[32 - y_bytes.len()..].copy_from_slice(&y_bytes);
            padded
        } else {
            y_bytes
        };
        let x_b64 = base64::prelude::BASE64_URL_SAFE_NO_PAD.encode(x_padded);
        let y_b64 = base64::prelude::BASE64_URL_SAFE_NO_PAD.encode(y_padded);

        let mut jwks = serde_json::json!(
            {
                "kty": "EC",
                "crv": "P-256",
                "use": "sig",
                "alg": "ES256",
                "x": x_b64,
                "y": y_b64
            }
        );
        if let Some(kid) = &jk.kid {
            jwks["kid"] = kid.to_string().into();
        }
        Ok(jwks)
    }
}<|MERGE_RESOLUTION|>--- conflicted
+++ resolved
@@ -423,14 +423,8 @@
 
     async fn assert_validation_fails<T: TokenValidator>(validator: &T, token: &str) -> anyhow::Result<()> {
         let result = validator.validate_token(token).await;
-<<<<<<< HEAD
-        if result.is_ok() {
-            let claims = result.unwrap();
-            anyhow::bail!("Validation succeeded when it should have failed: {claims:?}");
-=======
         if let Ok(claims) = result {
             anyhow::bail!("Validation succeeded when it should have failed: {:?}", claims);
->>>>>>> 1aa40847
         }
         Ok(())
     }
