--- conflicted
+++ resolved
@@ -9,23 +9,10 @@
 use std::sync::Arc;
 use std::time::Instant;
 
-<<<<<<< HEAD
+use crate::execution_context::WorkloadType;
 use crate::host::module_host::{DatabaseUpdate, EventStatus, ModuleEvent};
 use crate::messages::websocket as ws;
 use spacetimedb_lib::{bsatn, Address};
-=======
-use crate::execution_context::WorkloadType;
-use crate::host::module_host::{DatabaseUpdate, EventStatus, ModuleEvent, ProtocolDatabaseUpdate};
-use crate::identity::Identity;
-use crate::json::client_api::{
-    EventJson, FunctionCallJson, IdentityTokenJson, MessageJson, OneOffQueryResponseJson, OneOffTableJson,
-    SubscriptionUpdateJson, TableUpdateJson, TransactionUpdateJson,
-};
-use crate::protobuf::client_api::{event, message, Event, FunctionCall, IdentityToken, Message, TransactionUpdate};
-use spacetimedb_client_api_messages::client_api::{OneOffQueryResponse, OneOffTable, TableUpdate};
-use spacetimedb_lib::Address;
-use spacetimedb_vm::relation::MemTable;
->>>>>>> 1d89643a
 
 use super::message_handlers::MessageExecutionError;
 use super::{DataMessage, Protocol};
@@ -92,14 +79,14 @@
     ProtocolUpdate(TransactionUpdateMessage<ws::DatabaseUpdate>),
 }
 
-<<<<<<< HEAD
 impl ToProtocol for ws::DatabaseUpdate {
     type Encoded = ws::DatabaseUpdate;
     fn to_protocol(self, _: Protocol) -> Self::Encoded {
         self
-=======
+    }
+}
+
 impl SerializableMessage {
-    /// The number of rows in the payload
     pub fn num_rows(&self) -> Option<usize> {
         match self {
             Self::Query(msg) => Some(msg.num_rows()),
@@ -110,7 +97,6 @@
         }
     }
 
-    /// The type of workload from which this message originates
     pub fn workload(&self) -> Option<WorkloadType> {
         match self {
             Self::Query(_) => Some(WorkloadType::Sql),
@@ -118,20 +104,6 @@
             Self::DatabaseUpdate(_) | Self::ProtocolUpdate(_) => Some(WorkloadType::Update),
             _ => None,
         }
-    }
-}
-
-impl ServerMessage for SerializableMessage {
-    fn serialize_text(self) -> MessageJson {
-        match self {
-            SerializableMessage::Query(msg) => msg.serialize_text(),
-            SerializableMessage::Error(msg) => msg.serialize_text(),
-            SerializableMessage::Identity(msg) => msg.serialize_text(),
-            SerializableMessage::Subscribe(msg) => msg.serialize_text(),
-            SerializableMessage::DatabaseUpdate(msg) => msg.serialize_text(),
-            SerializableMessage::ProtocolUpdate(msg) => msg.serialize_text(),
-        }
->>>>>>> 1d89643a
     }
 }
 
@@ -164,55 +136,22 @@
     pub database_update: SubscriptionUpdate<U>,
 }
 
-<<<<<<< HEAD
+impl TransactionUpdateMessage<DatabaseUpdate> {
+    fn num_rows(&self) -> usize {
+        self.database_update.database_update.num_rows()
+    }
+}
+
+impl TransactionUpdateMessage<ws::DatabaseUpdate> {
+    fn num_rows(&self) -> usize {
+        self.database_update.database_update.num_rows()
+    }
+}
+
 pub(crate) fn encode_row<Row: Serialize>(row: &Row, protocol: Protocol) -> EncodedValue {
     match protocol {
         Protocol::Binary => EncodedValue::Binary(bsatn::to_vec(row).unwrap().into()),
         Protocol::Text => EncodedValue::Text(serde_json::to_string(&SerializeWrapper::new(row)).unwrap().into()),
-=======
-impl TransactionUpdateMessage<DatabaseUpdate> {
-    /// The number of rows in the payload
-    pub fn num_rows(&self) -> usize {
-        self.database_update.database_update.num_rows()
-    }
-}
-
-impl TransactionUpdateMessage<ProtocolDatabaseUpdate> {
-    /// The number of rows in the payload
-    pub fn num_rows(&self) -> usize {
-        self.database_update.database_update.num_rows()
-    }
-}
-
-impl<U: Into<Vec<TableUpdate>> + Into<Vec<TableUpdateJson>>> ServerMessage for TransactionUpdateMessage<U> {
-    fn serialize_text(self) -> MessageJson {
-        let Self { event, database_update } = self;
-        let (status_str, errmsg) = match &event.status {
-            EventStatus::Committed(_) => ("committed", String::new()),
-            EventStatus::Failed(errmsg) => ("failed", errmsg.clone()),
-            EventStatus::OutOfEnergy => ("out_of_energy", String::new()),
-        };
-
-        let event = EventJson {
-            timestamp: event.timestamp.0,
-            status: status_str.to_string(),
-            caller_identity: event.caller_identity,
-            function_call: FunctionCallJson {
-                reducer: event.function_call.reducer.to_owned(),
-                args: event.function_call.args.get_json().clone(),
-                request_id: database_update.request_id.unwrap_or(0),
-            },
-            energy_quanta_used: event.energy_quanta_used.get(),
-            message: errmsg,
-            caller_address: event.caller_address.unwrap_or(Address::__DUMMY),
-        };
-
-        let subscription_update = database_update.into_json();
-        MessageJson::TransactionUpdate(TransactionUpdateJson {
-            event,
-            subscription_update,
-        })
->>>>>>> 1d89643a
     }
 }
 
@@ -258,7 +197,12 @@
     pub subscription_update: SubscriptionUpdate<ws::DatabaseUpdate>,
 }
 
-<<<<<<< HEAD
+impl SubscriptionUpdateMessage {
+    fn num_rows(&self) -> usize {
+        self.subscription_update.database_update.num_rows()
+    }
+}
+
 impl ToProtocol for SubscriptionUpdateMessage {
     type Encoded = ws::ServerMessage;
     fn to_protocol(self, protocol: Protocol) -> ws::ServerMessage {
@@ -268,24 +212,6 @@
             request_id: upd.request_id.unwrap_or(0),
             total_host_execution_duration_micros: upd.timer.map_or(0, |t| t.elapsed().as_micros() as u64),
         })
-=======
-impl SubscriptionUpdateMessage {
-    /// The number of rows in the payload
-    pub fn num_rows(&self) -> usize {
-        self.subscription_update.database_update.num_rows()
-    }
-}
-
-impl ServerMessage for SubscriptionUpdateMessage {
-    fn serialize_text(self) -> MessageJson {
-        MessageJson::SubscriptionUpdate(self.subscription_update.into_json())
-    }
-
-    fn serialize_binary(self) -> Message {
-        let msg = self.subscription_update.into_protobuf();
-        let r#type = Some(message::Type::SubscriptionUpdate(msg));
-        Message { r#type }
->>>>>>> 1d89643a
     }
 }
 
@@ -304,7 +230,12 @@
     pub total_host_execution_duration: u64,
 }
 
-<<<<<<< HEAD
+impl OneOffQueryResponseMessage {
+    fn num_rows(&self) -> usize {
+        self.results.iter().map(|t| t.data.len()).sum()
+    }
+}
+
 fn memtable_to_protocol(table: MemTable, protocol: Protocol) -> ws::OneOffTable {
     ws::OneOffTable {
         table_name: table.head.table_name.clone().into(),
@@ -318,19 +249,6 @@
     fn to_protocol(self, protocol: Protocol) -> ws::ServerMessage {
         ws::ServerMessage::OneOffQueryResponse(ws::OneOffQueryResponse {
             message_id: self.message_id,
-=======
-impl OneOffQueryResponseMessage {
-    /// The number of rows in the payload
-    pub fn num_rows(&self) -> usize {
-        self.results.iter().map(|t| t.data.len()).sum()
-    }
-}
-
-impl ServerMessage for OneOffQueryResponseMessage {
-    fn serialize_text(self) -> MessageJson {
-        MessageJson::OneOffQueryResponse(OneOffQueryResponseJson {
-            message_id_base64: base64::engine::general_purpose::STANDARD.encode(self.message_id),
->>>>>>> 1d89643a
             error: self.error,
             tables: self
                 .results
