--- conflicted
+++ resolved
@@ -197,8 +197,6 @@
     ///
     /// Default: 1/8
     pub rayon: f64,
-<<<<<<< HEAD
-=======
     /// Cores to reserve for IRQ handling.
     ///
     /// This will be the first `n` [`CoreId`]s in the list.
@@ -206,7 +204,6 @@
     ///
     /// Default: 2
     pub irq: usize,
->>>>>>> 83f52cad
     /// Extra reserved cores.
     ///
     /// If greater than zero, this many cores will be reserved _before_
@@ -222,10 +219,7 @@
             databases: 1.0 / 8.0,
             tokio_workers: 4.0 / 8.0,
             rayon: 1.0 / 8.0,
-<<<<<<< HEAD
-=======
             irq: 2,
->>>>>>> 83f52cad
             reserved: 0,
         }
     }
@@ -236,22 +230,15 @@
     ///
     /// Returns the allocated cores in the order:
     ///
-<<<<<<< HEAD
-=======
     /// - irq
->>>>>>> 83f52cad
     /// - reserved
     /// - databases
     /// - tokio_workers
     /// - rayon
     ///
     /// Left public for testing and debugging purposes.
-<<<<<<< HEAD
-    pub fn apply(&self, cores: &mut Vec<CoreId>) -> [Vec<CoreId>; 4] {
-=======
     pub fn apply(&self, cores: &mut Vec<CoreId>) -> [Vec<CoreId>; 5] {
         let irq = cores.drain(..self.irq).collect_vec();
->>>>>>> 83f52cad
         let reserved = cores.drain(..self.reserved).collect_vec();
 
         let total = cores.len() as f64;
@@ -264,11 +251,7 @@
         let tokio_workers = claim(cores, frac(self.tokio_workers)).collect_vec();
         let rayon = claim(cores, frac(self.rayon)).collect_vec();
 
-<<<<<<< HEAD
-        [reserved, databases, tokio_workers, rayon]
-=======
         [irq, reserved, databases, tokio_workers, rayon]
->>>>>>> 83f52cad
     }
 }
 
@@ -301,11 +284,7 @@
     fn get(reservations: CoreReservations) -> Option<Self> {
         let mut cores = Self::get_core_ids()?;
 
-<<<<<<< HEAD
-        let [reserved, databases, tokio_workers, rayon] = reservations.apply(&mut cores);
-=======
         let [_irq, reserved, databases, tokio_workers, rayon] = reservations.apply(&mut cores);
->>>>>>> 83f52cad
 
         let reserved = (!reserved.is_empty()).then(|| reserved.into());
         let databases = databases.into_iter().collect::<JobCores>();
@@ -338,27 +317,12 @@
 
     /// Get the cores of the local host, as reported by the operating system.
     ///
-<<<<<<< HEAD
-    /// Cores 0 and 1 are not included in the returned vec, as we reserve them
-    /// for the operating system.
-    ///
-    /// Returns `None` if `num_cpus - 2` is less than 8.
-=======
     /// Returns `None` if `num_cpus` is less than 8.
->>>>>>> 83f52cad
     /// If `Some` is returned, the `Vec` is non-empty.
     pub fn get_core_ids() -> Option<Vec<CoreId>> {
         let cores = core_affinity::get_core_ids()
             .filter(|cores| cores.len() >= 10)?
             .into_iter()
-<<<<<<< HEAD
-            // We reserve the first two cores for the OS.
-            // This allows us to pin interrupt handlers (IRQs) to these cores,
-            // particularly those for incoming network traffic,
-            // preventing them from preempting the main reducer threads.
-            .filter(|core_id| core_id.id > 1)
-=======
->>>>>>> 83f52cad
             .collect_vec();
 
         (!cores.is_empty()).then_some(cores)
