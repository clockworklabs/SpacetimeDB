--- conflicted
+++ resolved
@@ -1,22 +1,15 @@
 use super::traits::{ColumnSchema, IndexSchema, SequenceId, SequenceSchema, TableId, TableSchema};
 use crate::db::datastore::traits::ConstraintSchema;
 use crate::error::{DBError, TableError};
-<<<<<<< HEAD
 use core::fmt;
+use nonempty::NonEmpty;
 use once_cell::sync::Lazy;
 use spacetimedb_lib::auth::{StAccess, StTableType};
 use spacetimedb_lib::{ColumnIndexAttribute, Hash};
 use spacetimedb_sats::{
-    impl_deserialize, impl_serialize, product, AlgebraicType, AlgebraicValue, ArrayValue, ProductType, ProductValue,
+    impl_deserialize, impl_serialize, product, product_value::InvalidFieldError, AlgebraicType, AlgebraicValue,
+    ArrayValue, ProductType, ProductValue,
 };
-=======
-use nonempty::NonEmpty;
-use once_cell::sync::Lazy;
-use spacetimedb_lib::auth::{StAccess, StTableType};
-use spacetimedb_lib::ColumnIndexAttribute;
-use spacetimedb_sats::product_value::InvalidFieldError;
-use spacetimedb_sats::{product, AlgebraicType, AlgebraicValue, ArrayValue, ProductType, ProductValue};
->>>>>>> 9aecc256
 
 /// The static ID of the table that defines tables
 pub(crate) const ST_TABLES_ID: TableId = TableId(0);
@@ -212,6 +205,7 @@
     }
 }
 
+// WARNING: In order to keep a stable schema, don't change the discriminant of the fields
 #[derive(Debug)]
 pub enum StModuleFields {
     ProgramHash = 0,
