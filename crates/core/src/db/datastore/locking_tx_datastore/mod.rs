mod btree_index;
mod sequence;
mod table;
use self::{
    btree_index::{BTreeIndex, BTreeIndexRangeIter},
    sequence::Sequence,
    table::Table,
};
use std::{
    collections::{BTreeMap, BTreeSet, HashMap},
    ops::RangeBounds,
    sync::Arc,
    vec,
};

use super::{
    system_tables::{
        StColumnRow, StIndexRow, StSequenceRow, StTableRow, INDEX_ID_SEQUENCE_ID, SEQUENCE_ID_SEQUENCE_ID,
        ST_COLUMNS_ID, ST_COLUMNS_ROW_TYPE, ST_INDEXES_ID, ST_INDEX_ROW_TYPE, ST_SEQUENCES_ID, ST_SEQUENCE_ROW_TYPE,
        ST_TABLES_ID, ST_TABLE_ROW_TYPE, TABLE_ID_SEQUENCE_ID,
    },
    traits::{
        self, ColId, DataRow, IndexDef, IndexId, IndexSchema, MutTx, MutTxDatastore, SequenceDef, SequenceId, TableDef,
        TableId, TableSchema, TxData, TxDatastore,
    },
};
use crate::{
    db::datastore::traits::{TxOp, TxRecord},
    db::{
        datastore::{
            system_tables::{st_columns_schema, st_indexes_schema, st_sequences_schema, st_table_schema},
            traits::ColumnSchema,
        },
        messages::{transaction::Transaction, write::Operation},
        ostorage::ObjectDB,
    },
    error::{DBError, IndexError, TableError},
};
use parking_lot::{lock_api::ArcMutexGuard, Mutex, RawMutex};
use spacetimedb_lib::{data_key::ToDataKey, DataKey};
use spacetimedb_sats::{
    AlgebraicType, AlgebraicValue, BuiltinType, BuiltinValue, ProductType, ProductTypeElement, ProductValue,
};
use thiserror::Error;

#[derive(Error, Debug, PartialEq, Eq)]
pub enum SequenceError {
    #[error("Sequence with name `{0}` already exists.")]
    Exist(String),
    #[error("Sequence `{0}`: The increment is 0, and this means the sequence can't advance.")]
    IncrementIsZero(String),
    #[error("Sequence `{0}`: The min_value {1} must < max_value {2}.")]
    MinMax(String, i128, i128),
    #[error("Sequence `{0}`: The start value {1} must be >= min_value {2}.")]
    MinStart(String, i128, i128),
    #[error("Sequence `{0}`: The start value {1} must be <= min_value {2}.")]
    MaxStart(String, i128, i128),
    #[error("Sequence `{0}` failed to decode value from Sled (not a u128).")]
    SequenceValue(String),
    #[error("Sequence ID `{0}` not found.")]
    NotFound(SequenceId),
    #[error("Sequence applied to a non-integer field. Column `{col}` is of type {{found.to_sats()}}.")]
    NotInteger { col: String, found: AlgebraicType },
    #[error("Sequence ID `{0}` still had no values left after allocation.")]
    UnableToAllocate(SequenceId),
}

const SEQUENCE_PREALLOCATION_AMOUNT: i128 = 4_096;

pub struct Data {
    data: ProductValue,
}

impl From<Data> for ProductValue {
    fn from(data: Data) -> Self {
        data.data
    }
}

impl traits::Data for Data {
    fn view(&self) -> &ProductValue {
        &self.data
    }
}

#[derive(Clone)]
pub struct DataRef {
    data: ProductValue,
}

impl DataRef {
    fn new(data: ProductValue) -> Self {
        Self { data }
    }

    pub fn view(&self) -> &ProductValue {
        &self.data
    }
}

pub struct MutTxId {
    lock: ArcMutexGuard<RawMutex, Inner>,
}

struct CommittedState {
    tables: HashMap<TableId, Table>,
}

impl CommittedState {
    fn new() -> Self {
        Self { tables: HashMap::new() }
    }

    fn get_or_create_table(&mut self, table_id: TableId, row_type: &ProductType, schema: &TableSchema) -> &mut Table {
        self.tables.entry(table_id).or_insert_with(|| Table {
            row_type: row_type.clone(),
            schema: schema.clone(),
            rows: BTreeMap::new(),
            indexes: HashMap::new(),
        })
    }

    fn get_table(&mut self, table_id: &TableId) -> Option<&mut Table> {
        self.tables.get_mut(table_id)
    }

    fn merge(&mut self, tx_state: TxState, memory: BTreeMap<DataKey, Arc<Vec<u8>>>) -> TxData {
        let mut tx_data = TxData { records: vec![] };
        for (table_id, table) in tx_state.insert_tables {
            let commit_table = self.get_or_create_table(table_id, &table.row_type, &table.schema);
            for (row_id, row) in table.rows {
                commit_table.insert(row_id, row.clone());
                let pv = row;
                let bytes = match row_id.0 {
                    DataKey::Data(data) => Arc::new(data.to_vec()),
                    DataKey::Hash(_) => memory.get(&row_id.0).unwrap().clone(),
                };
                tx_data.records.push(TxRecord {
                    op: TxOp::Insert(bytes),
                    table_id,
                    key: row_id.0,
                    pv,
                })
            }

            // Add all newly created indexes to the committed state
            for (_, index) in table.indexes {
                if !commit_table.indexes.contains_key(&ColId(index.col_id)) {
                    commit_table.insert_index(index);
                }
            }
        }
        for (table_id, row_ids) in tx_state.delete_tables {
            // NOTE: it is possible that the delete_tables contain a row in a table
            // that was created in the current transaction and not committed yet.
            // These delete row operations should be skipped here. e.g.
            //
            // 1. Start a transaction
            // 2. Create a table (table_id = 1)
            // 3. Insert a row (row_id = 1) into table 1
            // 4. Delete row 1 from table 1
            // 5. Commit the transaction
            if let Some(table) = self.get_table(&table_id) {
                for row_id in row_ids {
                    if let Some(pv) = table.delete(&row_id) {
                        tx_data.records.push(TxRecord {
                            op: TxOp::Delete,
                            table_id,
                            key: row_id.0,
                            pv,
                        })
                    }
                }
            }
        }
        tx_data
    }

    pub fn index_seek<'a>(
        &'a self,
        table_id: &TableId,
        col_id: &ColId,
        value: &'a AlgebraicValue,
    ) -> Option<BTreeIndexRangeIter<'a>> {
        if let Some(table) = self.tables.get(table_id) {
            table.index_seek(*col_id, value)
        } else {
            None
        }
    }
}

struct TxState {
    insert_tables: HashMap<TableId, Table>,
    delete_tables: HashMap<TableId, BTreeSet<RowId>>,
}

/// Represents whether a row has been inserted, deleted, or has not been
/// alterted in the current transaction.
enum RowOp {
    Insert(ProductValue),
    Delete,
    Absent,
}

impl TxState {
    pub fn new() -> Self {
        Self {
            insert_tables: HashMap::new(),
            delete_tables: HashMap::new(),
        }
    }

    pub fn get_row_op(&self, table_id: &TableId, row_id: &RowId) -> RowOp {
        if let Some(true) = self.delete_tables.get(table_id).map(|set| set.contains(row_id)) {
            return RowOp::Delete;
        }
        let Some(table) = self.insert_tables.get(table_id) else {
            return RowOp::Absent;
        };
        table
            .get_row(row_id)
            .map(|pv| RowOp::Insert(pv.clone()))
            .unwrap_or(RowOp::Absent)
    }

    pub fn get_row(&self, table_id: &TableId, row_id: &RowId) -> Option<&ProductValue> {
        if Some(true) == self.delete_tables.get(table_id).map(|set| set.contains(row_id)) {
            return None;
        }
        let Some(table) = self.insert_tables.get(table_id) else {
            return None;
        };
        table.get_row(row_id)
    }

    pub fn get_insert_table_mut(&mut self, table_id: &TableId) -> Option<&mut Table> {
        self.insert_tables.get_mut(table_id)
    }

    pub fn get_insert_table(&self, table_id: &TableId) -> Option<&Table> {
        self.insert_tables.get(table_id)
    }

    pub fn get_or_create_delete_table(&mut self, table_id: TableId) -> &mut BTreeSet<RowId> {
        self.delete_tables.entry(table_id).or_insert_with(BTreeSet::new)
    }

    /// When there's an index on `col_id`,
    /// returns an iterator over the [BTreeIndex] that yields all the `RowId`s
    /// that match the specified `value` in the indexed column.
    ///
    /// Matching is defined by `Ord for AlgebraicValue`.
    ///
    /// For a unique index this will always yield at most one `RowId`.
    /// When there is no index this returns `None`.
    pub fn index_seek<'a>(
        &'a self,
        table_id: &TableId,
        col_id: &ColId,
        value: &'a AlgebraicValue,
    ) -> Option<BTreeIndexRangeIter<'a>> {
        self.insert_tables.get(table_id)?.index_seek(*col_id, value)
    }
}

struct SequencesState {
    sequences: HashMap<SequenceId, Sequence>,
}

impl SequencesState {
    pub fn new() -> Self {
        Self {
            sequences: HashMap::new(),
        }
    }

    pub fn get_sequence_mut(&mut self, seq_id: SequenceId) -> Option<&mut Sequence> {
        self.sequences.get_mut(&seq_id)
    }
}

struct Inner {
    /// All of the byte objects inserted in the current transaction.
    memory: BTreeMap<DataKey, Arc<Vec<u8>>>,
    /// The state of the database up to the point of the last committed transaction.
    committed_state: CommittedState,
    /// The state of all insertions and deletions in this transaction.
    tx_state: Option<TxState>,
    /// The state of sequence generation in this database.
    sequence_state: SequencesState,
}

impl Inner {
    pub fn new() -> Self {
        Self {
            memory: BTreeMap::new(),
            committed_state: CommittedState::new(),
            tx_state: None,
            sequence_state: SequencesState::new(),
        }
    }

    fn bootstrap_system_table(&mut self, schema: TableSchema) -> Result<(), DBError> {
        let table_id = schema.table_id;
        let table_name = &schema.table_name;

        // Insert the table row into st_tables, creating st_tables if it's missing
        let st_tables = self
            .committed_state
            .get_or_create_table(ST_TABLES_ID, &ST_TABLE_ROW_TYPE, &st_table_schema());
        let row = StTableRow {
            table_id,
            table_name: &table_name,
        };
        let row: ProductValue = (&row).into();
        let data_key = row.to_data_key();
        st_tables.rows.insert(RowId(data_key), row);

        // Insert the columns into st_columns
        for (i, col) in schema.columns.iter().enumerate() {
            let row = StColumnRow {
                table_id,
                col_id: i as u32,
                col_name: &col.col_name,
                col_type: col.col_type.clone(),
                is_autoinc: col.is_autoinc,
            };
            let row = ProductValue::from(&row);
            let data_key = row.to_data_key();
            {
                let st_columns =
                    self.committed_state
                        .get_or_create_table(ST_COLUMNS_ID, &ST_COLUMNS_ROW_TYPE, &st_columns_schema());
                st_columns.rows.insert(RowId(data_key), row);
            }

            // If any columns are auto incrementing, we need to create a sequence
            // NOTE: This code with the `seq_start` is particularly fragile.
            if col.is_autoinc {
                let (seq_start, seq_id): (i128, SequenceId) = match TableId(schema.table_id) {
                    ST_TABLES_ID => (4, TABLE_ID_SEQUENCE_ID), // The database is bootstrapped with 4 tables
                    ST_INDEXES_ID => (4, INDEX_ID_SEQUENCE_ID), // The database is bootstrapped with 4 indexes
                    ST_SEQUENCES_ID => (3, SEQUENCE_ID_SEQUENCE_ID), // The database is bootstrapped with 3 sequences
                    _ => unreachable!(),
                };
                let st_sequences = self.committed_state.get_or_create_table(
                    ST_SEQUENCES_ID,
                    &ST_SEQUENCE_ROW_TYPE,
                    &st_sequences_schema(),
                );
                let row = StSequenceRow {
                    sequence_id: seq_id.0,
                    sequence_name: &format!("{}_seq", col.col_name),
                    table_id: col.table_id,
                    col_id: col.col_id,
                    increment: 1,
                    start: seq_start,
                    min_value: 1,
                    max_value: u32::MAX as i128,
                    allocated: SEQUENCE_PREALLOCATION_AMOUNT,
                };
                let row = ProductValue::from(&row);
                let data_key = row.to_data_key();
                st_sequences.rows.insert(RowId(data_key), row);
            }
        }

        // Insert the indexes into st_indexes
        let st_indexes =
            self.committed_state
                .get_or_create_table(ST_INDEXES_ID, &ST_INDEX_ROW_TYPE, &st_indexes_schema());
        for (_, index) in schema.indexes.iter().enumerate() {
            let row = StIndexRow {
                index_id: index.index_id,
                table_id,
                col_id: index.col_id,
                index_name: &index.index_name,
                is_unique: index.is_unique,
            };
            let row = ProductValue::from(&row);
            let data_key = row.to_data_key();
            st_indexes.rows.insert(RowId(data_key), row);
        }

        Ok(())
    }

    fn build_sequence_state(&mut self) -> super::Result<()> {
        let st_sequences = self.committed_state.tables.get(&ST_SEQUENCES_ID).unwrap();
        let rows = st_sequences.scan_rows().cloned().collect::<Vec<_>>();
        for row in rows {
            let sequence = StSequenceRow::try_from(&row)?;
            let schema = (&sequence).into();
            self.sequence_state
                .sequences
                .insert(SequenceId(sequence.sequence_id), Sequence::new(schema));
        }
        Ok(())
    }

    fn build_indexes(&mut self) -> super::Result<()> {
        let st_indexes = self.committed_state.tables.get(&ST_INDEXES_ID).unwrap();
        let rows = st_indexes.scan_rows().cloned().collect::<Vec<_>>();
        for row in rows {
            let index_row = StIndexRow::try_from(&row)?;
            let table = self.committed_state.get_table(&TableId(index_row.table_id)).unwrap();
            let mut index = BTreeIndex::new(
                IndexId(index_row.index_id),
                index_row.table_id,
                index_row.col_id,
                index_row.index_name.into(),
                index_row.is_unique,
            );
            index.build_from_rows(table.scan_rows())?;
            table.indexes.insert(ColId(index_row.col_id), index);
        }
        Ok(())
    }

    /// After replaying all old transactions, tables which have rows will
    /// have been created in memory, but tables with no rows will not have
    /// been created. This function ensures that they are created.
    fn build_missing_tables(&mut self) -> super::Result<()> {
        let st_tables = self.committed_state.tables.get(&ST_TABLES_ID).unwrap();
        let rows = st_tables.scan_rows().cloned().collect::<Vec<_>>();
        for row in rows {
            let table_row = StTableRow::try_from(&row)?;
            let table_id = TableId(table_row.table_id);
            let schema = self.schema_for_table(table_id)?;
            let row_type = self.row_type_for_table(table_id)?;
            if self.committed_state.get_table(&table_id).is_none() {
                self.committed_state.tables.insert(
                    table_id,
                    Table {
                        row_type,
                        schema,
                        indexes: HashMap::new(),
                        rows: BTreeMap::new(),
                    },
                );
            }
        }
        Ok(())
    }

    fn drop_table_from_st_tables(&mut self, table_id: TableId) -> super::Result<()> {
        const ST_TABLES_TABLE_ID_COL: ColId = ColId(0);
        let value = AlgebraicValue::U32(table_id.0);
        let rows = self.iter_by_col_eq(&ST_TABLES_ID, &ST_TABLES_TABLE_ID_COL, &value)?;
        let rows = rows.map(|row| row.view().to_owned()).collect::<Vec<_>>();
        if rows.is_empty() {
            return Err(TableError::IdNotFound(table_id.0).into());
        }
        self.delete_by_rel(&table_id, rows)?;
        Ok(())
    }

    fn drop_table_from_st_columns(&mut self, table_id: TableId) -> super::Result<()> {
        const ST_COLUMNS_TABLE_ID_COL: ColId = ColId(0);
        let value = AlgebraicValue::U32(table_id.0);
        let rows = self.iter_by_col_eq(&ST_COLUMNS_ID, &ST_COLUMNS_TABLE_ID_COL, &value)?;
        let rows = rows.map(|row| row.view().to_owned()).collect::<Vec<_>>();
        if rows.is_empty() {
            return Err(TableError::IdNotFound(table_id.0).into());
        }
        self.delete_by_rel(&table_id, rows)?;
        Ok(())
    }

    #[tracing::instrument(skip_all)]
    fn get_next_sequence_value(&mut self, seq_id: SequenceId) -> super::Result<i128> {
        {
            let Some(sequence) = self.sequence_state.get_sequence_mut(seq_id) else {
                return Err(SequenceError::NotFound(seq_id).into());
            };

            // If there are allocated sequence values, return the new value.
            if let Some(value) = sequence.gen_next_value() {
                return Ok(value);
            }
        }
        // Allocate new sequence values
        // If we're out of allocations, then update the sequence row in st_sequences to allocate a fresh batch of sequences.
        const ST_SEQUENCES_SEQUENCE_ID_COL: ColId = ColId(0);
        let old_seq_row = self
            .iter_by_col_eq(
                &ST_SEQUENCES_ID,
                &ST_SEQUENCES_SEQUENCE_ID_COL,
                &AlgebraicValue::U32(seq_id.0),
            )?
            .last()
            .unwrap()
            .data;
        let (seq_row, old_seq_row_id) = {
            let Some(sequence) = self.sequence_state.get_sequence_mut(seq_id) else {
                return Err(SequenceError::NotFound(seq_id).into());
            };
            let old_seq_row_id = RowId(old_seq_row.to_data_key());
            let mut seq_row = StSequenceRow::try_from(&old_seq_row)?;
            let num_to_allocate = 1024;
            seq_row.allocated = sequence.nth_value(num_to_allocate);
            sequence.set_allocation(seq_row.allocated);
            (seq_row, old_seq_row_id)
        };

        self.delete(&ST_SEQUENCES_ID, &old_seq_row_id)?;
        self.insert(ST_SEQUENCES_ID, ProductValue::from(&seq_row))?;

        let Some(sequence) = self.sequence_state.get_sequence_mut(seq_id) else {
            return Err(SequenceError::NotFound(seq_id).into());
        };
        if let Some(value) = sequence.gen_next_value() {
            return Ok(value);
        }
        Err(SequenceError::UnableToAllocate(seq_id).into())
    }

    fn create_sequence(&mut self, seq: SequenceDef) -> super::Result<SequenceId> {
        log::trace!(
            "SEQUENCE CREATING: {} for table: {} and col: {}",
            seq.sequence_name,
            seq.table_id,
            seq.col_id
        );

        // Insert the sequence row into st_sequences
        // NOTE: Because st_sequences has a unique index on sequence_name, this will
        // fail if the table already exists.
        let sequence_row = StSequenceRow {
            sequence_id: 0, // autogen'd
            sequence_name: seq.sequence_name.as_str(),
            table_id: seq.table_id,
            col_id: seq.col_id,
            allocated: 0,
            increment: seq.increment,
            start: seq.start.unwrap_or(1),
            min_value: seq.min_value.unwrap_or(1),
            max_value: seq.max_value.unwrap_or(i128::MAX),
        };
        let row = (&sequence_row).into();
        let result = self.insert(ST_SEQUENCES_ID, row)?;
        let sequence_row = StSequenceRow::try_from(&result)?;
        let sequence_id = SequenceId(sequence_row.sequence_id);

        let schema = (&sequence_row).into();
        self.sequence_state.sequences.insert(sequence_id, Sequence::new(schema));

        log::trace!("SEQUENCE CREATED: {}", seq.sequence_name);

        Ok(sequence_id)
    }

    fn drop_sequence(&mut self, seq_id: SequenceId) -> super::Result<()> {
        const ST_SEQUENCES_SEQUENCE_ID_COL: ColId = ColId(0);
        let old_seq_row = self
            .iter_by_col_eq(
                &ST_SEQUENCES_ID,
                &ST_SEQUENCES_SEQUENCE_ID_COL,
                &AlgebraicValue::U32(seq_id.0),
            )?
            .last()
            .unwrap()
            .data;
        let old_seq_row_id = RowId(old_seq_row.to_data_key());
        self.delete(&ST_SEQUENCES_ID, &old_seq_row_id)?;
        self.sequence_state.sequences.remove(&seq_id);
        Ok(())
    }

    fn sequence_id_from_name(&self, seq_name: &str) -> super::Result<Option<SequenceId>> {
        let seq_name_col: ColId = ColId(1);
        self.iter_by_col_eq(
            &ST_SEQUENCES_ID,
            &seq_name_col,
            &AlgebraicValue::String(seq_name.to_owned()),
        )
        .map(|mut iter| {
            iter.next()
                .map(|row| SequenceId(*row.view().elements[0].as_u32().unwrap()))
        })
    }

    fn create_table(&mut self, table_schema: TableDef) -> super::Result<TableId> {
        let table_name = table_schema.table_name.as_str();
        log::trace!("TABLE CREATING: {table_name}");

        // Insert the table row into st_tables
        // NOTE: Because st_tables has a unique index on table_name, this will
        // fail if the table already exists.
        let row = StTableRow {
            table_id: 0,
            table_name,
        };
        let table_id = StTableRow::try_from(&self.insert(ST_TABLES_ID, (&row).into())?)?.table_id;

        // Insert the columns into st_columns
        for (i, col) in table_schema.columns.iter().enumerate() {
            let col_id = i as u32;
            let row = StColumnRow {
                table_id,
                col_id,
                col_name: &col.col_name,
                col_type: col.col_type.clone(),
                is_autoinc: col.is_autoinc,
            };
            self.insert(ST_COLUMNS_ID, (&row).into())?;

            // Insert create the sequence for the autoinc column
            if col.is_autoinc {
                let sequence_def = SequenceDef {
                    sequence_name: format!("{}_{}_seq", table_name, col.col_name),
                    table_id,
                    col_id,
                    increment: 1,
                    start: Some(1),
                    min_value: Some(1),
                    max_value: None,
                };
                self.create_sequence(sequence_def)?;
            }
        }

        // Get the half formed schema
        let schema = self.schema_for_table(TableId(table_id))?;

        // Create the in memory representation of the table
        // NOTE: This should be done before creating the indexes
        self.create_table_internal(TableId(table_id), table_schema.get_row_type(), schema)?;

        // Create the indexes for the table
        for mut index in table_schema.indexes {
            // NOTE: The below ensure, that when creating a table you can only
            // create indexes on the table you are creating.
            index.table_id = table_id;
            self.create_index(index)?;
        }

        log::trace!("TABLE CREATED: {table_name}, table_id:{table_id}");

        Ok(TableId(table_id))
    }

    fn create_table_internal(
        &mut self,
        table_id: TableId,
        row_type: ProductType,
        schema: TableSchema,
    ) -> super::Result<()> {
        self.tx_state.as_mut().unwrap().insert_tables.insert(
            table_id,
            Table {
                row_type,
                schema,
                indexes: HashMap::new(),
                rows: BTreeMap::new(),
            },
        );
        Ok(())
    }

    fn row_type_for_table(&self, table_id: TableId) -> super::Result<ProductType> {
        // Fetch the `ProductType` from the in memory table if it exists.
        // The `ProductType` is invalidated if the schema of the table changes.
        if let Some(row_type) = self.get_row_type(&table_id) {
            return Ok(row_type.clone());
        }

        // Look up the columns for the table in question.
        // NOTE: This is quite an expensive operation, although we only need
        // to do this in situations where there is not currently an in memory
        // representation of a table. This would happen in situations where
        // we have created the table in the database, but have not yet
        // represented in memory or inserted any rows into it.
        let table_schema = self.schema_for_table(table_id)?;
        let elements = table_schema
            .columns
            .into_iter()
            .map(|col| ProductTypeElement {
                name: None,
                algebraic_type: col.col_type,
            })
            .collect();
        Ok(ProductType { elements })
    }

    #[tracing::instrument(skip_all)]
    fn schema_for_table(&self, table_id: TableId) -> super::Result<TableSchema> {
        if let Some(schema) = self.get_schema(&table_id) {
            return Ok(schema.clone());
        }

        // Look up the table_name for the table in question.
        let table_id_col: ColId = ColId(0);
        let rows = self
            .iter_by_col_eq(&ST_TABLES_ID, &table_id_col, &AlgebraicValue::U32(table_id.0))?
            .collect::<Vec<_>>();
        assert!(rows.len() <= 1, "Expected at most one row in st_tables for table_id");
        let row = rows.first().ok_or_else(|| TableError::IdNotFound(table_id.0))?;
        let el = StTableRow::try_from(row.view())?;
        let table_name = el.table_name.to_owned();
        let table_id = el.table_id;

        // Look up the columns for the table in question.
        let mut columns = Vec::new();
        const TABLE_ID_COL: ColId = ColId(0);
        for data_ref in self.iter_by_col_eq(&ST_COLUMNS_ID, &TABLE_ID_COL, &AlgebraicValue::U32(table_id))? {
            let row = data_ref.view();

            let el = StColumnRow::try_from(row)?;
            let col_schema = ColumnSchema {
                table_id: el.table_id,
                col_id: el.col_id,
                col_name: el.col_name.into(),
                col_type: el.col_type,
                is_autoinc: el.is_autoinc,
            };
            columns.push(col_schema);
        }

        columns.sort_by_key(|col| col.col_id);

        // Look up the indexes for the table in question.
        let mut indexes = Vec::new();
        let table_id_col: ColId = ColId(1);
        for data_ref in self.iter_by_col_eq(&ST_INDEXES_ID, &table_id_col, &AlgebraicValue::U32(table_id))? {
            let row = data_ref.view();

            let el = StIndexRow::try_from(row)?;
            let index_schema = IndexSchema {
                table_id: el.table_id,
                col_id: el.col_id,
                index_name: el.index_name.into(),
                is_unique: el.is_unique,
                index_id: el.index_id,
            };
            indexes.push(index_schema);
        }

        Ok(TableSchema {
            columns,
            table_id,
            table_name,
            indexes,
        })
    }

    fn drop_table(&mut self, table_id: TableId) -> super::Result<()> {
        // First drop the tables indexes.
        const ST_INDEXES_TABLE_ID_COL: ColId = ColId(1);
        let rows = self
            .iter_by_col_eq(
                &ST_INDEXES_ID,
                &ST_INDEXES_TABLE_ID_COL,
                &AlgebraicValue::U32(table_id.0),
            )?
            .collect::<Vec<_>>();
        for data_ref in rows {
            let row = data_ref.view();
            let el = StIndexRow::try_from(row)?;
            self.drop_index(&IndexId(el.index_id))?;
        }

        // Remove the table's sequences from st_sequences.
        const ST_SEQUENCES_TABLE_ID_COL: ColId = ColId(2);
        let rows = self
            .iter_by_col_eq(
                &ST_SEQUENCES_ID,
                &ST_SEQUENCES_TABLE_ID_COL,
                &AlgebraicValue::U32(table_id.0),
            )?
            .collect::<Vec<_>>();
        for data_ref in rows {
            let row = data_ref.view();
            let el = StSequenceRow::try_from(row)?;
            self.drop_sequence(SequenceId(el.sequence_id))?;
        }

        // Remove the table's columns from st_columns.
        self.drop_table_from_st_columns(table_id)?;

        // Remove the table from st_tables.
        self.drop_table_from_st_tables(table_id)?;

        // Delete the table and its rows and indexes from memory.
        // TODO: This needs to not remove it from the committed state, because it can still be rolled back.
        // We will have to store the deletion in the TxState and then apply it to the CommittedState in commit.
        self.committed_state.tables.remove(&table_id);
        Ok(())
    }

    fn rename_table(&mut self, table_id: TableId, new_name: &str) -> super::Result<()> {
        // Update the table's name in st_tables.
        const ST_TABLES_TABLE_ID_COL: ColId = ColId(0);
        let rows = self
            .iter_by_col_eq(&ST_TABLES_ID, &ST_TABLES_TABLE_ID_COL, &AlgebraicValue::U32(table_id.0))?
            .collect::<Vec<_>>();
        assert!(rows.len() <= 1, "Expected at most one row in st_tables for table_id");
        let row = rows.first().ok_or_else(|| TableError::IdNotFound(table_id.0))?;
        let row_id = RowId(row.view().to_data_key());
        let mut el = StTableRow::try_from(row.view())?;
        el.table_name = new_name;
        self.delete(&ST_TABLES_ID, &row_id)?;
        self.insert(ST_TABLES_ID, (&el).into())?;
        Ok(())
    }

    fn table_id_from_name(&self, table_name: &str) -> super::Result<Option<TableId>> {
        let table_name_col: ColId = ColId(1);
        self.iter_by_col_eq(
            &ST_TABLES_ID,
            &table_name_col,
            &AlgebraicValue::String(table_name.to_owned()),
        )
        .map(|mut iter| {
            iter.next()
                .map(|row| TableId(*row.view().elements[0].as_u32().unwrap()))
        })
    }

    fn table_name_from_id(&self, table_id: TableId) -> super::Result<Option<String>> {
        let table_id_col: ColId = ColId(0);
        self.iter_by_col_eq(&ST_TABLES_ID, &table_id_col, &AlgebraicValue::U32(table_id.0))
            .map(|mut iter| {
                iter.next()
                    .map(|row| row.view().elements[1].as_string().unwrap().to_owned())
            })
    }

    fn create_index(&mut self, index: IndexDef) -> super::Result<IndexId> {
        log::trace!(
            "INDEX CREATING: {} for table: {} and col: {}",
            index.name,
            index.table_id,
            index.col_id
        );

        // Insert the index row into st_indexes
        // NOTE: Because st_indexes has a unique index on index_name, this will
        // fail if the index already exists.
        let row = StIndexRow {
            index_id: 0, // Autogen'd
            table_id: index.table_id,
            col_id: index.col_id,
            index_name: &index.name,
            is_unique: index.is_unique,
        };
        let index_id = StIndexRow::try_from(&self.insert(ST_INDEXES_ID, (&row).into())?)?.index_id;

        // Create the index in memory
        if !self.table_exists(&TableId(index.table_id)) {
            return Err(TableError::IdNotFound(index.table_id).into());
        }
        self.create_index_internal(IndexId(index_id), &index)?;

        log::trace!(
            "INDEX CREATED: {} for table: {} and col: {}",
            index.name,
            index.table_id,
            index.col_id
        );
        Ok(IndexId(index_id))
    }

    fn create_index_internal(&mut self, index_id: IndexId, index: &IndexDef) -> super::Result<()> {
        let insert_table = if let Some(insert_table) = self
            .tx_state
            .as_mut()
            .unwrap()
            .get_insert_table_mut(&TableId(index.table_id))
        {
            insert_table
        } else {
            let row_type = self.row_type_for_table(TableId(index.table_id))?;
            let schema = self.schema_for_table(TableId(index.table_id))?;
            self.tx_state.as_mut().unwrap().insert_tables.insert(
                TableId(index.table_id),
                Table {
                    row_type,
                    schema,
                    indexes: HashMap::new(),
                    rows: BTreeMap::new(),
                },
            );
            self.tx_state
                .as_mut()
                .unwrap()
                .get_insert_table_mut(&TableId(index.table_id))
                .unwrap()
        };

        let mut insert_index = BTreeIndex::new(
            index_id,
            index.table_id,
            index.col_id,
            index.name.to_string(),
            index.is_unique,
        );
        insert_index.build_from_rows(insert_table.scan_rows())?;

        // NOTE: Also add all the rows in the already committed table to the index.
        if let Some(committed_table) = self.committed_state.get_table(&TableId(index.table_id)) {
            insert_index.build_from_rows(committed_table.scan_rows())?;
        }

        insert_table.schema.indexes.push(IndexSchema {
            table_id: index.table_id,
            col_id: index.col_id,
            index_name: index.name.to_string(),
            is_unique: index.is_unique,
            index_id: index_id.0,
        });

        insert_table.indexes.insert(ColId(index.col_id), insert_index);
        Ok(())
    }

    fn drop_index(&mut self, index_id: &IndexId) -> super::Result<()> {
        log::trace!("INDEX DROPPING: {}", index_id.0);

        // Remove the index from st_indexes.
        const ST_INDEXES_INDEX_ID_COL: ColId = ColId(0);
        let old_index_row = self
            .iter_by_col_eq(
                &ST_INDEXES_ID,
                &ST_INDEXES_INDEX_ID_COL,
                &AlgebraicValue::U32(index_id.0),
            )?
            .last()
            .unwrap()
            .data;
        let old_index_row_id = RowId(old_index_row.to_data_key());
        self.delete(&ST_INDEXES_ID, &old_index_row_id)?;

        self.drop_index_internal(index_id);

        log::trace!("INDEX DROPPED: {}", index_id.0);
        Ok(())
    }

    fn drop_index_internal(&mut self, index_id: &IndexId) {
        for (_, table) in self.committed_state.tables.iter_mut() {
            let mut cols = vec![];
            for index in table.indexes.values_mut() {
                if index.index_id == *index_id {
                    cols.push(index.col_id);
                }
            }
            for col in cols {
                table.indexes.remove(&ColId(col));
                table.schema.indexes.retain(|x| x.col_id != col);
            }
        }
        if let Some(insert_table) = self
            .tx_state
            .as_mut()
            .unwrap()
            .get_insert_table_mut(&TableId(index_id.0))
        {
            let mut cols = vec![];
            for index in insert_table.indexes.values_mut() {
                if index.index_id == *index_id {
                    cols.push(index.col_id);
                }
            }
            for col in cols {
                insert_table.indexes.remove(&ColId(col));
                insert_table.schema.indexes.retain(|x| x.col_id != col);
            }
        }
    }

    fn index_id_from_name(&self, index_name: &str) -> super::Result<Option<IndexId>> {
        let index_name_col: ColId = ColId(3);
        self.iter_by_col_eq(
            &ST_INDEXES_ID,
            &index_name_col,
            &AlgebraicValue::String(index_name.to_owned()),
        )
        .map(|mut iter| {
            iter.next()
                .map(|row| IndexId(*row.view().elements[0].as_u32().unwrap()))
        })
    }

    fn contains_row(&self, table_id: &TableId, row_id: &RowId) -> RowOp {
        match self.tx_state.as_ref().unwrap().get_row_op(table_id, row_id) {
            RowOp::Insert(pv) => return RowOp::Insert(pv),
            RowOp::Delete => return RowOp::Delete,
            RowOp::Absent => (),
        }
        match self
            .committed_state
            .tables
            .get(table_id)
            .map(|table| table.rows.get(row_id))
        {
            Some(Some(pv)) => RowOp::Insert(pv.clone()),
            Some(None) | None => RowOp::Absent,
        }
    }

    fn table_exists(&self, table_id: &TableId) -> bool {
        self.tx_state
            .as_ref()
            .map(|tx_state| tx_state.insert_tables.contains_key(table_id))
            .unwrap_or(false)
            || self.committed_state.tables.contains_key(table_id)
    }

    fn sequence_value_to_algebraic_value(
        table_name: &str,
        col_name: &str,
        ty: &AlgebraicType,
        sequence_value: i128,
    ) -> Result<AlgebraicValue, SequenceError> {
        match ty {
            AlgebraicType::Builtin(of) => Ok(match of {
                BuiltinType::I8 => AlgebraicValue::I8(sequence_value as i8),
                BuiltinType::U8 => AlgebraicValue::U8(sequence_value as u8),
                BuiltinType::I16 => AlgebraicValue::I16(sequence_value as i16),
                BuiltinType::U16 => AlgebraicValue::U16(sequence_value as u16),
                BuiltinType::I32 => AlgebraicValue::I32(sequence_value as i32),
                BuiltinType::U32 => AlgebraicValue::U32(sequence_value as u32),
                BuiltinType::I64 => AlgebraicValue::I64(sequence_value as i64),
                BuiltinType::U64 => AlgebraicValue::U64(sequence_value as u64),
                BuiltinType::I128 => AlgebraicValue::I128(sequence_value),
                BuiltinType::U128 => AlgebraicValue::U128(sequence_value as u128),
                _ => {
                    return Err(SequenceError::NotInteger {
                        col: format!("{}.{}", table_name, col_name),
                        found: ty.clone(),
                    })
                }
            }),
            _ => Err(SequenceError::NotInteger {
                col: format!("{}.{}", table_name, col_name),
                found: ty.clone(),
            }),
        }
    }

    /// Check if the value is one of the `numeric` types and is `0`.
    fn can_replace_with_sequence(value: &AlgebraicValue) -> bool {
        match value.as_builtin() {
            Some(x) => match x {
                BuiltinValue::I8(x) => *x == 0,
                BuiltinValue::U8(x) => *x == 0,
                BuiltinValue::I16(x) => *x == 0,
                BuiltinValue::U16(x) => *x == 0,
                BuiltinValue::I32(x) => *x == 0,
                BuiltinValue::U32(x) => *x == 0,
                BuiltinValue::I64(x) => *x == 0,
                BuiltinValue::U64(x) => *x == 0,
                BuiltinValue::I128(x) => *x == 0,
                BuiltinValue::U128(x) => *x == 0,
                BuiltinValue::F32(x) => *x == 0.0,
                BuiltinValue::F64(x) => *x == 0.0,
                _ => false,
            },
            _ => false,
        }
    }

    #[tracing::instrument(skip_all)]
    fn insert(&mut self, table_id: TableId, mut row: ProductValue) -> super::Result<ProductValue> {
        // TODO: Excuting schema_for_table for every row insert is expensive.
        // We should store the schema in the [Table] struct instead.
        let schema = self.schema_for_table(table_id)?;
        for col in schema.columns {
            if col.is_autoinc {
                if !Self::can_replace_with_sequence(&row.elements[col.col_id as usize]) {
                    continue;
                }
                let st_sequences_table_id_col = ColId(2);
                for seq_row in self.iter_by_col_eq(
                    &ST_SEQUENCES_ID,
                    &st_sequences_table_id_col,
                    &AlgebraicValue::U32(table_id.0),
                )? {
                    let seq_row = seq_row.view();
                    let seq_row = StSequenceRow::try_from(seq_row)?;
                    if seq_row.col_id != col.col_id {
                        continue;
                    }
                    let sequence_value = self.get_next_sequence_value(SequenceId(seq_row.sequence_id))?;
                    row.elements[col.col_id as usize] = Self::sequence_value_to_algebraic_value(
                        &schema.table_name,
                        &col.col_name,
                        &col.col_type,
                        sequence_value,
                    )?;
                    break;
                }
            }
        }
        self.insert_row_internal(table_id, row.clone())?;
        Ok(row)
    }

    #[tracing::instrument(skip_all)]
    fn insert_row_internal(&mut self, table_id: TableId, row: ProductValue) -> super::Result<()> {
        let mut bytes = Vec::new();
        row.encode(&mut bytes);
        let data_key = DataKey::from_data(&bytes);
        let row_id = RowId(data_key);

        // If the table does exist in the tx state, we need to create it based on the table in the
        // committed state. If the table does not exist in the committed state, it doesn't exist
        // in the database.
        let insert_table = if let Some(table) = self.tx_state.as_ref().unwrap().get_insert_table(&table_id) {
            table
        } else {
            let Some(committed_table) = self.committed_state.tables.get(&table_id) else {
                return Err(TableError::IdNotFound(table_id.0).into());
            };
            let table = Table {
                row_type: committed_table.row_type.clone(),
                schema: committed_table.get_schema().clone(),
                indexes: committed_table
                    .indexes
                    .iter()
                    .map(|(col_id, index)| {
                        (
                            *col_id,
                            BTreeIndex::new(
                                index.index_id,
                                index.table_id,
                                index.col_id,
                                index.name.clone(),
                                index.is_unique,
                            ),
                        )
                    })
                    .collect::<HashMap<_, _>>(),
                rows: BTreeMap::new(),
            };
            self.tx_state.as_mut().unwrap().insert_tables.insert(table_id, table);
            self.tx_state.as_ref().unwrap().get_insert_table(&table_id).unwrap()
        };

        // Check unique constraints
        for index in insert_table.indexes.values() {
            if index.violates_unique_constraint(&row) {
                let value = row.get_field(index.col_id as usize, None).unwrap();
                return Err(IndexError::UniqueConstraintViolation {
                    constraint_name: index.name.clone(),
                    table_name: insert_table.schema.table_name.clone(),
                    col_name: insert_table.schema.columns[index.col_id as usize].col_name.clone(),
                    value: value.clone(),
                }
                .into());
            }
        }
        if let Some(table) = self.committed_state.tables.get_mut(&table_id) {
            for index in table.indexes.values() {
                let Some(violators) = index.get_rows_that_violate_unique_constraint(&row) else {
                    continue;
                };
                for row_id in violators {
                    if let Some(delete_table) = self.tx_state.as_ref().unwrap().delete_tables.get(&table_id) {
                        if !delete_table.contains(&row_id) {
                            let value = row.get_field(index.col_id as usize, None).unwrap();
                            return Err(IndexError::UniqueConstraintViolation {
                                constraint_name: index.name.clone(),
                                table_name: table.schema.table_name.clone(),
                                col_name: table.schema.columns[index.col_id as usize].col_name.clone(),
                                value: value.clone(),
                            }
                            .into());
                        }
                    } else {
                        let value = row.get_field(index.col_id as usize, None).unwrap();
                        return Err(IndexError::UniqueConstraintViolation {
                            constraint_name: index.name.clone(),
                            table_name: table.schema.table_name.clone(),
                            col_name: table.schema.columns[index.col_id as usize].col_name.clone(),
                            value: value.clone(),
                        }
                        .into());
                    }
                }
            }
        }

        {
            let tx_state = self.tx_state.as_mut().unwrap();
            let insert_table = tx_state.get_insert_table_mut(&table_id).unwrap();

            // TODO(cloutiertyler): should probably also check that all the columns are correct? Perf considerations.
            if insert_table.row_type.elements.len() != row.elements.len() {
                return Err(TableError::RowInvalidType {
                    table_id: table_id.0,
                    row,
                }
                .into());
            }

            insert_table.insert(row_id, row);

            match data_key {
                DataKey::Data(_) => (),
                DataKey::Hash(_) => {
                    self.memory.insert(data_key, Arc::new(bytes));
                }
            };
        }

        let delete_table = self.tx_state.as_mut().unwrap().get_or_create_delete_table(table_id);
        delete_table.remove(&row_id);

        Ok(())
    }

<<<<<<< HEAD
    fn get_row(&self, table_id: &TableId, row_id: &RowId) -> super::Result<Option<DataRef>> {
=======
    fn resolve_data_key(&self, data_key: &DataKey) -> super::Result<Option<Arc<Vec<u8>>>> {
        match data_key {
            DataKey::Data(data) => return Ok(Some(Arc::new(data.to_vec()))),
            DataKey::Hash(_) => (),
        }
        if let Some(bytes) = self.ever_growing_waste_of_memory.get(data_key) {
            return Ok(Some(bytes.clone()));
        }
        Ok(None)
    }

    fn get(&self, table_id: &TableId, row_id: &RowId) -> super::Result<Option<DataRef>> {
>>>>>>> 0e18d7d6
        if !self.table_exists(table_id) {
            return Err(TableError::IdNotFound(table_id.0).into());
        }
        match self.tx_state.as_ref().unwrap().get_row_op(table_id, row_id) {
            RowOp::Insert(row) => {
                return Ok(Some(DataRef::new(row)));
            }
            RowOp::Delete => {
                return Ok(None);
            }
            RowOp::Absent => {}
        }
        Ok(self
            .committed_state
            .tables
            .get(table_id)
            .and_then(|table| table.get_row(row_id))
            .map(|row| DataRef::new(row.clone())))
    }

    fn get_row_type(&self, table_id: &TableId) -> Option<&ProductType> {
        if let Some(row_type) = self
            .tx_state
            .as_ref()
            .and_then(|tx_state| tx_state.insert_tables.get(table_id))
            .map(|table| table.get_row_type())
        {
            return Some(row_type);
        }
        self.committed_state
            .tables
            .get(table_id)
            .map(|table| table.get_row_type())
    }

    fn get_schema(&self, table_id: &TableId) -> Option<&TableSchema> {
        if let Some(schema) = self
            .tx_state
            .as_ref()
            .and_then(|tx_state| tx_state.insert_tables.get(table_id))
            .map(|table| table.get_schema())
        {
            return Some(schema);
        }
        self.committed_state
            .tables
            .get(table_id)
            .map(|table| table.get_schema())
    }

    fn delete(&mut self, table_id: &TableId, row_id: &RowId) -> super::Result<bool> {
        Ok(self.delete_row_internal(table_id, row_id))
    }

    fn delete_row_internal(&mut self, table_id: &TableId, row_id: &RowId) -> bool {
        if let RowOp::Insert(_) = self.contains_row(table_id, row_id) {
            self.tx_state
                .as_mut()
                .unwrap()
                .get_or_create_delete_table(*table_id)
                .insert(*row_id);
            if let Some(table) = self.tx_state.as_mut().unwrap().get_insert_table_mut(table_id) {
                table.delete(row_id);
            }
            true
        } else {
            false
        }
    }

    fn delete_by_rel(
        &mut self,
        table_id: &TableId,
        relation: impl IntoIterator<Item = spacetimedb_sats::ProductValue>,
    ) -> super::Result<Option<u32>> {
        let mut count = 0;
        for tuple in relation {
            let data_key = tuple.to_data_key();
            if self.delete(table_id, &RowId(data_key))? {
                count += 1;
            }
        }
        Ok(Some(count))
    }

    fn iter(&self, table_id: &TableId) -> super::Result<Iter> {
        if self.table_exists(table_id) {
            return Ok(Iter::new(*table_id, self));
        }
        Err(TableError::IdNotFound(table_id.0).into())
    }

    fn iter_by_col_range<'a, R: std::ops::RangeBounds<spacetimedb_sats::AlgebraicValue>>(
        &'a self,
        table_id: &TableId,
        col_id: &ColId,
        range: R,
    ) -> super::Result<IterByColRange<'a, R>> {
        Ok(IterByColRange::Scan(ScanIterByColRange {
            range,
            scan_iter: self.iter(table_id)?,
            col_id: *col_id,
        }))
    }

    /// Returns an iterator,
    /// yielding every row in the table identified by `table_id`,
    /// where the column data identified by `col_id` equates to `value`.
    fn iter_by_col_eq<'a>(
        &'a self,
        table_id: &TableId,
        col_id: &ColId,
        value: &'a AlgebraicValue,
    ) -> super::Result<IterByColEq> {
        let tx_state = self.tx_state.as_ref().unwrap();
        if let Some(inserted_rows) = tx_state.index_seek(table_id, col_id, value) {
            Ok(IterByColEq::Index(IndexIterByColEq {
                value,
                col_id: *col_id,
                iter: IndexSeekIterInner {
                    table_id: *table_id,
                    tx_state,
                    inserted_rows,
                    committed_rows: self.committed_state.index_seek(table_id, col_id, value),
                    committed_state: &self.committed_state,
                },
            }))
        } else {
            Ok(IterByColEq::Scan(ScanIterByColEq {
                value,
                col_id: *col_id,
                scan_iter: self.iter(table_id)?,
            }))
        }
    }

    fn commit(&mut self) -> super::Result<Option<TxData>> {
        let tx_state = self.tx_state.take().unwrap();
        let memory = std::mem::take(&mut self.memory);
        let tx_data = self.committed_state.merge(tx_state, memory);
        Ok(Some(tx_data))
    }

    fn rollback(&mut self) {
        self.tx_state = None;
        // TODO: Check that no sequences exceed their allocation after the rollback.
    }
}

#[derive(Clone)]
pub struct Locking {
    inner: Arc<Mutex<Inner>>,
}

impl Locking {
    /// IMPORTANT! This the most delicate function in the entire codebase.
    /// DO NOT CHANGE UNLESS YOU KNOW WHAT YOU'RE DOING!!!
    pub fn bootstrap() -> Result<Self, DBError> {
        log::trace!("DATABASE: BOOTSTRAPPING SYSTEM TABLES...");

        // NOTE! The bootstrapping process does not take plan in a transaction.
        // This is intentional.
        let mut datastore = Inner::new();

        // TODO(cloutiertyler): One thing to consider in the future is, should
        // we persist the bootstrap transaction in the message log? My intuition
        // is no, because then if we change the schema of the system tables we
        // would need to migrate that data, whereas since the tables are defined
        // in the code we don't have that issue. We may have other issues though
        // for code that relies on the old schema...

        // Create the system tables and insert information about themselves into
        // st_table, st_columns, st_indexes, and st_sequences.
        datastore.bootstrap_system_table(st_table_schema())?;
        datastore.bootstrap_system_table(st_columns_schema())?;
        datastore.bootstrap_system_table(st_indexes_schema())?;
        datastore.bootstrap_system_table(st_sequences_schema())?;

        // The database tables are now initialized with the correct data.
        // Now we have to build our in memory structures.
        datastore.build_sequence_state()?;
        datastore.build_indexes()?;

        log::trace!("DATABASE:BOOTSTRAPPING SYSTEM TABLES DONE");

        Ok(Locking {
            inner: Arc::new(Mutex::new(datastore)),
        })
    }

    /// The purpose of this is to rebuild the state of the datastore
    /// after having inserted all of rows from the message log.
    /// This is necessary because, for example, inserting a row into `st_table`
    /// is not equivalent to calling `create_table`.
    /// There may eventually be better way to do this, but this will have to do for now.
    pub fn rebuild_state_after_replay(&self) -> Result<(), DBError> {
        let mut inner = self.inner.lock();

        // `build_missing_tables` must be called before indexes.
        // Honestly this should maybe just be one big procedure.
        // See John Carmack's philosophy on this.
        inner.build_missing_tables()?;
        inner.build_indexes()?;
        inner.build_sequence_state()?;

        Ok(())
    }

    pub fn replay_transaction(
        &self,
        transaction: &Transaction,
        odb: Arc<std::sync::Mutex<Box<dyn ObjectDB + Send>>>,
    ) -> Result<(), DBError> {
        let mut inner = self.inner.lock();
        for write in &transaction.writes {
            let table_id = TableId(write.set_id);
            let schema = inner.schema_for_table(table_id)?;
            let row_type = inner.row_type_for_table(table_id)?;
            let table = inner.committed_state.tables.entry(table_id).or_insert(Table {
                row_type: row_type.clone(),
                schema,
                indexes: HashMap::new(),
                rows: BTreeMap::new(),
            });
            match write.operation {
                Operation::Delete => {
                    table.rows.remove(&RowId(write.data_key));
                }
                Operation::Insert => {
                    let product_value = match write.data_key {
                        DataKey::Data(data) => ProductValue::decode(&row_type, &mut &data[..]).unwrap_or_else(|_| {
                            panic!("Couldn't decode product value to {:?} from message log", row_type)
                        }),
                        DataKey::Hash(hash) => {
                            let data = odb.lock().unwrap().get(hash).unwrap();
                            ProductValue::decode(&row_type, &mut &data[..]).unwrap_or_else(|_| {
                                panic!("Couldn't decode product value to {:?} from message log", row_type)
                            })
                        }
                    };
                    table.rows.insert(RowId(write.data_key), product_value);
                }
            }
        }
        Ok(())
    }
}

#[derive(Debug, Copy, Clone, Hash, Eq, PartialEq, Ord, PartialOrd)]
pub struct RowId(pub(crate) DataKey);

impl DataRow for Locking {
    type RowId = RowId;
    type Data = Data;
    type DataRef = DataRef;

    fn data_to_owned(&self, data_ref: Self::DataRef) -> Self::Data {
        Data { data: data_ref.data }
    }
}

impl traits::Tx for Locking {
    type TxId = MutTxId;

    fn begin_tx(&self) -> Self::TxId {
        self.begin_mut_tx()
    }

    fn release_tx(&self, tx: Self::TxId) {
        self.rollback_mut_tx(tx)
    }
}

pub struct Iter<'a> {
    table_id: TableId,
    inner: &'a Inner,
    stage: ScanStage<'a>,
}

impl<'a> Iter<'a> {
    fn new(table_id: TableId, inner: &'a Inner) -> Self {
        Self {
            table_id,
            inner,
            stage: ScanStage::Start,
        }
    }
}

enum ScanStage<'a> {
    Start,
    CurrentTx {
        iter: std::collections::btree_map::Iter<'a, RowId, ProductValue>,
    },
    Committed {
        iter: std::collections::btree_map::Iter<'a, RowId, ProductValue>,
    },
}

impl Iterator for Iter<'_> {
    type Item = DataRef;
    fn next(&mut self) -> Option<Self::Item> {
        loop {
            match &mut self.stage {
                ScanStage::Start => {
                    if let Some(table) = self.inner.committed_state.tables.get(&self.table_id) {
                        self.stage = ScanStage::Committed {
                            iter: table.rows.iter(),
                        };
                    } else if let Some(table) = self.inner.tx_state.as_ref().unwrap().insert_tables.get(&self.table_id)
                    {
                        self.stage = ScanStage::CurrentTx {
                            iter: table.rows.iter(),
                        };
                    };
                }
                ScanStage::Committed { iter } => {
                    for (row_id, row) in iter {
                        match self
                            .inner
                            .tx_state
                            .as_ref()
                            .map(|tx_state| tx_state.get_row_op(&self.table_id, row_id))
                        {
                            Some(RowOp::Insert(_)) => (), // Do nothing, we'll get it in the next stage
                            Some(RowOp::Delete) => (),    // Skip it, it's been deleted
                            Some(RowOp::Absent) => {
                                return Some(DataRef::new(row.clone()));
                            }
                            None => {
                                return Some(DataRef::new(row.clone()));
                            }
                        }
                    }
                    if let Some(table) = self
                        .inner
                        .tx_state
                        .as_ref()
                        .and_then(|tx_state| tx_state.insert_tables.get(&self.table_id))
                    {
                        self.stage = ScanStage::CurrentTx {
                            iter: table.rows.iter(),
                        };
                    } else {
                        break;
                    }
                }
                ScanStage::CurrentTx { iter } => {
                    if let Some((_, row)) = iter.next() {
                        return Some(DataRef::new(row.clone()));
                    }
                    break;
                }
            }
        }
        None
    }
}

pub enum IterByColEq<'a> {
    Scan(ScanIterByColEq<'a>),
    Index(IndexIterByColEq<'a>),
}

impl Iterator for IterByColEq<'_> {
    type Item = DataRef;

    fn next(&mut self) -> Option<Self::Item> {
        match self {
            IterByColEq::Scan(seek) => seek.next(),
            IterByColEq::Index(seek) => seek.next(),
        }
    }
}

pub struct ScanIterByColEq<'a> {
    scan_iter: Iter<'a>,
    col_id: ColId,
    value: &'a AlgebraicValue,
}

impl Iterator for ScanIterByColEq<'_> {
    type Item = DataRef;

    #[tracing::instrument(skip_all)]
    fn next(&mut self) -> Option<Self::Item> {
        for data_ref in &mut self.scan_iter {
            let row = data_ref.view();
            let value = &row.elements[self.col_id.0 as usize];
            if self.value == value {
                return Some(data_ref);
            }
        }
        None
    }
}

pub struct IndexIterByColEq<'a> {
    iter: IndexSeekIterInner<'a>,
    col_id: ColId,
    value: &'a AlgebraicValue,
}

impl Iterator for IndexIterByColEq<'_> {
    type Item = DataRef;

    #[tracing::instrument(skip_all)]
    fn next(&mut self) -> Option<Self::Item> {
        self.iter.find(|data_ref| {
            let row = data_ref.view();
            let value = &row.elements[self.col_id.0 as usize];
            self.value == value
        })
    }
}

struct IndexSeekIterInner<'a> {
    table_id: TableId,
    tx_state: &'a TxState,
    committed_state: &'a CommittedState,
    inserted_rows: BTreeIndexRangeIter<'a>,
    committed_rows: Option<BTreeIndexRangeIter<'a>>,
}

impl Iterator for IndexSeekIterInner<'_> {
    type Item = DataRef;
    fn next(&mut self) -> Option<Self::Item> {
        if let Some(row_id) = self.inserted_rows.next() {
            return Some(DataRef::new(
                self.tx_state.get_row(&self.table_id, &row_id).unwrap().clone(),
            ));
        }

        if let Some(row_id) = self.committed_rows.as_mut().and_then(|i| {
            i.find(|row_id| {
                !self
                    .tx_state
                    .delete_tables
                    .get(&self.table_id)
                    .map_or(false, |table| table.contains(row_id))
            })
        }) {
            return Some(DataRef::new(
                self.committed_state
                    .tables
                    .get(&self.table_id)
                    .unwrap()
                    .get_row(&row_id)
                    .unwrap()
                    .clone(),
            ));
        }

        None
    }
}

pub enum IterByColRange<'a, R: RangeBounds<AlgebraicValue>> {
    Scan(ScanIterByColRange<'a, R>),
    // TODO: Index(IndexRangeScanIter<'a>),
}

impl<R: RangeBounds<AlgebraicValue>> Iterator for IterByColRange<'_, R> {
    type Item = DataRef;

    fn next(&mut self) -> Option<Self::Item> {
        match self {
            IterByColRange::Scan(range) => range.next(),
            // TODO: RangeScanIter::Index(range) => range.next(),
        }
    }
}

pub struct ScanIterByColRange<'a, R: RangeBounds<AlgebraicValue>> {
    scan_iter: Iter<'a>,
    col_id: ColId,
    range: R,
}

impl<R: RangeBounds<AlgebraicValue>> Iterator for ScanIterByColRange<'_, R> {
    type Item = DataRef;

    fn next(&mut self) -> Option<Self::Item> {
        for data_ref in &mut self.scan_iter {
            let row = data_ref.view();
            let value = &row.elements[self.col_id.0 as usize];
            if self.range.contains(value) {
                return Some(data_ref);
            }
        }
        None
    }
}

impl TxDatastore for Locking {
    type Iter<'a> = Iter<'a> where Self: 'a;
    type IterByColRange<'a, R: std::ops::RangeBounds<spacetimedb_sats::AlgebraicValue>> = IterByColRange<'a, R> where Self: 'a;
    type IterByColEq<'a> = IterByColEq<'a> where Self: 'a;

    fn iter_tx<'a>(&'a self, tx: &'a Self::TxId, table_id: TableId) -> super::Result<Self::Iter<'a>> {
        self.iter_mut_tx(tx, table_id)
    }

    fn iter_by_col_range_tx<'a, R: std::ops::RangeBounds<spacetimedb_sats::AlgebraicValue>>(
        &'a self,
        tx: &'a Self::TxId,
        table_id: TableId,
        col_id: ColId,
        range: R,
    ) -> super::Result<Self::IterByColRange<'a, R>> {
        self.iter_by_col_range_mut_tx(tx, table_id, col_id, range)
    }

    fn iter_by_col_eq_tx<'a>(
        &'a self,
        tx: &'a Self::TxId,
        table_id: TableId,
        col_id: ColId,
        value: &'a spacetimedb_sats::AlgebraicValue,
    ) -> super::Result<Self::IterByColEq<'a>> {
        self.iter_by_col_eq_mut_tx(tx, table_id, col_id, value)
    }

    fn get_tx<'a>(
        &'a self,
        tx: &'a Self::TxId,
        table_id: TableId,
        row_id: Self::RowId,
    ) -> super::Result<Option<Self::DataRef>> {
        self.get_mut_tx(tx, table_id, row_id)
    }
}

impl traits::MutTx for Locking {
    type MutTxId = MutTxId;

    fn begin_mut_tx(&self) -> Self::MutTxId {
        let mut inner = self.inner.lock_arc();
        if inner.tx_state.is_some() {
            panic!("The previous transaction was not properly rolled back or committed.");
        }
        inner.tx_state = Some(TxState::new());
        MutTxId { lock: inner }
    }

    fn rollback_mut_tx(&self, mut tx: Self::MutTxId) {
        tx.lock.rollback();
    }

    fn commit_mut_tx(&self, mut tx: Self::MutTxId) -> super::Result<Option<TxData>> {
        tx.lock.commit()
    }
}

impl MutTxDatastore for Locking {
    fn create_table_mut_tx(&self, tx: &mut Self::MutTxId, schema: TableDef) -> super::Result<TableId> {
        tx.lock.create_table(schema)
    }

    /// This function is used to get the `ProductType` of the rows in a
    /// particular table.  This will be the `ProductType` as viewed through the
    /// lens of the current transaction. Because it is expensive to compute the
    /// `ProductType` in the context of the transaction, we cache the current
    /// `ProductType` as long as you have not made any changes to the schema of
    /// the table for in the current transaction.  If the cache is invalid, we
    /// fallback to computing the `ProductType` from the underlying datastore.
    ///
    /// NOTE: If you change the system tables directly rather than using the
    /// provided functions for altering tables, then the cache may incorrectly
    /// reflect the schema of the table.
    ///
    /// This function is known to be called quite frequently.
    fn row_type_for_table_mut_tx(&self, tx: &Self::MutTxId, table_id: TableId) -> super::Result<ProductType> {
        tx.lock.row_type_for_table(table_id)
    }

    /// IMPORTANT! This function is relatively expensive, and much more
    /// expensive than `row_type_for_table_mut_tx`.  Prefer
    /// `row_type_for_table_mut_tx` if you only need to access the `ProductType`
    /// of the table.
    fn schema_for_table_mut_tx(&self, tx: &Self::MutTxId, table_id: TableId) -> super::Result<TableSchema> {
        tx.lock.schema_for_table(table_id)
    }

    /// This function is relatively expensive because it needs to be
    /// transactional, however we don't expect to be dropping tables very often.
    fn drop_table_mut_tx(&self, tx: &mut Self::MutTxId, table_id: TableId) -> super::Result<()> {
        tx.lock.drop_table(table_id)
    }

    fn rename_table_mut_tx(&self, tx: &mut Self::MutTxId, table_id: TableId, new_name: &str) -> super::Result<()> {
        tx.lock.rename_table(table_id, new_name)
    }

    fn table_id_exists(&self, tx: &Self::MutTxId, table_id: &TableId) -> bool {
        tx.lock.table_exists(table_id)
    }

    fn table_id_from_name_mut_tx(&self, tx: &Self::MutTxId, table_name: &str) -> super::Result<Option<TableId>> {
        tx.lock.table_id_from_name(table_name)
    }

    fn table_name_from_id_mut_tx(&self, tx: &Self::MutTxId, table_id: TableId) -> super::Result<Option<String>> {
        tx.lock.table_name_from_id(table_id)
    }

    fn create_index_mut_tx(&self, tx: &mut Self::MutTxId, index: IndexDef) -> super::Result<IndexId> {
        tx.lock.create_index(index)
    }

    fn drop_index_mut_tx(&self, tx: &mut Self::MutTxId, index_id: IndexId) -> super::Result<()> {
        tx.lock.drop_index(&index_id)
    }

    fn index_id_from_name_mut_tx(&self, tx: &Self::MutTxId, index_name: &str) -> super::Result<Option<IndexId>> {
        tx.lock.index_id_from_name(index_name)
    }

    fn get_next_sequence_value_mut_tx(&self, tx: &mut Self::MutTxId, seq_id: SequenceId) -> super::Result<i128> {
        tx.lock.get_next_sequence_value(seq_id)
    }

    fn create_sequence_mut_tx(&self, tx: &mut Self::MutTxId, seq: SequenceDef) -> super::Result<SequenceId> {
        tx.lock.create_sequence(seq)
    }

    fn drop_sequence_mut_tx(&self, tx: &mut Self::MutTxId, seq_id: SequenceId) -> super::Result<()> {
        tx.lock.drop_sequence(seq_id)
    }

    fn sequence_id_from_name_mut_tx(
        &self,
        tx: &Self::MutTxId,
        sequence_name: &str,
    ) -> super::Result<Option<SequenceId>> {
        tx.lock.sequence_id_from_name(sequence_name)
    }

    fn iter_mut_tx<'a>(&'a self, tx: &'a Self::MutTxId, table_id: TableId) -> super::Result<Self::Iter<'a>> {
        tx.lock.iter(&table_id)
    }

    fn iter_by_col_range_mut_tx<'a, R: std::ops::RangeBounds<spacetimedb_sats::AlgebraicValue>>(
        &'a self,
        tx: &'a Self::MutTxId,
        table_id: TableId,
        col_id: ColId,
        range: R,
    ) -> super::Result<Self::IterByColRange<'a, R>> {
        tx.lock.iter_by_col_range(&table_id, &col_id, range)
    }

    fn iter_by_col_eq_mut_tx<'a>(
        &'a self,
        tx: &'a Self::MutTxId,
        table_id: TableId,
        col_id: ColId,
        value: &'a spacetimedb_sats::AlgebraicValue,
    ) -> super::Result<Self::IterByColEq<'a>> {
        tx.lock.iter_by_col_eq(&table_id, &col_id, value)
    }

    fn get_mut_tx<'a>(
        &'a self,
        tx: &'a Self::MutTxId,
        table_id: TableId,
        row_id: Self::RowId,
    ) -> super::Result<Option<Self::DataRef>> {
        tx.lock.get(&table_id, &row_id)
    }

    fn delete_mut_tx<'a>(
        &'a self,
        tx: &'a mut Self::MutTxId,
        table_id: TableId,
        row_id: Self::RowId,
    ) -> super::Result<bool> {
        tx.lock.delete(&table_id, &row_id)
    }

    fn delete_by_rel_mut_tx<R: IntoIterator<Item = spacetimedb_sats::ProductValue>>(
        &self,
        tx: &mut Self::MutTxId,
        table_id: TableId,
        relation: R,
    ) -> super::Result<Option<u32>> {
        tx.lock.delete_by_rel(&table_id, relation)
    }

    fn insert_mut_tx<'a>(
        &'a self,
        tx: &'a mut Self::MutTxId,
        table_id: TableId,
        row: spacetimedb_sats::ProductValue,
    ) -> super::Result<ProductValue> {
        tx.lock.insert(table_id, row)
    }
}

#[cfg(test)]
mod tests {
    use super::{ColId, Locking, StTableRow};
    use crate::{
        db::datastore::{
            locking_tx_datastore::{
                StColumnRow, StIndexRow, StSequenceRow, ST_COLUMNS_ID, ST_INDEXES_ID, ST_SEQUENCES_ID, ST_TABLES_ID,
            },
            traits::{ColumnDef, ColumnSchema, IndexDef, IndexSchema, MutTx, MutTxDatastore, TableDef, TableSchema},
        },
        error::{DBError, IndexError},
    };
    use itertools::Itertools;
    use spacetimedb_lib::error::ResultTest;
    use spacetimedb_sats::{AlgebraicType, AlgebraicValue, ProductValue};

    fn get_datastore() -> super::super::Result<Locking> {
        Locking::bootstrap()
    }

    fn basic_table_schema() -> TableDef {
        TableDef {
            table_name: "Foo".into(),
            columns: vec![
                ColumnDef {
                    col_name: "id".into(),
                    col_type: AlgebraicType::U32,
                    is_autoinc: true,
                },
                ColumnDef {
                    col_name: "name".into(),
                    col_type: AlgebraicType::String,
                    is_autoinc: false,
                },
                ColumnDef {
                    col_name: "age".into(),
                    col_type: AlgebraicType::U32,
                    is_autoinc: false,
                },
            ],
            indexes: vec![
                IndexDef {
                    table_id: 0, // Ignored
                    col_id: 0,
                    name: "id_idx".into(),
                    is_unique: true,
                },
                IndexDef {
                    table_id: 0, // Ignored
                    col_id: 1,
                    name: "name_idx".into(),
                    is_unique: true,
                },
            ],
        }
    }

    #[test]
    fn test_bootstrapping_sets_up_tables() -> ResultTest<()> {
        let datastore = get_datastore()?;
        let tx = datastore.begin_mut_tx();
        let table_rows = datastore
            .iter_mut_tx(&tx, ST_TABLES_ID)?
            .map(|x| StTableRow::try_from(x.view()).unwrap().to_owned())
            .sorted_by_key(|x| x.table_id)
            .collect::<Vec<_>>();
        #[rustfmt::skip]
        assert_eq!(
            table_rows,
            vec![
                StTableRow { table_id: 0, table_name: "st_table".to_string() },
                StTableRow { table_id: 1, table_name: "st_columns".to_string() },
                StTableRow { table_id: 2, table_name: "st_sequence".to_string() },
                StTableRow { table_id: 3, table_name: "st_indexes".to_string() },
            ]
        );
        let column_rows = datastore
            .iter_mut_tx(&tx, ST_COLUMNS_ID)?
            .map(|x| StColumnRow::try_from(x.view()).unwrap().to_owned())
            .sorted_by_key(|x| (x.table_id, x.col_id))
            .collect::<Vec<_>>();
        #[rustfmt::skip]
        assert_eq!(
            column_rows,
            vec![
                StColumnRow { table_id: 0, col_id: 0, col_name: "table_id".to_string(), col_type: AlgebraicType::U32, is_autoinc: true },
                StColumnRow { table_id: 0, col_id: 1, col_name: "table_name".to_string(), col_type: AlgebraicType::String, is_autoinc: false },
                StColumnRow { table_id: 0, col_id: 2, col_name: "is_system_table".to_string(), col_type: AlgebraicType::Bool, is_autoinc: false },

                StColumnRow { table_id: 1, col_id: 0, col_name: "table_id".to_string(), col_type: AlgebraicType::U32, is_autoinc: false },
                StColumnRow { table_id: 1, col_id: 1, col_name: "col_id".to_string(), col_type: AlgebraicType::U32, is_autoinc: false },
                StColumnRow { table_id: 1, col_id: 2, col_name: "col_type".to_string(), col_type: AlgebraicType::make_array_type(AlgebraicType::U8), is_autoinc: false },
                StColumnRow { table_id: 1, col_id: 3, col_name: "col_name".to_string(), col_type: AlgebraicType::String, is_autoinc: false },
                StColumnRow { table_id: 1, col_id: 4, col_name: "is_autoinc".to_string(), col_type: AlgebraicType::Bool, is_autoinc: false },

                StColumnRow { table_id: 2, col_id: 0, col_name: "sequence_id".to_string(), col_type: AlgebraicType::U32, is_autoinc: true },
                StColumnRow { table_id: 2, col_id: 1, col_name: "sequence_name".to_string(), col_type: AlgebraicType::String, is_autoinc: false },
                StColumnRow { table_id: 2, col_id: 2, col_name: "table_id".to_string(), col_type: AlgebraicType::U32, is_autoinc: false },
                StColumnRow { table_id: 2, col_id: 3, col_name: "col_id".to_string(), col_type: AlgebraicType::U32, is_autoinc: false },
                StColumnRow { table_id: 2, col_id: 4, col_name: "increment".to_string(), col_type: AlgebraicType::I128, is_autoinc: false },
                StColumnRow { table_id: 2, col_id: 5, col_name: "start".to_string(), col_type: AlgebraicType::I128, is_autoinc: false },
                StColumnRow { table_id: 2, col_id: 6, col_name: "min_value".to_string(), col_type: AlgebraicType::I128, is_autoinc: false },
                StColumnRow { table_id: 2, col_id: 7, col_name: "max_malue".to_string(), col_type: AlgebraicType::I128, is_autoinc: false },
                StColumnRow { table_id: 2, col_id: 8, col_name: "allocated".to_string(), col_type: AlgebraicType::I128, is_autoinc: false },

                StColumnRow { table_id: 3, col_id: 0, col_name: "index_id".to_string(), col_type: AlgebraicType::U32, is_autoinc: true },
                StColumnRow { table_id: 3, col_id: 1, col_name: "table_id".to_string(), col_type: AlgebraicType::U32, is_autoinc: false },
                StColumnRow { table_id: 3, col_id: 2, col_name: "col_id".to_string(), col_type: AlgebraicType::U32, is_autoinc: false },
                StColumnRow { table_id: 3, col_id: 3, col_name: "index_name".to_string(), col_type: AlgebraicType::String, is_autoinc: false },
                StColumnRow { table_id: 3, col_id: 4, col_name: "is_unique".to_string(), col_type: AlgebraicType::Bool, is_autoinc: false },
            ]
        );
        let index_rows = datastore
            .iter_mut_tx(&tx, ST_INDEXES_ID)?
            .map(|x| StIndexRow::try_from(x.view()).unwrap().to_owned())
            .sorted_by_key(|x| x.index_id)
            .collect::<Vec<_>>();
        #[rustfmt::skip]
        assert_eq!(
            index_rows,
            vec![
                StIndexRow { index_id: 0, table_id: 0, col_id: 0, index_name: "table_id_idx".to_string(), is_unique: true },
                StIndexRow { index_id: 1, table_id: 3, col_id: 0, index_name: "index_id_idx".to_string(), is_unique: true },
                StIndexRow { index_id: 2, table_id: 2, col_id: 0, index_name: "sequences_id_idx".to_string(), is_unique: true },
                StIndexRow { index_id: 3, table_id: 0, col_id: 1, index_name: "table_name_idx".to_string(), is_unique: true },
            ]
        );
        let sequence_rows = datastore
            .iter_mut_tx(&tx, ST_SEQUENCES_ID)?
            .map(|x| StSequenceRow::try_from(x.view()).unwrap().to_owned())
            .sorted_by_key(|x| x.sequence_id)
            .collect::<Vec<_>>();
        #[rustfmt::skip]
        assert_eq!(
            sequence_rows,
            vec![
                StSequenceRow { sequence_id: 0, sequence_name: "table_id_seq".to_string(), table_id: 0, col_id: 0, increment: 1, start: 4, min_value: 1, max_value: 4294967295, allocated: 4096 },
                StSequenceRow { sequence_id: 1, sequence_name: "sequence_id_seq".to_string(), table_id: 2, col_id: 0, increment: 1, start: 3, min_value: 1, max_value: 4294967295, allocated: 4096 },
                StSequenceRow { sequence_id: 2, sequence_name: "index_id_seq".to_string(), table_id: 3, col_id: 0, increment: 1, start: 4, min_value: 1, max_value: 4294967295, allocated: 4096 },
            ]
        );
        datastore.rollback_mut_tx(tx);
        Ok(())
    }

    #[test]
    fn test_create_table_pre_commit() -> ResultTest<()> {
        let datastore = get_datastore()?;
        let mut tx = datastore.begin_mut_tx();
        let schema = basic_table_schema();
        let table_id = datastore.create_table_mut_tx(&mut tx, schema)?;
        let table_rows = datastore
            .iter_by_col_eq_mut_tx(&tx, ST_TABLES_ID, ColId(0), &AlgebraicValue::U32(table_id.0))?
            .map(|x| StTableRow::try_from(x.view()).unwrap().to_owned())
            .sorted_by_key(|x| x.table_id)
            .collect::<Vec<_>>();
        #[rustfmt::skip]
        assert_eq!(
            table_rows,
            vec![
                StTableRow { table_id: 4, table_name: "Foo".to_string() }
            ]
        );
        let column_rows = datastore
            .iter_by_col_eq_mut_tx(&tx, ST_COLUMNS_ID, ColId(0), &AlgebraicValue::U32(table_id.0))?
            .map(|x| StColumnRow::try_from(x.view()).unwrap().to_owned())
            .sorted_by_key(|x| (x.table_id, x.col_id))
            .collect::<Vec<_>>();
        #[rustfmt::skip]
        assert_eq!(
            column_rows,
            vec![
                StColumnRow { table_id: 4, col_id: 0, col_name: "id".to_string(), col_type: AlgebraicType::U32, is_autoinc: true },
                StColumnRow { table_id: 4, col_id: 1, col_name: "name".to_string(), col_type: AlgebraicType::String, is_autoinc: false },
                StColumnRow { table_id: 4, col_id: 2, col_name: "age".to_string(), col_type: AlgebraicType::U32, is_autoinc: false },
            ]
        );
        Ok(())
    }

    #[test]
    fn test_create_table_post_commit() -> ResultTest<()> {
        let datastore = get_datastore()?;
        let mut tx = datastore.begin_mut_tx();
        let schema = basic_table_schema();
        let table_id = datastore.create_table_mut_tx(&mut tx, schema)?;
        datastore.commit_mut_tx(tx)?;
        let tx = datastore.begin_mut_tx();
        let table_rows = datastore
            .iter_by_col_eq_mut_tx(&tx, ST_TABLES_ID, ColId(0), &AlgebraicValue::U32(table_id.0))?
            .map(|x| StTableRow::try_from(x.view()).unwrap().to_owned())
            .sorted_by_key(|x| x.table_id)
            .collect::<Vec<_>>();
        #[rustfmt::skip]
        assert_eq!(
            table_rows,
            vec![
                StTableRow { table_id: 4, table_name: "Foo".to_string() }
            ]
        );
        let column_rows = datastore
            .iter_by_col_eq_mut_tx(&tx, ST_COLUMNS_ID, ColId(0), &AlgebraicValue::U32(table_id.0))?
            .map(|x| StColumnRow::try_from(x.view()).unwrap().to_owned())
            .sorted_by_key(|x| (x.table_id, x.col_id))
            .collect::<Vec<_>>();
        #[rustfmt::skip]
        assert_eq!(
            column_rows,
            vec![
                StColumnRow { table_id: 4, col_id: 0, col_name: "id".to_string(), col_type: AlgebraicType::U32, is_autoinc: true },
                StColumnRow { table_id: 4, col_id: 1, col_name: "name".to_string(), col_type: AlgebraicType::String, is_autoinc: false },
                StColumnRow { table_id: 4, col_id: 2, col_name: "age".to_string(), col_type: AlgebraicType::U32, is_autoinc: false },
            ]
        );
        Ok(())
    }

    #[test]
    fn test_create_table_post_rollback() -> ResultTest<()> {
        let datastore = get_datastore()?;
        let mut tx = datastore.begin_mut_tx();
        let schema = basic_table_schema();
        let table_id = datastore.create_table_mut_tx(&mut tx, schema)?;
        datastore.rollback_mut_tx(tx);
        let tx = datastore.begin_mut_tx();
        let table_rows = datastore
            .iter_by_col_eq_mut_tx(&tx, ST_TABLES_ID, ColId(0), &AlgebraicValue::U32(table_id.0))?
            .map(|x| StTableRow::try_from(x.view()).unwrap().to_owned())
            .sorted_by_key(|x| x.table_id)
            .collect::<Vec<_>>();
        assert_eq!(table_rows, vec![]);
        let column_rows = datastore
            .iter_by_col_eq_mut_tx(&tx, ST_COLUMNS_ID, ColId(0), &AlgebraicValue::U32(table_id.0))?
            .map(|x| StColumnRow::try_from(x.view()).unwrap().to_owned())
            .sorted_by_key(|x| x.table_id)
            .collect::<Vec<_>>();
        assert_eq!(column_rows, vec![]);
        Ok(())
    }

    #[test]
    fn test_schema_for_table_pre_commit() -> ResultTest<()> {
        let datastore = get_datastore()?;
        let mut tx = datastore.begin_mut_tx();
        let schema = basic_table_schema();
        let table_id = datastore.create_table_mut_tx(&mut tx, schema)?;
        let schema = datastore.schema_for_table_mut_tx(&tx, table_id)?;
        #[rustfmt::skip]
        assert_eq!(schema, TableSchema {
            table_id: table_id.0,
            table_name: "Foo".into(),
            columns: vec![
                ColumnSchema { table_id: 4, col_id: 0, col_name: "id".to_string(), col_type: AlgebraicType::U32, is_autoinc: true },
                ColumnSchema { table_id: 4, col_id: 1, col_name: "name".to_string(), col_type: AlgebraicType::String, is_autoinc: false },
                ColumnSchema { table_id: 4, col_id: 2, col_name: "age".to_string(), col_type: AlgebraicType::U32, is_autoinc: false },
            ],
            indexes: vec![
                IndexSchema { index_id: 4, table_id: 4, col_id: 0, index_name: "id_idx".to_string(), is_unique: true },
                IndexSchema { index_id: 5, table_id: 4, col_id: 1, index_name: "name_idx".to_string(), is_unique: true },
            ],
        });
        Ok(())
    }

    #[test]
    fn test_schema_for_table_post_commit() -> ResultTest<()> {
        let datastore = get_datastore()?;
        let mut tx = datastore.begin_mut_tx();
        let schema = basic_table_schema();
        let table_id = datastore.create_table_mut_tx(&mut tx, schema)?;
        datastore.commit_mut_tx(tx)?;
        let tx = datastore.begin_mut_tx();
        let schema = datastore.schema_for_table_mut_tx(&tx, table_id)?;
        #[rustfmt::skip]
        assert_eq!(schema, TableSchema {
            table_id: table_id.0,
            table_name: "Foo".into(),
            columns: vec![
                ColumnSchema { table_id: 4, col_id: 0, col_name: "id".to_string(), col_type: AlgebraicType::U32, is_autoinc: true },
                ColumnSchema { table_id: 4, col_id: 1, col_name: "name".to_string(), col_type: AlgebraicType::String, is_autoinc: false },
                ColumnSchema { table_id: 4, col_id: 2, col_name: "age".to_string(), col_type: AlgebraicType::U32, is_autoinc: false },
            ],
            indexes: vec![
                IndexSchema { index_id: 4, table_id: 4, col_id: 0, index_name: "id_idx".to_string(), is_unique: true },
                IndexSchema { index_id: 5, table_id: 4, col_id: 1, index_name: "name_idx".to_string(), is_unique: true },
            ],
        });
        Ok(())
    }

    #[test]
    fn test_schema_for_table_rollback() -> ResultTest<()> {
        let datastore = get_datastore()?;
        let mut tx = datastore.begin_mut_tx();
        let schema = basic_table_schema();
        let table_id = datastore.create_table_mut_tx(&mut tx, schema)?;
        datastore.rollback_mut_tx(tx);
        let tx = datastore.begin_mut_tx();
        let schema = datastore.schema_for_table_mut_tx(&tx, table_id);
        assert!(schema.is_err());
        Ok(())
    }

    #[test]
    fn test_insert_pre_commit() -> ResultTest<()> {
        let datastore = get_datastore()?;
        let mut tx = datastore.begin_mut_tx();
        let schema = basic_table_schema();
        let table_id = datastore.create_table_mut_tx(&mut tx, schema)?;
        let row = ProductValue::from_iter(vec![
            AlgebraicValue::U32(0), // 0 will be ignored.
            AlgebraicValue::String("Foo".to_string()),
            AlgebraicValue::U32(18),
        ]);
        datastore.insert_mut_tx(&mut tx, table_id, row)?;
        let rows = datastore
            .iter_mut_tx(&tx, table_id)?
            .map(|r| r.view().clone())
            .collect::<Vec<_>>();
        #[rustfmt::skip]
        assert_eq!(rows, vec![
            ProductValue::from_iter(vec![
                AlgebraicValue::U32(1),
                AlgebraicValue::String("Foo".to_string()),
                AlgebraicValue::U32(18),
            ])
        ]);
        Ok(())
    }

    #[test]
    fn test_insert_wrong_schema_pre_commit() -> ResultTest<()> {
        let datastore = get_datastore()?;
        let mut tx = datastore.begin_mut_tx();
        let schema = basic_table_schema();
        let table_id = datastore.create_table_mut_tx(&mut tx, schema)?;
        let row = ProductValue::from_iter(vec![
            AlgebraicValue::U32(0), // 0 will be ignored.
            AlgebraicValue::String("Foo".to_string()),
        ]);
        assert!(datastore.insert_mut_tx(&mut tx, table_id, row).is_err());
        let rows = datastore
            .iter_mut_tx(&tx, table_id)?
            .map(|r| r.view().clone())
            .collect::<Vec<_>>();
        #[rustfmt::skip]
        assert_eq!(rows, vec![]);
        Ok(())
    }

    #[test]
    fn test_insert_post_commit() -> ResultTest<()> {
        let datastore = get_datastore()?;
        let mut tx = datastore.begin_mut_tx();
        let schema = basic_table_schema();
        let table_id = datastore.create_table_mut_tx(&mut tx, schema)?;
        let row = ProductValue::from_iter(vec![
            AlgebraicValue::U32(0), // 0 will be ignored.
            AlgebraicValue::String("Foo".to_string()),
            AlgebraicValue::U32(18),
        ]);
        datastore.insert_mut_tx(&mut tx, table_id, row)?;
        datastore.commit_mut_tx(tx)?;
        let tx = datastore.begin_mut_tx();
        let rows = datastore
            .iter_mut_tx(&tx, table_id)?
            .map(|r| r.view().clone())
            .collect::<Vec<_>>();
        #[rustfmt::skip]
        assert_eq!(rows, vec![
            ProductValue::from_iter(vec![
                AlgebraicValue::U32(1),
                AlgebraicValue::String("Foo".to_string()),
                AlgebraicValue::U32(18),
            ])
        ]);
        Ok(())
    }

    #[test]
    fn test_insert_post_rollback() -> ResultTest<()> {
        let datastore = get_datastore()?;
        let mut tx = datastore.begin_mut_tx();
        let schema = basic_table_schema();
        let table_id = datastore.create_table_mut_tx(&mut tx, schema)?;
        let row = ProductValue::from_iter(vec![
            AlgebraicValue::U32(15), // A number which will be ignored.
            AlgebraicValue::String("Foo".to_string()),
            AlgebraicValue::U32(18),
        ]);
        datastore.commit_mut_tx(tx)?;
        let mut tx = datastore.begin_mut_tx();
        datastore.insert_mut_tx(&mut tx, table_id, row)?;
        datastore.rollback_mut_tx(tx);
        let tx = datastore.begin_mut_tx();
        let rows = datastore
            .iter_mut_tx(&tx, table_id)?
            .map(|r| r.view().clone())
            .collect::<Vec<_>>();
        #[rustfmt::skip]
        assert_eq!(rows, vec![]);
        Ok(())
    }

    #[test]
    fn test_insert_commit_delete_insert() -> ResultTest<()> {
        let datastore = get_datastore()?;
        let mut tx = datastore.begin_mut_tx();
        let schema = basic_table_schema();
        let table_id = datastore.create_table_mut_tx(&mut tx, schema)?;
        let row = ProductValue::from_iter(vec![
            AlgebraicValue::U32(0), // 0 will be ignored.
            AlgebraicValue::String("Foo".to_string()),
            AlgebraicValue::U32(18),
        ]);
        datastore.insert_mut_tx(&mut tx, table_id, row)?;
        datastore.commit_mut_tx(tx)?;
        let mut tx = datastore.begin_mut_tx();
        let created_row = ProductValue::from_iter(vec![
            AlgebraicValue::U32(1),
            AlgebraicValue::String("Foo".to_string()),
            AlgebraicValue::U32(18),
        ]);
        let num_deleted = datastore.delete_by_rel_mut_tx(&mut tx, table_id, vec![created_row])?;
        assert_eq!(num_deleted, Some(1));
        let rows = datastore
            .iter_mut_tx(&tx, table_id)?
            .map(|r| r.view().clone())
            .collect::<Vec<_>>();
        assert_eq!(rows.len(), 0);
        let created_row = ProductValue::from_iter(vec![
            AlgebraicValue::U32(1),
            AlgebraicValue::String("Foo".to_string()),
            AlgebraicValue::U32(19),
        ]);
        datastore.insert_mut_tx(&mut tx, table_id, created_row)?;
        let rows = datastore
            .iter_mut_tx(&tx, table_id)?
            .map(|r| r.view().clone())
            .collect::<Vec<_>>();
        #[rustfmt::skip]
        assert_eq!(rows, vec![
            ProductValue::from_iter(vec![
                AlgebraicValue::U32(1),
                AlgebraicValue::String("Foo".to_string()),
                AlgebraicValue::U32(19),
            ])
        ]);
        Ok(())
    }

    #[test]
    fn test_insert_delete_insert_delete_insert() -> ResultTest<()> {
        let datastore = get_datastore()?;
        let mut tx = datastore.begin_mut_tx();
        let schema = basic_table_schema();
        let table_id = datastore.create_table_mut_tx(&mut tx, schema)?;
        let row = ProductValue::from_iter(vec![
            AlgebraicValue::U32(0), // 0 will be ignored.
            AlgebraicValue::String("Foo".to_string()),
            AlgebraicValue::U32(18),
        ]);
        datastore.insert_mut_tx(&mut tx, table_id, row)?;
        for _ in 0..2 {
            let created_row = ProductValue::from_iter(vec![
                AlgebraicValue::U32(1),
                AlgebraicValue::String("Foo".to_string()),
                AlgebraicValue::U32(18),
            ]);
            let num_deleted = datastore.delete_by_rel_mut_tx(&mut tx, table_id, vec![created_row.clone()])?;
            assert_eq!(num_deleted, Some(1));
            let rows = datastore
                .iter_mut_tx(&tx, table_id)?
                .map(|r| r.view().clone())
                .collect::<Vec<_>>();
            assert_eq!(rows.len(), 0);
            datastore.insert_mut_tx(&mut tx, table_id, created_row)?;
            let rows = datastore
                .iter_mut_tx(&tx, table_id)?
                .map(|r| r.view().clone())
                .collect::<Vec<_>>();
            #[rustfmt::skip]
            assert_eq!(rows, vec![
                ProductValue::from_iter(vec![
                    AlgebraicValue::U32(1),
                    AlgebraicValue::String("Foo".to_string()),
                    AlgebraicValue::U32(18),
                ])
            ]);
        }
        Ok(())
    }

    #[test]
    fn test_unique_constraint_pre_commit() -> ResultTest<()> {
        let datastore = get_datastore()?;
        let mut tx = datastore.begin_mut_tx();
        let schema = basic_table_schema();
        let table_id = datastore.create_table_mut_tx(&mut tx, schema)?;
        let row = ProductValue::from_iter(vec![
            AlgebraicValue::U32(0), // 0 will be ignored.
            AlgebraicValue::String("Foo".to_string()),
            AlgebraicValue::U32(18),
        ]);
        datastore.insert_mut_tx(&mut tx, table_id, row.clone())?;
        let result = datastore.insert_mut_tx(&mut tx, table_id, row);
        match result {
            Err(DBError::Index(IndexError::UniqueConstraintViolation {
                constraint_name: _,
                table_name: _,
                col_name: _,
                value: _,
            })) => (),
            _ => panic!("Expected an unique constraint violation error."),
        }
        let rows = datastore
            .iter_mut_tx(&tx, table_id)?
            .map(|r| r.view().clone())
            .collect::<Vec<_>>();
        #[rustfmt::skip]
        assert_eq!(rows, vec![
            ProductValue::from_iter(vec![
                AlgebraicValue::U32(1),
                AlgebraicValue::String("Foo".to_string()),
                AlgebraicValue::U32(18),
            ])
        ]);
        Ok(())
    }

    #[test]
    fn test_unique_constraint_post_commit() -> ResultTest<()> {
        let datastore = get_datastore()?;
        let mut tx = datastore.begin_mut_tx();
        let schema = basic_table_schema();
        let table_id = datastore.create_table_mut_tx(&mut tx, schema)?;
        let row = ProductValue::from_iter(vec![
            AlgebraicValue::U32(0), // 0 will be ignored.
            AlgebraicValue::String("Foo".to_string()),
            AlgebraicValue::U32(18),
        ]);
        datastore.insert_mut_tx(&mut tx, table_id, row.clone())?;
        datastore.commit_mut_tx(tx)?;
        let mut tx = datastore.begin_mut_tx();
        let result = datastore.insert_mut_tx(&mut tx, table_id, row);
        match result {
            Err(DBError::Index(IndexError::UniqueConstraintViolation {
                constraint_name: _,
                table_name: _,
                col_name: _,
                value: _,
            })) => (),
            _ => panic!("Expected an unique constraint violation error."),
        }
        let rows = datastore
            .iter_mut_tx(&tx, table_id)?
            .map(|r| r.view().clone())
            .collect::<Vec<_>>();
        #[rustfmt::skip]
        assert_eq!(rows, vec![
            ProductValue::from_iter(vec![
                AlgebraicValue::U32(1),
                AlgebraicValue::String("Foo".to_string()),
                AlgebraicValue::U32(18),
            ])
        ]);
        Ok(())
    }

    #[test]
    fn test_unique_constraint_post_rollback() -> ResultTest<()> {
        let datastore = get_datastore()?;
        let mut tx = datastore.begin_mut_tx();
        let schema = basic_table_schema();
        let table_id = datastore.create_table_mut_tx(&mut tx, schema)?;
        datastore.commit_mut_tx(tx)?;
        let mut tx = datastore.begin_mut_tx();
        let row = ProductValue::from_iter(vec![
            AlgebraicValue::U32(0), // 0 will be ignored.
            AlgebraicValue::String("Foo".to_string()),
            AlgebraicValue::U32(18),
        ]);
        datastore.insert_mut_tx(&mut tx, table_id, row.clone())?;
        datastore.rollback_mut_tx(tx);
        let mut tx = datastore.begin_mut_tx();
        datastore.insert_mut_tx(&mut tx, table_id, row)?;
        let rows = datastore
            .iter_mut_tx(&tx, table_id)?
            .map(|r| r.view().clone())
            .collect::<Vec<_>>();
        #[rustfmt::skip]
        assert_eq!(rows, vec![
            ProductValue::from_iter(vec![
                AlgebraicValue::U32(2),
                AlgebraicValue::String("Foo".to_string()),
                AlgebraicValue::U32(18),
            ])
        ]);
        Ok(())
    }

    #[test]
    fn test_create_index_pre_commit() -> ResultTest<()> {
        let datastore = get_datastore()?;
        let mut tx = datastore.begin_mut_tx();
        let schema = basic_table_schema();
        let table_id = datastore.create_table_mut_tx(&mut tx, schema)?;
        datastore.commit_mut_tx(tx)?;
        let mut tx = datastore.begin_mut_tx();
        let row = ProductValue::from_iter(vec![
            AlgebraicValue::U32(0), // 0 will be ignored.
            AlgebraicValue::String("Foo".to_string()),
            AlgebraicValue::U32(18),
        ]);
        datastore.insert_mut_tx(&mut tx, table_id, row)?;
        datastore.commit_mut_tx(tx)?;
        let mut tx = datastore.begin_mut_tx();
        let index_def = IndexDef {
            col_id: 2,
            name: "age_idx".to_string(),
            is_unique: true,
            table_id: table_id.0,
        };
        datastore.create_index_mut_tx(&mut tx, index_def)?;
        let index_rows = datastore
            .iter_mut_tx(&tx, ST_INDEXES_ID)?
            .map(|x| StIndexRow::try_from(x.view()).unwrap().to_owned())
            .sorted_by_key(|x| x.index_id)
            .collect::<Vec<_>>();
        #[rustfmt::skip]
        assert_eq!(index_rows, vec![
            StIndexRow { index_id: 0, table_id: 0, col_id: 0, index_name: "table_id_idx".to_string(), is_unique: true },
            StIndexRow { index_id: 1, table_id: 3, col_id: 0, index_name: "index_id_idx".to_string(), is_unique: true },
            StIndexRow { index_id: 2, table_id: 2, col_id: 0, index_name: "sequences_id_idx".to_string(), is_unique: true },
            StIndexRow { index_id: 3, table_id: 0, col_id: 1, index_name: "table_name_idx".to_string(), is_unique: true },
            StIndexRow { index_id: 4, table_id: 4, col_id: 0, index_name: "id_idx".to_string(), is_unique: true },
            StIndexRow { index_id: 5, table_id: 4, col_id: 1, index_name: "name_idx".to_string(), is_unique: true },
            StIndexRow { index_id: 6, table_id: 4, col_id: 2, index_name: "age_idx".to_string(), is_unique: true },
        ]);
        let row = ProductValue::from_iter(vec![
            AlgebraicValue::U32(0), // 0 will be ignored.
            AlgebraicValue::String("Bar".to_string()),
            AlgebraicValue::U32(18),
        ]);
        let result = datastore.insert_mut_tx(&mut tx, table_id, row);
        match result {
            Err(DBError::Index(IndexError::UniqueConstraintViolation {
                constraint_name: _,
                table_name: _,
                col_name: _,
                value: _,
            })) => (),
            _ => panic!("Expected an unique constraint violation error."),
        }
        let rows = datastore
            .iter_mut_tx(&tx, table_id)?
            .map(|r| r.view().clone())
            .collect::<Vec<_>>();
        #[rustfmt::skip]
        assert_eq!(rows, vec![
            ProductValue::from_iter(vec![
                AlgebraicValue::U32(1),
                AlgebraicValue::String("Foo".to_string()),
                AlgebraicValue::U32(18),
            ])
        ]);
        Ok(())
    }

    #[test]
    fn test_create_index_post_commit() -> ResultTest<()> {
        let datastore = get_datastore()?;
        let mut tx = datastore.begin_mut_tx();
        let schema = basic_table_schema();
        let table_id = datastore.create_table_mut_tx(&mut tx, schema)?;
        let row = ProductValue::from_iter(vec![
            AlgebraicValue::U32(0), // 0 will be ignored.
            AlgebraicValue::String("Foo".to_string()),
            AlgebraicValue::U32(18),
        ]);
        datastore.insert_mut_tx(&mut tx, table_id, row)?;
        datastore.commit_mut_tx(tx)?;
        let mut tx = datastore.begin_mut_tx();
        let index_def = IndexDef {
            table_id: table_id.0,
            col_id: 2,
            name: "age_idx".to_string(),
            is_unique: true,
        };
        datastore.create_index_mut_tx(&mut tx, index_def)?;
        datastore.commit_mut_tx(tx)?;
        let mut tx = datastore.begin_mut_tx();
        let index_rows = datastore
            .iter_mut_tx(&tx, ST_INDEXES_ID)?
            .map(|x| StIndexRow::try_from(x.view()).unwrap().to_owned())
            .sorted_by_key(|x| x.index_id)
            .collect::<Vec<_>>();
        #[rustfmt::skip]
        assert_eq!(index_rows, vec![
            StIndexRow { index_id: 0, table_id: 0, col_id: 0, index_name: "table_id_idx".to_string(), is_unique: true },
            StIndexRow { index_id: 1, table_id: 3, col_id: 0, index_name: "index_id_idx".to_string(), is_unique: true },
            StIndexRow { index_id: 2, table_id: 2, col_id: 0, index_name: "sequences_id_idx".to_string(), is_unique: true },
            StIndexRow { index_id: 3, table_id: 0, col_id: 1, index_name: "table_name_idx".to_string(), is_unique: true },
            StIndexRow { index_id: 4, table_id: 4, col_id: 0, index_name: "id_idx".to_string(), is_unique: true },
            StIndexRow { index_id: 5, table_id: 4, col_id: 1, index_name: "name_idx".to_string(), is_unique: true },
            StIndexRow { index_id: 6, table_id: 4, col_id: 2, index_name: "age_idx".to_string(), is_unique: true },
        ]);
        let row = ProductValue::from_iter(vec![
            AlgebraicValue::U32(0), // 0 will be ignored.
            AlgebraicValue::String("Bar".to_string()),
            AlgebraicValue::U32(18),
        ]);
        let result = datastore.insert_mut_tx(&mut tx, table_id, row);
        match result {
            Err(DBError::Index(IndexError::UniqueConstraintViolation {
                constraint_name: _,
                table_name: _,
                col_name: _,
                value: _,
            })) => (),
            _ => panic!("Expected an unique constraint violation error."),
        }
        let rows = datastore
            .iter_mut_tx(&tx, table_id)?
            .map(|r| r.view().clone())
            .collect::<Vec<_>>();
        #[rustfmt::skip]
        assert_eq!(rows, vec![
            ProductValue::from_iter(vec![
                AlgebraicValue::U32(1),
                AlgebraicValue::String("Foo".to_string()),
                AlgebraicValue::U32(18),
            ])
        ]);
        Ok(())
    }

    #[test]
    fn test_create_index_post_rollback() -> ResultTest<()> {
        let datastore = get_datastore()?;
        let mut tx = datastore.begin_mut_tx();
        let schema = basic_table_schema();
        let table_id = datastore.create_table_mut_tx(&mut tx, schema)?;
        let row = ProductValue::from_iter(vec![
            AlgebraicValue::U32(0), // 0 will be ignored.
            AlgebraicValue::String("Foo".to_string()),
            AlgebraicValue::U32(18),
        ]);
        datastore.insert_mut_tx(&mut tx, table_id, row)?;
        datastore.commit_mut_tx(tx)?;
        let mut tx = datastore.begin_mut_tx();
        let index_def = IndexDef {
            col_id: 2,
            name: "age_idx".to_string(),
            is_unique: true,
            table_id: table_id.0,
        };
        datastore.create_index_mut_tx(&mut tx, index_def)?;
        datastore.rollback_mut_tx(tx);
        let mut tx = datastore.begin_mut_tx();
        let index_rows = datastore
            .iter_mut_tx(&tx, ST_INDEXES_ID)?
            .map(|x| StIndexRow::try_from(x.view()).unwrap().to_owned())
            .sorted_by_key(|x| x.index_id)
            .collect::<Vec<_>>();
        #[rustfmt::skip]
        assert_eq!(index_rows, vec![
            StIndexRow { index_id: 0, table_id: 0, col_id: 0, index_name: "table_id_idx".to_string(), is_unique: true },
            StIndexRow { index_id: 1, table_id: 3, col_id: 0, index_name: "index_id_idx".to_string(), is_unique: true },
            StIndexRow { index_id: 2, table_id: 2, col_id: 0, index_name: "sequences_id_idx".to_string(), is_unique: true },
            StIndexRow { index_id: 3, table_id: 0, col_id: 1, index_name: "table_name_idx".to_string(), is_unique: true },
            StIndexRow { index_id: 4, table_id: 4, col_id: 0, index_name: "id_idx".to_string(), is_unique: true },
            StIndexRow { index_id: 5, table_id: 4, col_id: 1, index_name: "name_idx".to_string(), is_unique: true },
        ]);
        let row = ProductValue::from_iter(vec![
            AlgebraicValue::U32(0), // 0 will be ignored.
            AlgebraicValue::String("Bar".to_string()),
            AlgebraicValue::U32(18),
        ]);
        datastore.insert_mut_tx(&mut tx, table_id, row)?;
        let rows = datastore
            .iter_mut_tx(&tx, table_id)?
            .map(|r| r.view().clone())
            .collect::<Vec<_>>();
        #[rustfmt::skip]
        assert_eq!(rows, vec![
            ProductValue::from_iter(vec![
                AlgebraicValue::U32(1),
                AlgebraicValue::String("Foo".to_string()),
                AlgebraicValue::U32(18),
            ]),
            ProductValue::from_iter(vec![
                AlgebraicValue::U32(2),
                AlgebraicValue::String("Bar".to_string()),
                AlgebraicValue::U32(18),
            ])
        ]);
        Ok(())
    }

    // TODO: Add the following tests
    // - Create index with unique constraint and immediately insert a row that violates the constraint before committing.
    // - Create a tx that inserts 2000 rows with an autoinc column
    // - Create a tx that inserts 2000 rows with an autoinc column and then rolls back
    // - Test creating sequences pre_commit, post_commit, post_rollback
}<|MERGE_RESOLUTION|>--- conflicted
+++ resolved
@@ -1212,22 +1212,7 @@
         Ok(())
     }
 
-<<<<<<< HEAD
-    fn get_row(&self, table_id: &TableId, row_id: &RowId) -> super::Result<Option<DataRef>> {
-=======
-    fn resolve_data_key(&self, data_key: &DataKey) -> super::Result<Option<Arc<Vec<u8>>>> {
-        match data_key {
-            DataKey::Data(data) => return Ok(Some(Arc::new(data.to_vec()))),
-            DataKey::Hash(_) => (),
-        }
-        if let Some(bytes) = self.ever_growing_waste_of_memory.get(data_key) {
-            return Ok(Some(bytes.clone()));
-        }
-        Ok(None)
-    }
-
     fn get(&self, table_id: &TableId, row_id: &RowId) -> super::Result<Option<DataRef>> {
->>>>>>> 0e18d7d6
         if !self.table_exists(table_id) {
             return Err(TableError::IdNotFound(table_id.0).into());
         }
