--- conflicted
+++ resolved
@@ -46,17 +46,8 @@
     },
     error::{DBError, TableError},
 };
-<<<<<<< HEAD
-use anyhow::{anyhow, Error};
-use nonempty::NonEmpty;
-use parking_lot::{
-    lock_api::{ArcMutexGuard, ArcRwLockWriteGuard},
-    Mutex, RawMutex, RawRwLock, RwLock,
-};
-=======
 use anyhow::anyhow;
 use parking_lot::{lock_api::ArcRwLockWriteGuard, RawRwLock, RwLock};
->>>>>>> 5499d093
 use spacetimedb_lib::Address;
 use spacetimedb_primitives::*;
 use spacetimedb_sats::data_key::{DataKey, ToDataKey};
