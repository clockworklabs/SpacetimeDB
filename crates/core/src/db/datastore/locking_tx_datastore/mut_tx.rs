--- conflicted
+++ resolved
@@ -856,32 +856,9 @@
             // `row` previously present in insert tables; do nothing.
             Err(InsertError::Duplicate(_)) => Ok(()),
 
-<<<<<<< HEAD
-        // Now that we have checked all the constraints, we can perform the actual insertion.
-        {
-            // We have a few cases to consider, based on the history of this transaction, and
-            // whether the row was already present or not at the start of this transaction.
-            // 1. If the row was not originally present, and therefore also not deleted by
-            //    this transaction, we will add it to `insert_tables`.
-            // 2. If the row was originally present, but not deleted by this transaction,
-            //    we should fail, as we would otherwise violate set semantics.
-            // 3. If the row was originally present, and is currently going to be deleted
-            //    by this transaction, we will remove it from `delete_tables`, and the
-            //    cumulative effect will be to leave the row in place in the committed state.
-
-            let delete_table = self.tx_state.get_or_create_delete_table(table_id);
-            let row_was_previously_deleted = delete_table.remove(&row_id);
-
-            // If the row was just deleted in this transaction and we are re-inserting it now,
-            // we're done. Otherwise we have to add the row to the insert table, and into our memory.
-            if row_was_previously_deleted {
-                return Ok(());
-            }
-=======
             // Index error: unbox and return `TableError::IndexError`
             // rather than `TableError::Insert(InsertError::IndexError)`.
             Err(InsertError::IndexError(e)) => Err(IndexError::from(e).into()),
->>>>>>> db87b21c
 
             // Misc. insertion error; fail.
             Err(e) => Err(TableError::Insert(e).into()),
