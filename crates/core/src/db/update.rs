--- conflicted
+++ resolved
@@ -252,11 +252,7 @@
                 log!(logger, "Removing-row level security `{sql_rls}`");
                 stdb.drop_row_level_security(tx, sql_rls.clone())?;
             }
-<<<<<<< HEAD
-            _ => unimplemented!(),
-=======
             _ => anyhow::bail!("migration step not implemented: {step:?}"),
->>>>>>> 6bd815f4
         }
     }
 
