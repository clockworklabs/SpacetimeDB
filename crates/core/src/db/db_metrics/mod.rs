--- conflicted
+++ resolved
@@ -116,7 +116,6 @@
         #[labels(db: Identity, reducer: str)]
         pub reducer_abi_time_usec: IntCounterVec,
 
-<<<<<<< HEAD
         #[name = spacetime_num_delta_queries_evaluated]
         #[help = "The total number of times we performed incremental evaluation of a query"]
         #[labels(db: Identity)]
@@ -126,7 +125,7 @@
         #[help = "The total number of times incremental evaluation resulted in a subscription update"]
         #[labels(db: Identity)]
         pub delta_queries_matched: IntCounterVec,
-=======
+
         #[name = spacetime_subscription_connections]
         #[help = "Number of connections with active subscriptions"]
         #[labels(database_identity: Identity)]
@@ -146,7 +145,6 @@
         #[help = "Number of subscriptions via the legacy api"]
         #[labels(database_identity: Identity)]
         pub num_legacy_subscriptions: IntGaugeVec,
->>>>>>> 712c2e40
     }
 );
 
