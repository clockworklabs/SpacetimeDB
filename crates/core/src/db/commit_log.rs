use super::{
    datastore::traits::{MutTxDatastore, TxData},
    message_log::{self, MessageLog},
    messages::commit::Commit,
    ostorage::{memory_object_db::MemoryObjectDB, ObjectDB},
    FsyncPolicy,
};
use crate::{
    db::{
        datastore::traits::TxOp,
        messages::{
            transaction::Transaction,
            write::{Operation, Write},
        },
    },
    error::{DBError, LogReplayError},
    execution_context::{ExecutionContext, MetricType},
};
use anyhow::Context;
use spacetimedb_sats::hash::{hash_bytes, Hash};
use spacetimedb_sats::DataKey;
use spacetimedb_table::indexes::RowPointer;
use std::{
    collections::{hash_map, HashMap},
    io,
    sync::{Arc, Mutex, MutexGuard},
};

/// A read-only handle to the commit log.
#[derive(Clone)]
pub struct CommitLog {
    mlog: Arc<Mutex<MessageLog>>,
    odb: Arc<Mutex<Box<dyn ObjectDB + Send>>>,
}

impl CommitLog {
    pub const fn new(mlog: Arc<Mutex<MessageLog>>, odb: Arc<Mutex<Box<dyn ObjectDB + Send>>>) -> Self {
        Self { mlog, odb }
    }

    pub fn max_commit_offset(&self) -> u64 {
        self.mlog.lock().unwrap().open_segment_max_offset
    }

    /// Obtain a [`CommitLogMut`], which permits write access.
    ///
    /// Like [`Self::replay`], this traverses the log from the start and ensures
    /// the resulting [`CommitLogMut`] can safely be written to.
    ///
    /// Equivalent to `self.replay(|_, _| Ok(()))`.
    pub fn to_mut(&self) -> Result<CommitLogMut, DBError> {
        self.replay(|_, _| Ok(()))
    }

    /// Traverse the log from the start, calling `F` with each [`Commit`]
    /// encountered.
    ///
    /// The second parameter to `F` is an [`ObjectDB`] which is guaranteed to
    /// contain all non-inline objects referenced from the corresponding commit.
    /// If a commit is encountered for which an object cannot be resolved from
    /// the [`CommitLog`]s underlying object storage, `replay` aborts and `F` is
    /// not called.
    ///
    /// The traversal performs some consistency checks, and _may_ perform error
    /// correction on the persistent log before returning.
    ///
    /// **NOTE**: Error correction modifies the on-disk state and may thus
    /// interfere with concurrent readers. External synchronization is required
    /// to avoid this.
    ///
    /// Currently, this method is the only way to ensure the log is consistent,
    /// and can thus safely be written to via the resulting [`CommitLogMut`].
    pub fn replay<F>(&self, mut f: F) -> Result<CommitLogMut, DBError>
    where
        F: FnMut(Commit, &dyn ObjectDB) -> Result<(), DBError>,
    {
        let unwritten_commit = {
            let mut mlog = self.mlog.lock().unwrap();
            let total_segments = mlog.total_segments();
            let segments = mlog.segments();
            let mut iter = Replay {
                tx_offset: 0,
                last_commit_offset: None,
                last_hash: None,

                odb: self.odb.clone(),

                segments,
                segment_offset: 0,
                current_segment: None,
            };

            for commit in &mut iter {
                match commit {
                    Ok((commit, objects)) => f(commit, &objects)?,
                    Err(ReplayError::Other { source }) => return Err(source.into()),
                    // Note that currently the commit offset is just a u64.
                    // It does not have any additional structure or semantic validation.
                    // Hence an OutOfOrder error does not imply an out of order write.
                    // The commit itself may not even be valid.
                    //
                    // However until we improve the on-disk format,
                    // We should not ignore such errors and truncate the log.
                    // They could still point to a serious bug in the database,
                    // such as not properly synchronizing access to the commit log,
                    // among other things.
                    Err(ReplayError::OutOfOrder {
                        segment_offset,
                        last_commit_offset,
                        decoded_commit_offset,
                        expected,
                    }) => {
                        log::warn!("Out-of-order commit {}, expected {}", decoded_commit_offset, expected);
                        return Err(LogReplayError::OutOfOrderCommit {
                            commit_offset: decoded_commit_offset,
                            segment_offset,
                            last_commit_offset,
                        }
                        .into());
                    }
                    // We expect that partial writes can occur at the end of a
                    // segment. Trimming the log is, however, only safe if we're
                    // at the end of the _log_.
                    Err(ReplayError::CorruptedData {
                        segment_offset,
                        last_commit_offset: commit_offset,
                        source,
                    }) if segment_offset < total_segments - 1 => {
                        log::warn!("Corrupt commit after offset {}", commit_offset);
                        return Err(LogReplayError::TrailingSegments {
                            segment_offset,
                            total_segments,
                            commit_offset,
                            source,
                        }
                        .into());
                    }
                    Err(ReplayError::MissingObject {
                        segment_offset,
                        last_commit_offset,
                        hash,
                        referenced_from_commit_offset,
                    }) if segment_offset < total_segments - 1 => {
                        log::warn!(
                            "Missing object {} referenced from {}",
                            hash,
                            referenced_from_commit_offset
                        );
                        return Err(LogReplayError::TrailingSegments {
                            segment_offset,
                            total_segments,
                            commit_offset: last_commit_offset,
                            source: io::Error::new(io::ErrorKind::Other, "Missing object"),
                        }
                        .into());
                    }

                    // We are near the end of the log, so trim it to the known-
                    // good prefix.
                    Err(
                        ReplayError::CorruptedData { last_commit_offset, .. }
                        | ReplayError::MissingObject { last_commit_offset, .. },
                    ) => {
                        mlog.reset_to(last_commit_offset)
                            .map_err(|source| LogReplayError::Reset {
                                offset: last_commit_offset,
                                source,
                            })?;
                        break;
                    }
                }
            }

            Commit {
                parent_commit_hash: iter.last_hash,
                commit_offset: iter.last_commit_offset.map(|off| off + 1).unwrap_or_default(),
                min_tx_offset: iter.tx_offset,
                transactions: Vec::new(),
            }
        };

        Ok(CommitLogMut {
            mlog: self.mlog.clone(),
            odb: self.odb.clone(),
            unwritten_commit: Arc::new(Mutex::new(unwritten_commit)),
            fsync: FsyncPolicy::Never,
        })
    }

    /// The number of bytes on disk occupied by the [MessageLog].
    pub fn message_log_size_on_disk(&self) -> u64 {
        let guard = self.mlog.lock().unwrap();
        guard.size()
    }

    /// The number of bytes on disk occupied by the [ObjectDB].
    #[tracing::instrument(skip(self), err)]
    pub fn object_db_size_on_disk(&self) -> Result<u64, DBError> {
        let guard = self.odb.lock().unwrap();
        guard.size_on_disk()
    }

    /// Obtain an iterator over a snapshot of the raw message log segments.
    ///
    /// See also: [`MessageLog::segments`]
    pub fn message_log_segments(&self) -> message_log::Segments {
        self.message_log_segments_from(0)
    }

    /// Obtain an iterator over a snapshot of the raw message log segments
    /// containing messages equal to or newer than `offset`.
    ///
    /// See [`MessageLog::segments_from`] for more information.
    pub fn message_log_segments_from(&self, offset: u64) -> message_log::Segments {
        let mlog = self.mlog.lock().unwrap();
        mlog.segments_from(offset)
    }

    /// Obtain an iterator over the [`Commit`]s in the log.
    ///
    /// The iterator represents a snapshot of the log.
    pub fn iter(&self) -> Iter {
        self.iter_from(0)
    }

    /// Obtain an iterator over the [`Commit`]s in the log, starting at `offset`.
    ///
    /// The iterator represents a snapshot of the log.
    ///
    /// Note that [`Commit`]s with an offset _smaller_ than `offset` may be
    /// yielded if the offset doesn't fall on a segment boundary, due to the
    /// lack of slicing support.
    ///
    /// See [`MessageLog::segments_from`] for more information.
    pub fn iter_from(&self, offset: u64) -> Iter {
        self.message_log_segments_from(offset).into()
    }

    /// Obtain an iterator over the large objects in [`Commit`], if any.
    ///
    /// Large objects are stored in the [`ObjectDB`], and are referenced from
    /// the transactions in a [`Commit`].
    ///
    /// The iterator attempts to read each large object in turn, yielding an
    /// [`io::Error`] with kind [`io::ErrorKind::NotFound`] if the object was
    /// not found.
    //
    // TODO(kim): We probably want a more efficient way to stream the contents
    // of the ODB over the network for replication purposes.
    pub fn commit_objects<'a>(&self, commit: &'a Commit) -> impl Iterator<Item = io::Result<bytes::Bytes>> + 'a {
        fn hashes(tx: &Arc<Transaction>) -> impl Iterator<Item = Hash> + '_ {
            tx.writes.iter().filter_map(|write| {
                if let DataKey::Hash(h) = write.data_key {
                    Some(h)
                } else {
                    None
                }
            })
        }

        let odb = self.odb.clone();
        commit.transactions.iter().flat_map(hashes).map(move |hash| {
            let odb = odb.lock().unwrap();
            odb.get(hash)
                .ok_or_else(|| io::Error::new(io::ErrorKind::NotFound, format!("Missing object: {hash}")))
        })
    }
}

/// A mutable handle to the commit log.
///
/// "Mutable" specifically means that new commits can be appended to the log
/// via [`CommitLogMut::append_tx`].
///
/// A [`CommitLog`] can by obtained from [`CommitLogMut`] via the [`From`] impl.
#[derive(Clone)]
pub struct CommitLogMut {
    mlog: Arc<Mutex<MessageLog>>,
    odb: Arc<Mutex<Box<dyn ObjectDB + Send>>>,
    unwritten_commit: Arc<Mutex<Commit>>,
    fsync: FsyncPolicy,
}

impl CommitLogMut {
    /// Change the [`FsyncPolicy`].
    ///
    /// In effect for the next call to [`CommitLogMut::append_tx`].
    pub fn set_fsync(&mut self, fsync: FsyncPolicy) {
        self.fsync = fsync
    }

    /// Change the [`FsyncPolicy`].
    ///
    /// In effect for the next call to [`CommitLogMut::append_tx`].
    pub fn with_fsync(self, fsync: FsyncPolicy) -> Self {
        Self { fsync, ..self }
    }

    /// Return the latest commit offset.
    pub fn commit_offset(&self) -> u64 {
        self.mlog.lock().unwrap().open_segment_max_offset
    }

    /// Append the result of committed transaction [`TxData`] to the log.
    ///
    /// Returns the number of bytes written, or `None` if it was an empty
    /// transaction (i.e. one which did not modify any rows).
    pub fn append_tx<D>(
        &self,
        ctx: &ExecutionContext,
        tx_data: &TxData,
        _datastore: &D,
    ) -> Result<Option<usize>, DBError>
    where
        D: MutTxDatastore<RowId = RowPointer>,
    {
        // IMPORTANT: writes to the log must be sequential, so as to maintain
        // the commit order. `generate_commit` establishes an order between
        // [`Commit`] payloads, so the lock must be acquired here.
        //
        // See also: https://github.com/clockworklabs/SpacetimeDB/pull/465
        let mut mlog = self.mlog.lock().unwrap();
        // Also applies to `unwritten_commit` (see below).
        let mut unwritten_commit = self.unwritten_commit.lock().unwrap();
        let sz = if let Some(encoded_commit) = self.generate_commit(ctx, &mut unwritten_commit, tx_data) {
            // Clear transations immediately, so we don't write them again after
            // `append_commit_bytes` returned and error.
            unwritten_commit.transactions.clear();

            // Write and flush to the log.
            let sz = self.append_commit_bytes(&mut mlog, &encoded_commit)?;

            // Update offsets and parent hash only after we are reasonably sure
            // that the commit has been flushed to disk.
            // Otherwise gaps in the offset sequence will be hard to distinguish
            // from otherwise corrupt commits.
            // Commit checksums will be helpful in the future.
            unwritten_commit.parent_commit_hash = Some(hash_bytes(&encoded_commit));
            unwritten_commit.commit_offset += 1;
            unwritten_commit.min_tx_offset += unwritten_commit.transactions.len() as u64;

            Some(sz)
        } else {
            None
        };

        Ok(sz)
    }

    // Only for testing! Use `append_tx` if at all possible.
    fn append_commit_bytes(&self, mlog: &mut MutexGuard<'_, MessageLog>, commit: &[u8]) -> Result<usize, DBError> {
        mlog.append(commit)?;
        match self.fsync {
            FsyncPolicy::Never => mlog.flush()?,
            FsyncPolicy::EveryTx => {
                let offset = mlog.open_segment_max_offset;
                // Sync the odb first, as the mlog depends on its data. This is
                // not an atomicity guarantee, but the error context may help
                // with forensics.
                let mut odb = self.odb.lock().unwrap();
                odb.sync_all()
                    .with_context(|| format!("Error syncing odb to disk. Log offset: {offset}"))?;
                mlog.sync_all()
                    .with_context(|| format!("Error syncing mlog to disk. Log offset: {offset}"))?;
                log::trace!("DATABASE: FSYNC");
            }
        }

        Ok(commit.len())
    }

    fn generate_commit(
        &self,
        _ctx: &ExecutionContext,
        unwritten_commit: &mut MutexGuard<'_, Commit>,
        tx_data: &TxData,
    ) -> Option<Vec<u8>> {
        // We are not creating a commit for empty transactions.
        // The reason for this is that empty transactions get encoded as 0 bytes,
        // so a commit containing an empty transaction contains no useful information.
        if tx_data.records.is_empty() {
            return None;
        }

        let mut writes = Vec::with_capacity(tx_data.records.len());
<<<<<<< HEAD
        let db = &ctx.database();
=======
>>>>>>> 02d04281

        for record in &tx_data.records {
            let table_id: u32 = record.table_id.into();

            let operation = match record.op {
<<<<<<< HEAD
                TxOp::Insert(_) => {
                    // Increment rows inserted metric
                    #[cfg(feature = "metrics")]
                    ctx.metrics
                        .write()
                        .inc_by(table_id.into(), MetricType::RowsInserted, 1, || table_name.to_string());
                    // Increment table rows gauge
                    DB_METRICS
                        .rdb_num_table_rows
                        .with_label_values(db, &table_id, table_name)
                        .inc();
                    Operation::Insert
                }
                TxOp::Delete => {
                    // Increment rows deleted metric
                    #[cfg(feature = "metrics")]
                    ctx.metrics
                        .write()
                        .inc_by(table_id.into(), MetricType::RowsDeleted, 1, || table_name.to_string());
                    // Decrement table rows gauge
                    DB_METRICS
                        .rdb_num_table_rows
                        .with_label_values(db, &table_id, table_name)
                        .dec();
                    Operation::Delete
                }
=======
                TxOp::Insert(_) => Operation::Insert,
                TxOp::Delete => Operation::Delete,
>>>>>>> 02d04281
            };

            writes.push(Write {
                operation,
                set_id: table_id,
                data_key: record.key,
            })
        }

        let transaction = Transaction { writes };
        unwritten_commit.transactions.push(Arc::new(transaction));

        const COMMIT_SIZE: usize = 1;

        if unwritten_commit.transactions.len() >= COMMIT_SIZE {
            {
                let mut guard = self.odb.lock().unwrap();
                for record in &tx_data.records {
                    if let (DataKey::Hash(_), TxOp::Insert(bytes)) = (&record.key, &record.op) {
                        guard.add(Vec::clone(bytes));
                    }
                }
            }

            let mut bytes = Vec::with_capacity(unwritten_commit.encoded_len());
            unwritten_commit.encode(&mut bytes);
            Some(bytes)
        } else {
            None
        }
    }
}

impl From<&CommitLogMut> for CommitLog {
    fn from(log: &CommitLogMut) -> Self {
        Self {
            mlog: log.mlog.clone(),
            odb: log.odb.clone(),
        }
    }
}

/// Iterator over a single [`MessageLog`] segment, yielding [`Commit`]s.
#[must_use = "iterators are lazy and do nothing unless consumed"]
pub struct IterSegment {
    inner: message_log::IterSegment,
}

impl IterSegment {
    fn bytes_read(&self) -> u64 {
        self.inner.bytes_read()
    }
}

impl Iterator for IterSegment {
    type Item = io::Result<Commit>;

    fn next(&mut self) -> Option<Self::Item> {
        let next = self.inner.next()?;

        let ctx = || {
            format!(
                "Failed to decode commit in segment {:0>20} at byte offset: {}",
                self.inner.segment(),
                self.bytes_read()
            )
        };
        let io = |e| io::Error::new(io::ErrorKind::InvalidData, e);
        Some(next.and_then(|bytes| Commit::decode(&mut bytes.as_slice()).with_context(ctx).map_err(io)))
    }
}

impl From<message_log::IterSegment> for IterSegment {
    fn from(inner: message_log::IterSegment) -> Self {
        Self { inner }
    }
}

/// Iterator over a [`CommitLog`], yielding [`Commit`]s.
///
/// Created by [`CommitLog::iter`] and [`CommitLog::iter_from`] respectively.
#[must_use = "iterators are lazy and do nothing unless consumed"]
pub struct Iter {
    commits: Option<IterSegment>,
    segments: message_log::Segments,
}

impl Iterator for Iter {
    type Item = io::Result<Commit>;

    fn next(&mut self) -> Option<Self::Item> {
        loop {
            if let Some(commits) = self.commits.as_mut() {
                if let Some(commit) = commits.next() {
                    return Some(commit);
                }
            }

            let segment = self.segments.next()?;
            match segment.try_into_iter() {
                Err(e) => return Some(Err(e)),
                Ok(inner) => {
                    self.commits = Some(IterSegment { inner });
                }
            }
        }
    }
}

impl From<message_log::Segments> for Iter {
    fn from(segments: message_log::Segments) -> Self {
        Self {
            commits: None,
            segments,
        }
    }
}

/// Iterator created by [`CommitLog::replay`].
///
/// Similar to [`Iter`], but performs integrity checking and maintains
/// additional state.
#[must_use = "iterators are lazy and do nothing unless consumed"]
struct Replay {
    tx_offset: u64,
    last_commit_offset: Option<u64>,
    last_hash: Option<Hash>,

    odb: Arc<Mutex<Box<dyn ObjectDB + Send>>>,

    segments: message_log::Segments,
    segment_offset: usize,

    current_segment: Option<IterSegment>,
}

impl Replay {
    fn collect_objects(&self, commit: &Commit) -> Result<MemoryObjectDB, ReplayError> {
        let odb = self.odb.lock().unwrap();
        let mut objects = HashMap::new();

        let hashes = commit
            .transactions
            .iter()
            .flat_map(|tx| &tx.writes)
            .filter_map(|write| {
                if let DataKey::Hash(hash) = write.data_key {
                    Some(hash)
                } else {
                    None
                }
            });
        for hash in hashes {
            if let hash_map::Entry::Vacant(entry) = objects.entry(hash) {
                let obj = odb.get(hash).ok_or(ReplayError::MissingObject {
                    segment_offset: self.segment_offset,
                    last_commit_offset: self.last_commit_offset.unwrap_or_default(),
                    hash,
                    referenced_from_commit_offset: commit.commit_offset,
                })?;
                entry.insert(obj);
            }
        }

        Ok(objects.into())
    }
}

enum ReplayError {
    /// A [`Commit`] was decoded successfully, but is not contiguous.
    ///
    /// The current format permits successful decoding even if the slice of data
    /// being decoded from is slightly off. This usually causes the commit
    /// offset to be wrong with respect to the preceding commit.
    ///
    /// This error may also arise if appending to a [`CommitLogMut`] is not
    /// properly synchronized, i.e. a regression of [`#465`][465].
    ///
    /// We may in the future verify the commit hash, and include expected and
    /// actual value in this variant.
    ///
    /// [465]: https://github.com/clockworklabs/SpacetimeDB/pull/465
    OutOfOrder {
        segment_offset: usize,
        last_commit_offset: u64,
        decoded_commit_offset: u64,
        expected: u64,
    },
    /// A [`Commit`] could not be decoded.
    ///
    /// Either the input was malformed, or we reached EOF unexpectedly. In
    /// either case, the segment is most definitely irrecoverably corrupted
    /// after `last_commit_offset`.
    CorruptedData {
        segment_offset: usize,
        last_commit_offset: u64,
        source: io::Error,
    },
    /// An object referenced from a [`Commit`] was not found in the object db.
    ///
    /// This error may occur in [`FsyncPolicy::Never`] mode, if the object db
    /// happened to not be flushed to disk but the corresponding message log
    /// write was.
    MissingObject {
        segment_offset: usize,
        last_commit_offset: u64,
        hash: Hash,
        referenced_from_commit_offset: u64,
    },
    /// Some other error occurred.
    ///
    /// May be a transient error. Processing should be aborted, and potentially
    /// retried later.
    Other { source: io::Error },
}

impl Iterator for Replay {
    type Item = Result<(Commit, MemoryObjectDB), ReplayError>;

    fn next(&mut self) -> Option<Self::Item> {
        if let Some(cur) = self.current_segment.as_mut() {
            if let Some(commit) = cur.next() {
                // We may be able to recover from a corrupt suffix of the log.
                // For this, we need to consider three cases:
                //
                //   1. The `Commit` was decoded successfully, but is invalid
                //   2. The `Commit` failed to decode
                //   3. The underlying `MessageLog` reported an unexpected EOF
                //
                // Case 1. can occur because the on-disk format does not
                // currently have any consistency checks built in. To detect it,
                // we check that the `commit_offset` sequence is contiguous.
                //
                // TODO(kim): We should probably check the `parent_commit_hash`
                // instead, but only after measuring the performance overhead.
                let res = match commit {
                    Ok(commit) => {
                        let expected = self.last_commit_offset.map(|last| last + 1).unwrap_or_default();
                        if commit.commit_offset != expected {
                            Err(ReplayError::OutOfOrder {
                                segment_offset: self.segment_offset,
                                last_commit_offset: self.last_commit_offset.unwrap_or_default(),
                                decoded_commit_offset: commit.commit_offset,
                                expected,
                            })
                        } else {
                            self.collect_objects(&commit).map(|objects| {
                                self.last_commit_offset = Some(commit.commit_offset);
                                self.last_hash = commit.parent_commit_hash;
                                self.tx_offset += commit.transactions.len() as u64;

                                (commit, objects)
                            })
                        }
                    }

                    Err(e) => {
                        let err = match e.kind() {
                            io::ErrorKind::InvalidData | io::ErrorKind::UnexpectedEof => ReplayError::CorruptedData {
                                segment_offset: self.segment_offset,
                                last_commit_offset: self.last_commit_offset.unwrap_or_default(),
                                source: e,
                            },
                            _ => ReplayError::Other { source: e },
                        };
                        Err(err)
                    }
                };

                return Some(res);
            }
        }

        // Pop the next segment, if available.
        let next_segment = self.segments.next()?;
        self.segment_offset += 1;
        match next_segment.try_into_iter().map(IterSegment::from) {
            Ok(current_segment) => {
                self.current_segment = Some(current_segment);
                self.next()
            }
            Err(e) => Some(Err(ReplayError::Other { source: e })),
        }
    }
}

#[cfg(test)]
mod tests {
    use super::*;
    use tempfile::TempDir;

    use crate::db::ostorage::memory_object_db::MemoryObjectDB;
    use spacetimedb_sats::data_key::InlineData;

    #[test]
    fn test_iter_commits() {
        let tmp = TempDir::with_prefix("commit_log_test").unwrap();

        let data_key = DataKey::Data(InlineData::from_bytes(b"asdf").unwrap());
        let tx = Transaction {
            writes: vec![
                Write {
                    operation: Operation::Insert,
                    set_id: 42,
                    data_key,
                },
                Write {
                    operation: Operation::Delete,
                    set_id: 42,
                    data_key,
                },
            ],
        };

        // The iterator doesn't verify integrity of commits, so we can just
        // write the same one repeatedly.
        let commit = Commit {
            parent_commit_hash: None,
            commit_offset: 0,
            min_tx_offset: 0,
            transactions: vec![Arc::new(tx)],
        };
        let mut commit_bytes = Vec::new();
        commit.encode(&mut commit_bytes);

        const COMMITS_PER_SEGMENT: usize = 10_000;
        const TOTAL_MESSAGES: usize = (COMMITS_PER_SEGMENT * 3) - 1;
        let segment_size: usize = COMMITS_PER_SEGMENT * (commit_bytes.len() + 4);

        let mlog = message_log::MessageLog::options()
            .max_segment_size(segment_size as u64)
            .open(tmp.path())
            .unwrap();
        let odb = MemoryObjectDB::default();

        let log = CommitLog::new(Arc::new(Mutex::new(mlog)), Arc::new(Mutex::new(Box::new(odb))))
            .to_mut()
            .unwrap()
            .with_fsync(FsyncPolicy::EveryTx);

        {
            let mut guard = log.mlog.lock().unwrap();
            for _ in 0..TOTAL_MESSAGES {
                log.append_commit_bytes(&mut guard, &commit_bytes).unwrap();
            }
        }

        let view = CommitLog::from(&log);
        let commits = view.iter().map(Result::unwrap).count();
        assert_eq!(TOTAL_MESSAGES, commits);

        let commits = view.iter_from(1_000_000).map(Result::unwrap).count();
        assert_eq!(0, commits);

        // No slicing yet, so offsets on segment boundaries yield an additional
        // COMMITS_PER_SEGMENT.
        let commits = view.iter_from(20_000).map(Result::unwrap).count();
        assert_eq!(9999, commits);

        let commits = view.iter_from(10_000).map(Result::unwrap).count();
        assert_eq!(19_999, commits);

        let commits = view.iter_from(9_999).map(Result::unwrap).count();
        assert_eq!(29_999, commits);
    }
}<|MERGE_RESOLUTION|>--- conflicted
+++ resolved
@@ -14,7 +14,7 @@
         },
     },
     error::{DBError, LogReplayError},
-    execution_context::{ExecutionContext, MetricType},
+    execution_context::ExecutionContext,
 };
 use anyhow::Context;
 use spacetimedb_sats::hash::{hash_bytes, Hash};
@@ -383,46 +383,13 @@
         }
 
         let mut writes = Vec::with_capacity(tx_data.records.len());
-<<<<<<< HEAD
-        let db = &ctx.database();
-=======
->>>>>>> 02d04281
 
         for record in &tx_data.records {
             let table_id: u32 = record.table_id.into();
 
             let operation = match record.op {
-<<<<<<< HEAD
-                TxOp::Insert(_) => {
-                    // Increment rows inserted metric
-                    #[cfg(feature = "metrics")]
-                    ctx.metrics
-                        .write()
-                        .inc_by(table_id.into(), MetricType::RowsInserted, 1, || table_name.to_string());
-                    // Increment table rows gauge
-                    DB_METRICS
-                        .rdb_num_table_rows
-                        .with_label_values(db, &table_id, table_name)
-                        .inc();
-                    Operation::Insert
-                }
-                TxOp::Delete => {
-                    // Increment rows deleted metric
-                    #[cfg(feature = "metrics")]
-                    ctx.metrics
-                        .write()
-                        .inc_by(table_id.into(), MetricType::RowsDeleted, 1, || table_name.to_string());
-                    // Decrement table rows gauge
-                    DB_METRICS
-                        .rdb_num_table_rows
-                        .with_label_values(db, &table_id, table_name)
-                        .dec();
-                    Operation::Delete
-                }
-=======
                 TxOp::Insert(_) => Operation::Insert,
                 TxOp::Delete => Operation::Delete,
->>>>>>> 02d04281
             };
 
             writes.push(Write {
