use crate::db::MetricsRecorderQueue;
use crate::error::{DBError, DatabaseError, RestoreSnapshotError};
use crate::messages::control_db::HostType;
use crate::subscription::ExecutionCounters;
use crate::util::{asyncify, spawn_rayon};
use anyhow::{anyhow, Context};
use enum_map::EnumMap;
use fs2::FileExt;
use futures::channel::mpsc;
use futures::StreamExt;
use parking_lot::RwLock;
use spacetimedb_commitlog as commitlog;
use spacetimedb_data_structures::map::IntSet;
use spacetimedb_datastore::db_metrics::DB_METRICS;
use spacetimedb_datastore::error::{DatastoreError, TableError};
use spacetimedb_datastore::execution_context::{ReducerContext, Workload, WorkloadType};
use spacetimedb_datastore::locking_tx_datastore::committed_state::CommittedState;
use spacetimedb_datastore::locking_tx_datastore::datastore::TxMetrics;
use spacetimedb_datastore::locking_tx_datastore::state_view::{
    IterByColEqMutTx, IterByColRangeMutTx, IterMutTx, IterTx, StateView,
};
use spacetimedb_datastore::locking_tx_datastore::{MutTxId, TxId};
use spacetimedb_datastore::system_tables::{system_tables, StModuleRow};
use spacetimedb_datastore::system_tables::{StFields, StVarFields, StVarName, StVarRow, ST_MODULE_ID, ST_VAR_ID};
use spacetimedb_datastore::traits::{
    InsertFlags, IsolationLevel, Metadata, MutTx as _, MutTxDatastore, Program, RowTypeForTable, Tx as _, TxDatastore,
    TxTableTruncated, UpdateFlags,
};
use spacetimedb_datastore::{
    locking_tx_datastore::{
        datastore::Locking,
        state_view::{IterByColEqTx, IterByColRangeTx},
    },
    traits::TxData,
};
use spacetimedb_durability as durability;
use spacetimedb_lib::db::auth::StAccess;
use spacetimedb_lib::db::raw_def::v9::{btree, RawModuleDefV9Builder, RawSql};
use spacetimedb_lib::st_var::StVarValue;
use spacetimedb_lib::ConnectionId;
use spacetimedb_lib::Identity;
use spacetimedb_paths::server::{CommitLogDir, ReplicaDir, SnapshotsPath};
use spacetimedb_primitives::*;
use spacetimedb_sats::algebraic_type::fmt::fmt_algebraic_type;
use spacetimedb_sats::memory_usage::MemoryUsage;
use spacetimedb_sats::{AlgebraicType, AlgebraicValue, ProductType, ProductValue};
use spacetimedb_schema::def::{ModuleDef, TableDef};
use spacetimedb_schema::schema::{
    ColumnSchema, IndexSchema, RowLevelSecuritySchema, Schema, SequenceSchema, TableSchema,
};
use spacetimedb_snapshot::{ReconstructedSnapshot, SnapshotError, SnapshotRepository};
use spacetimedb_table::indexes::RowPointer;
use spacetimedb_table::page_pool::PagePool;
use spacetimedb_table::table::RowRef;
use spacetimedb_vm::errors::{ErrorType, ErrorVm};
use spacetimedb_vm::ops::parse;
use std::borrow::Cow;
use std::collections::HashSet;
use std::fmt;
use std::fs::File;
use std::io;
use std::ops::RangeBounds;
use std::path::Path;
use std::sync::Arc;
use tokio::sync::watch;

pub use durability::{DurableOffset, TxOffset};

// NOTE(cloutiertyler): We should be using the associated types, but there is
// a bug in the Rust compiler that prevents us from doing so.
pub type MutTx = MutTxId; //<Locking as spacetimedb_datastore::traits::MutTx>::MutTx;
pub type Tx = TxId; //<Locking as spacetimedb_datastore::traits::Tx>::Tx;

type RowCountFn = Arc<dyn Fn(TableId, &str) -> i64 + Send + Sync>;

/// A function to determine the size on disk of the durable state of the
/// local database instance. This is used for metrics and energy accounting
/// purposes.
///
/// It is not part of the [`Durability`] trait because it must report disk
/// usage of the local instance only, even if exclusively remote durability is
/// configured or the database is in follower state.
pub type DiskSizeFn = Arc<dyn Fn() -> io::Result<u64> + Send + Sync>;

pub type Txdata = commitlog::payload::Txdata<ProductValue>;

/// We've added a module version field to the system tables, but we don't yet
/// have the infrastructure to support multiple versions.
/// All modules are currently locked to this version, but this will be
/// relaxed post 1.0.
pub const ONLY_MODULE_VERSION: &str = "0.0.1";

/// The set of clients considered connected to the database.
///
/// A client is considered connected if there exists a corresponding row in the
/// `st_clients` system table.
///
/// If rows exist in `st_clients` upon [`RelationalDB::open`], the database was
/// not shut down gracefully. Such "dangling" clients should be removed by
/// calling [`crate::host::ModuleHost::call_identity_connected_disconnected`]
/// for each entry in [`ConnectedClients`].
pub type ConnectedClients = HashSet<(Identity, ConnectionId)>;

pub type Durability = dyn durability::Durability<TxData = Txdata>;

#[derive(Clone)]
pub struct RelationalDB {
    database_identity: Identity,
    owner_identity: Identity,

    inner: Locking,
    durability: Option<Arc<Durability>>,
    snapshot_worker: Option<SnapshotWorker>,

    row_count_fn: RowCountFn,
    /// Function to determine the durable size on disk.
    /// `Some` if `durability` is `Some`, `None` otherwise.
    disk_size_fn: Option<DiskSizeFn>,

    /// A map from workload types to their cached prometheus counters.
    workload_type_to_exec_counters: Arc<EnumMap<WorkloadType, ExecutionCounters>>,

    /// An async queue for recording transaction metrics off the main thread
    metrics_recorder_queue: Option<MetricsRecorderQueue>,

    // DO NOT ADD FIELDS AFTER THIS.
    // By default, fields are dropped in declaration order.
    // We want to release the file lock last.
    // TODO(noa): is this lockfile still necessary now that we have data-dir?
    _lock: LockFile,
}

#[derive(Clone)]
struct SnapshotWorker {
    /// Send end of the [`Self::snapshot_loop`]'s `trigger` receiver.
    ///
    /// Send a message along this queue to request that the `snapshot_loop` asynchronously capture a snapshot.
    request_snapshot: mpsc::UnboundedSender<()>,
    /// An rx we keep around so that users can subscribe to snapshot updates.
    notify_rx: watch::Receiver<TxOffset>,
}

impl SnapshotWorker {
    fn new(committed_state: Arc<RwLock<CommittedState>>, repo: Arc<SnapshotRepository>) -> Self {
        let (request_snapshot, trigger) = mpsc::unbounded();
        let latest_snapshot = repo.latest_snapshot().ok().flatten().unwrap_or(0);
        let (notify_tx, notify_rx) = watch::channel(latest_snapshot);
        tokio::spawn(
            SnapshotWorkerActor {
                trigger,
                committed_state,
                repo,
                notify_tx,
            }
            .run(),
        );
        SnapshotWorker {
            request_snapshot,
            notify_rx,
        }
    }
}

struct SnapshotWorkerActor {
    trigger: mpsc::UnboundedReceiver<()>,
    committed_state: Arc<RwLock<CommittedState>>,
    repo: Arc<SnapshotRepository>,
    notify_tx: watch::Sender<TxOffset>,
}

impl SnapshotWorkerActor {
    /// The snapshot loop takes a snapshot after each `trigger` message received.
    async fn run(mut self) {
        while let Some(()) = self.trigger.next().await {
            self.take_snapshot().await
        }
    }

    async fn take_snapshot(&self) {
        let start_time = std::time::Instant::now();
        let committed_state = self.committed_state.clone();
        let snapshot_repo = self.repo.clone();
        let res = asyncify(move || {
            Locking::take_snapshot_internal(&committed_state, &snapshot_repo).inspect(|opts| {
                if let Some(opts) = opts {
                    Locking::compress_older_snapshot_internal(&snapshot_repo, opts.0);
                }
            })
        })
        .await;
        match res {
            Err(e) => {
                log::error!(
                    "Error capturing snapshot of database {:?}: {e:?}",
                    self.repo.database_identity()
                );
            }

            Ok(None) => {
                log::warn!(
                    "SnapshotWorker::take_snapshot: refusing to take snapshot of database {} at TX offset -1",
                    self.repo.database_identity()
                );
            }

            Ok(Some((tx_offset, _path))) => {
                log::info!(
                    "Captured snapshot of database {:?} at TX offset {} in {:?}",
                    self.repo.database_identity(),
                    tx_offset,
                    start_time.elapsed()
                );
                self.notify_tx.send_replace(tx_offset);
            }
        }
    }
}

/// Perform a snapshot every `SNAPSHOT_FREQUENCY` transactions.
// TODO(config): Allow DBs to specify how frequently to snapshot.
// TODO(bikeshedding): Snapshot based on number of bytes written to commitlog, not tx offsets.
//
// NOTE: Replicas must agree on the snapshot frequency. By making them consult
// this value, later introduction of dynamic configuration will allow the
// compiler to find external dependencies.
pub const SNAPSHOT_FREQUENCY: u64 = 1_000_000;

impl std::fmt::Debug for RelationalDB {
    fn fmt(&self, f: &mut std::fmt::Formatter<'_>) -> std::fmt::Result {
        f.debug_struct("RelationalDB")
            .field("identity", &self.database_identity)
            .finish()
    }
}

impl RelationalDB {
    fn new(
        lock: LockFile,
        database_identity: Identity,
        owner_identity: Identity,
        inner: Locking,
        durability: Option<(Arc<Durability>, DiskSizeFn)>,
        snapshot_repo: Option<Arc<SnapshotRepository>>,
        metrics_recorder_queue: Option<MetricsRecorderQueue>,
    ) -> Self {
        let (durability, disk_size_fn) = durability.unzip();
        let snapshot_worker =
            snapshot_repo.map(|repo| SnapshotWorker::new(inner.committed_state.clone(), repo.clone()));
        let workload_type_to_exec_counters =
            Arc::new(EnumMap::from_fn(|ty| ExecutionCounters::new(&ty, &database_identity)));

        Self {
            inner,
            durability,
            snapshot_worker,

            database_identity,
            owner_identity,

            row_count_fn: default_row_count_fn(database_identity),
            disk_size_fn,

            workload_type_to_exec_counters,
            metrics_recorder_queue,

            _lock: lock,
        }
    }

    /// Open a database, which may or may not already exist.
    ///
    /// # Initialization
    ///
    /// When this method returns, the internal state of the database has been
    /// initialized with nothing written to disk (regardless of the `durability`
    /// setting).
    ///
    /// This allows to hand over a pointer to the database to a [`ModuleHost`][ModuleHost]
    /// for initialization, which will call [`Self::set_initialized`],
    /// initializing the database's [`Metadata`] transactionally.
    ///
    /// If, however, a non-empty `history` was supplied, [`Metadata`] will
    /// already be be set. In this case, i.e. if either [`Self::metadata`] or
    /// [`Self::program_bytes`] return a `Some` value, [`Self::set_initialized`]
    /// should _not_ be called.
    ///
    /// Sometimes, one may want to obtain a database without a module (e.g. for
    /// testing). In this case, **always** call [`Self::set_initialized`],
    /// supplying a zero `program_hash` and empty `program_bytes`.
    ///
    /// # Parameters
    ///
    /// - `root`
    ///
    ///   The database directory. Does not need to exist.
    ///
    ///   Note that, even if no `durability` is supplied, the directory will be
    ///   created and equipped with an advisory lock file.
    ///
    /// - `database_identity`
    ///
    ///   The [`Identity`] of the database.
    ///
    ///   An error is returned if the database already exists, but has a
    ///   different identity.
    ///   If it is a new database, the identity is stored in the database's
    ///   system tables upon calling [`Self::set_initialized`].
    ///
    /// - `owner_identity`
    ///
    ///   The [`Identity`] of the database's owner.
    ///
    ///   An error is returned if the database already exists, but has a
    ///   different owner.
    ///   If it is a new database, the identity is stored in the database's
    ///   system tables upon calling [`Self::set_initialized`].
    ///
    /// - `history`
    ///
    ///   The [`durability::History`] to restore the database from.
    ///
    ///   If using local durability, this must be a pointer to the same object.
    ///   [`durability::EmptyHistory`] can be used to start from an empty history.
    ///
    /// - `durability`
    ///
    ///   The [`Durability`] implementation to use, along with a [`DiskSizeFn`]
    ///   reporting its size on disk. The [`DiskSizeFn`] must report zero if
    ///   this database is a follower instance.
    ///
    ///   `None` may be passed to obtain an in-memory only database.
    ///
    /// - `snapshot_repo`
    ///
    ///   The [`SnapshotRepository`] which stores snapshots of this database.
    ///   This is only meaningful if `history` and `durability` are also supplied.
    ///   If restoring from an existing database, the `snapshot_repo` must
    ///   store views of the same sequence of TXes as the `history`.
    ///
    /// - `metrics_recorder_queue`
    ///
    ///   The send side of a queue for recording transaction metrics.
    ///
    /// # Return values
    ///
    /// Alongside `Self`, [`ConnectedClients`] is returned, which is the set of
    /// clients considered connected at the given snapshot and `history`.
    ///
    /// If [`ConnectedClients`] is non-empty, the database did not shut down
    /// gracefully. The caller is responsible for disconnecting the clients.
    ///
    /// [ModuleHost]: crate::host::module_host::ModuleHost
    #[allow(clippy::too_many_arguments)]
    pub fn open(
        root: &ReplicaDir,
        database_identity: Identity,
        owner_identity: Identity,
        history: impl durability::History<TxData = Txdata>,
        durability: Option<(Arc<Durability>, DiskSizeFn)>,
        snapshot_repo: Option<Arc<SnapshotRepository>>,
        metrics_recorder_queue: Option<MetricsRecorderQueue>,
        page_pool: PagePool,
    ) -> Result<(Self, ConnectedClients), DBError> {
        log::trace!("[{database_identity}] DATABASE: OPEN");

        let lock = LockFile::lock(root)?;

        // Check the latest durable TX and restore from a snapshot no newer than it,
        // so that you drop TXes which were committed but not durable before the restart.
        // TODO: delete or mark as invalid snapshots newer than this.
        let durable_tx_offset = durability
            .as_ref()
            .map(|pair| pair.0.clone())
            .as_deref()
            .map(|durability| durability.durable_tx_offset().get())
            .transpose()?
            .flatten();
        let (min_commitlog_offset, _) = history.tx_range_hint();

        log::info!("[{database_identity}] DATABASE: durable_tx_offset is {durable_tx_offset:?}");
        let inner = Self::restore_from_snapshot_or_bootstrap(
            database_identity,
            snapshot_repo.as_deref(),
            durable_tx_offset,
            min_commitlog_offset,
            page_pool,
        )?;

        apply_history(&inner, database_identity, history)?;
        let db = Self::new(
            lock,
            database_identity,
            owner_identity,
            inner,
            durability,
            snapshot_repo,
            metrics_recorder_queue,
        );
        db.migrate_system_tables()?;

        if let Some(meta) = db.metadata()? {
            if meta.database_identity != database_identity {
                return Err(anyhow!(
                    "mismatched database identity: {} != {}",
                    meta.database_identity,
                    database_identity
                )
                .into());
            }
            if meta.owner_identity != owner_identity {
                return Err(anyhow!(
                    "mismatched owner identity: {} != {}",
                    meta.owner_identity,
                    owner_identity
                )
                .into());
            }
        };
        let connected_clients = db.connected_clients()?;

        Ok((db, connected_clients))
    }

    fn migrate_system_tables(&self) -> Result<(), DBError> {
        let mut tx = self.begin_mut_tx(IsolationLevel::Serializable, Workload::Internal);
        for schema in system_tables() {
            if !self.table_id_exists_mut(&tx, &schema.table_id) {
                log::info!(
                    "[{}] DATABASE: adding missing system table {}",
                    self.database_identity,
                    schema.table_name
                );
                let _ = self.create_table(&mut tx, schema.clone())?;
            }
        }
        let _ = self.commit_tx(tx)?;
        self.inner.assert_system_tables_match()?;
        Ok(())
    }

    /// Mark the database as initialized with the given module parameters.
    ///
    /// Records the database's identity, owner and module parameters in the
    /// system tables. The transactional context is supplied by the caller.
    ///
    /// It is an error to call this method on an already-initialized database.
    ///
    /// See [`Self::open`] for further information.
    pub fn set_initialized(&self, tx: &mut MutTx, host_type: HostType, program: Program) -> Result<(), DBError> {
        log::trace!(
            "[{}] DATABASE: set initialized owner={} program_hash={}",
            self.database_identity,
            self.owner_identity,
            program.hash
        );

        // Probably a bug: the database is already initialized.
        // Ignore if it would be a no-op.
        if let Some(meta) = self.inner.metadata_mut_tx(tx)? {
            if program.hash == meta.program_hash
                && self.database_identity == meta.database_identity
                && self.owner_identity == meta.owner_identity
            {
                return Ok(());
            }
            return Err(anyhow!("database {} already initialized", self.database_identity).into());
        }
        let row = StModuleRow {
            database_identity: self.database_identity.into(),
            owner_identity: self.owner_identity.into(),

            program_kind: host_type.into(),
            program_hash: program.hash,
            program_bytes: program.bytes,
            module_version: ONLY_MODULE_VERSION.into(),
        };
        Ok(tx.insert_via_serialize_bsatn(ST_MODULE_ID, &row).map(drop)?)
    }

    /// Obtain the [`Metadata`] of this database.
    ///
    /// `None` if the database is not yet fully initialized.
    pub fn metadata(&self) -> Result<Option<Metadata>, DBError> {
        Ok(self.with_read_only(Workload::Internal, |tx| self.inner.metadata(tx))?)
    }

    /// Obtain the module associated with this database.
    ///
    /// `None` if the database is not yet fully initialized.
    /// Note that a `Some` result may yield an empty slice.
    pub fn program(&self) -> Result<Option<Program>, DBError> {
        Ok(self.with_read_only(Workload::Internal, |tx| self.inner.program(tx))?)
    }

    /// Read the set of clients currently connected to the database.
    pub fn connected_clients(&self) -> Result<ConnectedClients, DBError> {
        self.with_read_only(Workload::Internal, |tx| {
            self.inner
                .connected_clients(tx)?
                .collect::<Result<ConnectedClients, _>>()
        })
        .map_err(DBError::from)
    }

    /// Update the module associated with this database.
    ///
    /// The caller must ensure that:
    ///
    /// - `program.hash` is the [`Hash`] over `program.bytes`.
    /// - `program.bytes` is a valid module acc. to `host_type`.
    /// - the schema updates contained in the module have been applied within
    ///   the transactional context `tx`.
    /// - the `__init__` reducer contained in the module has been executed
    ///   within the transactional context `tx`.
    pub fn update_program(&self, tx: &mut MutTx, host_type: HostType, program: Program) -> Result<(), DBError> {
        Ok(self.inner.update_program(tx, host_type.into(), program)?)
    }

    fn restore_from_snapshot_or_bootstrap(
        database_identity: Identity,
        snapshot_repo: Option<&SnapshotRepository>,
        durable_tx_offset: Option<TxOffset>,
        min_commitlog_offset: TxOffset,
        page_pool: PagePool,
    ) -> Result<Locking, RestoreSnapshotError> {
        // Try to load the `ReconstructedSnapshot` at `snapshot_offset`.
        fn try_load_snapshot(
            database_identity: &Identity,
            snapshot_repo: &SnapshotRepository,
            snapshot_offset: TxOffset,
            page_pool: &PagePool,
        ) -> Result<ReconstructedSnapshot, Box<SnapshotError>> {
            log::info!("[{database_identity}] DATABASE: restoring snapshot of tx_offset {snapshot_offset}");
            let start = std::time::Instant::now();
            let snapshot = snapshot_repo
                .read_snapshot(snapshot_offset, page_pool)
                .map_err(Box::new)?;
            log::info!(
                "[{database_identity}] DATABASE: read snapshot of tx_offset {} in {:?}",
                snapshot_offset,
                start.elapsed(),
            );

            Ok(snapshot)
        }

        // Do restore a `Locking` from the `ReconstructedSnapshot`.
        fn restore_from_snapshot(
            database_identity: &Identity,
            snapshot: ReconstructedSnapshot,
            page_pool: PagePool,
        ) -> Result<Locking, Box<DBError>> {
            let start = std::time::Instant::now();
            let snapshot_offset = snapshot.tx_offset;
            Locking::restore_from_snapshot(snapshot, page_pool)
                .inspect(|_| {
                    log::info!(
                        "[{database_identity}] DATABASE: restored from snapshot of tx_offset {} in {:?}",
                        snapshot_offset,
                        start.elapsed(),
                    )
                })
                .inspect_err(|e| {
                    log::warn!(
                        "[{database_identity}] DATABASE: failed to restore snapshot of tx_offset {snapshot_offset}: {e}"
                    )
                })
                .map_err(DBError::from)
                .map_err(Box::new)
        }

        // `true` if the `SnapshotError` can be considered transient.
        // It is not transient if it has to do with hash verification,
        // deserialization or the snapshot format itself.
        fn is_transient_error(e: &SnapshotError) -> bool {
            match e {
                SnapshotError::Open(_)
                | SnapshotError::WriteObject { .. }
                | SnapshotError::ReadObject { .. }
                | SnapshotError::Serialize { .. }
                | SnapshotError::Incomplete { .. }
                | SnapshotError::NotDirectory { .. }
                | SnapshotError::Lockfile(_)
                | SnapshotError::Io(_) => true,

                SnapshotError::HashMismatch { .. }
                | SnapshotError::Deserialize { .. }
                | SnapshotError::BadMagic { .. }
                | SnapshotError::BadVersion { .. } => false,
            }
        }

        if let Some((snapshot_repo, durable_tx_offset)) = snapshot_repo.zip(durable_tx_offset) {
            // Mark any newer snapshots as invalid, as the history past
            // `durable_tx_offset` may have been reset and thus diverge from
            // any snapshots taken earlier.
            snapshot_repo
                .invalidate_newer_snapshots(durable_tx_offset)
                .map_err(|e| RestoreSnapshotError::Invalidate {
                    offset: durable_tx_offset,
                    source: Box::new(e),
                })?;

            // Try to restore from any snapshot that was taken within the
            // range `(min_commitlog_offset + 1)..=durable_tx_offset`.
            let mut upper_bound = durable_tx_offset;
            loop {
                let Some(snapshot_offset) = snapshot_repo
                    .latest_snapshot_older_than(upper_bound)
                    .map_err(Box::new)?
                else {
                    break;
                };
                if min_commitlog_offset > 0 && min_commitlog_offset > snapshot_offset + 1 {
                    log::debug!("snapshot_offset={snapshot_offset} min_commitlog_offset={min_commitlog_offset}");
                    break;
                }
                match try_load_snapshot(&database_identity, snapshot_repo, snapshot_offset, &page_pool) {
                    Ok(snapshot) if snapshot.database_identity != database_identity => {
                        return Err(RestoreSnapshotError::IdentityMismatch {
                            expected: database_identity,
                            actual: snapshot.database_identity,
                        });
                    }
                    Ok(snapshot) => {
                        return restore_from_snapshot(&database_identity, snapshot, page_pool)
                            .map_err(RestoreSnapshotError::Datastore);
                    }
                    Err(e) => {
                        // Invalidate the snapshot if the error is permanent.
                        // Newly created snapshots should not depend on it.
                        if !is_transient_error(&e) {
                            let path = snapshot_repo.snapshot_dir_path(snapshot_offset);
                            log::info!("invalidating bad snapshot at {}", path.display());
                            path.rename_invalid().map_err(|e| RestoreSnapshotError::Invalidate {
                                offset: snapshot_offset,
                                source: Box::new(e.into()),
                            })?;
                        }
                        // Try the next older one if the error was transient.
                        //
                        // `latest_snapshot_older_than` is inclusive of the
                        // upper bound, so subtract one and give up if there
                        // are no more offsets to try.
                        match snapshot_offset.checked_sub(1) {
                            None => break,
                            Some(older_than) => upper_bound = older_than,
                        }
                    }
                }
            }
        }
        log::info!("[{database_identity}] DATABASE: no usable snapshot on disk");

        // If we didn't find a snapshot and the commitlog doesn't start at the
        // zero-th commit (e.g. due to archiving), there is no way to restore
        // the database.
        if min_commitlog_offset > 0 {
            return Err(RestoreSnapshotError::NoConnectedSnapshot { min_commitlog_offset });
        }

        Locking::bootstrap(database_identity, page_pool)
            .map_err(DBError::from)
            .map_err(Box::new)
            .map_err(RestoreSnapshotError::Bootstrap)
    }

    /// Apply the provided [`spacetimedb_durability::History`] onto the database
    /// state.
    ///
    /// Consumes `self` in order to ensure exclusive access, and to prevent use
    /// of the database in case of an incomplete replay.
    /// This restriction may be lifted in the future to allow for "live" followers.
    pub fn apply<T>(self, history: T) -> Result<Self, DBError>
    where
        T: durability::History<TxData = Txdata>,
    {
        apply_history(&self.inner, self.database_identity, history)?;
        Ok(self)
    }

    /// Returns an approximate row count for a particular table.
    /// TODO: Unify this with `Relation::row_count` when more statistics are added.
    pub fn row_count(&self, table_id: TableId, table_name: &str) -> i64 {
        (self.row_count_fn)(table_id, table_name)
    }

    /// Update this `RelationalDB` with an approximate row count function.
    pub fn with_row_count(mut self, row_count: RowCountFn) -> Self {
        self.row_count_fn = row_count;
        self
    }

    /// Returns the identity for this database
    pub fn database_identity(&self) -> Identity {
        self.database_identity
    }

    /// The number of bytes on disk occupied by the durability layer.
    ///
    /// If this is an in-memory instance, `Ok(0)` is returned.
    pub fn size_on_disk(&self) -> io::Result<u64> {
        self.disk_size_fn.as_ref().map_or(Ok(0), |f| f())
    }

    /// The size in bytes of all of the in-memory data in this database.
    pub fn size_in_memory(&self) -> usize {
        self.inner.heap_usage()
    }

    /// Update data size metrics.
    pub fn update_data_size_metrics(&self) {
        let cs = self.inner.committed_state.read();

        cs.report_data_size(self.database_identity)
    }

    pub fn encode_row(row: &ProductValue, bytes: &mut Vec<u8>) {
        // TODO: large file storage of the row elements
        row.encode(bytes);
    }

    pub fn schema_for_table_mut(&self, tx: &MutTx, table_id: TableId) -> Result<Arc<TableSchema>, DBError> {
        Ok(self.inner.schema_for_table_mut_tx(tx, table_id)?)
    }

    pub fn schema_for_table(&self, tx: &Tx, table_id: TableId) -> Result<Arc<TableSchema>, DBError> {
        Ok(self.inner.schema_for_table_tx(tx, table_id)?)
    }

    pub fn row_schema_for_table<'tx>(
        &self,
        tx: &'tx MutTx,
        table_id: TableId,
    ) -> Result<RowTypeForTable<'tx>, DBError> {
        Ok(self.inner.row_type_for_table_mut_tx(tx, table_id)?)
    }

    pub fn get_all_tables_mut(&self, tx: &MutTx) -> Result<Vec<Arc<TableSchema>>, DBError> {
        Ok(self.inner.get_all_tables_mut_tx(tx)?)
    }

    pub fn get_all_tables(&self, tx: &Tx) -> Result<Vec<Arc<TableSchema>>, DBError> {
        Ok(self.inner.get_all_tables_tx(tx)?)
    }

    pub fn table_scheduled_id_and_at(
        &self,
        tx: &impl StateView,
        table_id: TableId,
    ) -> Result<Option<(ColId, ColId)>, DBError> {
        let schema = tx.schema_for_table(table_id)?;
        let Some(sched) = &schema.schedule else { return Ok(None) };
        let primary_key = schema
            .primary_key
            .context("scheduled table doesn't have a primary key?")?;
        Ok(Some((primary_key, sched.at_column)))
    }

    pub fn decode_column(
        &self,
        tx: &MutTx,
        table_id: TableId,
        col_id: ColId,
        bytes: &[u8],
    ) -> Result<AlgebraicValue, DBError> {
        // We need to do a manual bounds check here
        // since we want to do `swap_remove` to get an owned value
        // in the case of `Cow::Owned` and avoid a `clone`.
        let check_bounds = |schema: &ProductType| -> Result<_, DBError> {
            let col_idx = col_id.idx();
            if col_idx >= schema.elements.len() {
                return Err(DatastoreError::Table(TableError::ColumnNotFound(col_id)).into());
            }
            Ok(col_idx)
        };
        let row_ty = &*self.row_schema_for_table(tx, table_id)?;
        let col_idx = check_bounds(row_ty)?;
        let col_ty = &row_ty.elements[col_idx].algebraic_type;
        Ok(AlgebraicValue::decode(col_ty, &mut &*bytes)?)
    }

    /// Returns the execution counters for this database.
    pub fn exec_counter_map(&self) -> Arc<EnumMap<WorkloadType, ExecutionCounters>> {
        self.workload_type_to_exec_counters.clone()
    }

    /// Returns the execution counters for `workload_type` for this database.
    pub fn exec_counters_for(&self, workload_type: WorkloadType) -> &ExecutionCounters {
        &self.workload_type_to_exec_counters[workload_type]
    }

    /// Begin a transaction.
    ///
    /// **Note**: this call **must** be paired with [`Self::rollback_mut_tx`] or
    /// [`Self::commit_tx`], otherwise the database will be left in an invalid
    /// state. See also [`Self::with_auto_commit`].
    #[tracing::instrument(level = "trace", skip_all)]
    pub fn begin_mut_tx(&self, isolation_level: IsolationLevel, workload: Workload) -> MutTx {
        log::trace!("BEGIN MUT TX");
        let r = self.inner.begin_mut_tx(isolation_level, workload);
        log::trace!("ACQUIRED MUT TX");
        r
    }

    #[tracing::instrument(level = "trace", skip_all)]
    pub fn begin_tx(&self, workload: Workload) -> Tx {
        log::trace!("BEGIN TX");
        let r = self.inner.begin_tx(workload);
        log::trace!("ACQUIRED TX");
        r
    }

    #[tracing::instrument(level = "trace", skip_all)]
    pub fn rollback_mut_tx(&self, tx: MutTx) -> (TxOffset, TxMetrics, String) {
        log::trace!("ROLLBACK MUT TX");
        self.inner.rollback_mut_tx(tx)
    }

    #[tracing::instrument(level = "trace", skip_all)]
    pub fn rollback_mut_tx_downgrade(&self, tx: MutTx, workload: Workload) -> (TxMetrics, Tx) {
        log::trace!("ROLLBACK MUT TX");
        self.inner.rollback_mut_tx_downgrade(tx, workload)
    }

    #[tracing::instrument(level = "trace", skip_all)]
    pub fn release_tx(&self, tx: Tx) -> (TxOffset, TxMetrics, String) {
        log::trace!("RELEASE TX");
        self.inner.release_tx(tx)
    }

    #[tracing::instrument(level = "trace", skip_all)]
    pub fn commit_tx(&self, tx: MutTx) -> Result<Option<(TxOffset, TxData, TxMetrics, String)>, DBError> {
        log::trace!("COMMIT MUT TX");

        // TODO: Never returns `None` -- should it?
        let reducer_context = tx.ctx.reducer_context().cloned();
        let Some((tx_offset, tx_data, tx_metrics, reducer)) = self.inner.commit_mut_tx(tx)? else {
            return Ok(None);
        };

        self.maybe_do_snapshot(&tx_data);

        if let Some(durability) = &self.durability {
            Self::do_durability(&**durability, reducer_context.as_ref(), &tx_data)
        }

        Ok(Some((tx_offset, tx_data, tx_metrics, reducer)))
    }

    #[tracing::instrument(level = "trace", skip_all)]
    pub fn commit_tx_downgrade(
        &self,
        tx: MutTx,
        workload: Workload,
    ) -> Result<Option<(TxData, TxMetrics, Tx)>, DBError> {
        log::trace!("COMMIT MUT TX");

        let Some((tx_data, tx_metrics, tx)) = self.inner.commit_mut_tx_downgrade(tx, workload)? else {
            return Ok(None);
        };

        self.maybe_do_snapshot(&tx_data);

        if let Some(durability) = &self.durability {
            Self::do_durability(&**durability, tx.ctx.reducer_context(), &tx_data)
        }

        Ok(Some((tx_data, tx_metrics, tx)))
    }

    /// If `(tx_data, ctx)` should be appended to the commitlog, do so.
    ///
    /// Note that by this stage,
    /// [`spacetimedb_datastore::locking_tx_datastore::committed_state::tx_consumes_offset`]
    /// has already decided based on the reducer and operations whether the transaction should be appended;
    /// this method is responsible only for reading its decision out of the `tx_data`
    /// and calling `durability.append_tx`.
    fn do_durability(durability: &Durability, reducer_context: Option<&ReducerContext>, tx_data: &TxData) {
        use commitlog::payload::{
            txdata::{Mutations, Ops},
            Txdata,
        };

        if tx_data.tx_offset().is_some() {
            let inserts: Box<_> = tx_data
                .inserts()
                .map(|(table_id, rowdata)| Ops {
                    table_id: *table_id,
                    rowdata: rowdata.clone(),
                })
                .collect();

            let truncates: IntSet<TableId> = tx_data.truncates().collect();

            let deletes: Box<_> = tx_data
                .deletes()
                .filter(|(_, truncated, _)| *truncated == TxTableTruncated::No)
                .map(|(table_id, _, rowdata)| Ops {
                    table_id: *table_id,
                    rowdata: rowdata.clone(),
                })
                // filter out deletes for tables that are truncated in the same transaction.
                .filter(|ops| !truncates.contains(&ops.table_id))
                .collect();
            let truncates: Box<_> = tx_data
                .deletes()
                .filter(|(_, truncated, _)| *truncated == TxTableTruncated::Yes)
                .map(|(table_id, ..)| *table_id)
                .collect();

            let inputs = reducer_context.map(|rcx| rcx.into());

            let txdata = Txdata {
                inputs,
                outputs: None,
                mutations: Some(Mutations {
                    inserts,
                    deletes,
<<<<<<< HEAD
                    truncates,
=======
                    truncates: truncates.into_iter().collect(),
>>>>>>> f2b54b98
                }),
            };

            // TODO: Should measure queuing time + actual write
            durability.append_tx(txdata);
        } else {
            debug_assert!(
                !tx_data.has_rows_or_connect_disconnect(reducer_context),
                "tx_data has no rows but has connect/disconnect: `{:?}`",
                reducer_context.map(|rcx| &rcx.name),
            );
        }
    }

    /// Get the [`DurableOffset`] of this database, or `None` if this is an
    /// in-memory instance.
    pub fn durable_tx_offset(&self) -> Option<DurableOffset> {
        self.durability
            .as_ref()
            .map(|durability| durability.durable_tx_offset())
    }

    /// Decide based on the `committed_state.next_tx_offset`
    /// whether to request that the [`SnapshotWorker`] in `self` capture a snapshot of the database.
    ///
    /// Actual snapshotting happens asynchronously in a Tokio worker.
    ///
    /// Snapshotting must happen independent of the durable TX offset known by the [`Durability`]
    /// because capturing a snapshot requires access to the committed state,
    /// which in the general case may advance beyond the durable TX offset,
    /// as our durability is an asynchronous write-behind log.
    /// An alternate implementation might keep a second materialized [`CommittedState`]
    /// which followed the durable TX offset rather than the committed-not-yet-durable state,
    /// in which case we would be able to snapshot only TXes known to be durable.
    /// In this implementation, we snapshot the existing [`CommittedState`]
    /// which stores the committed-not-yet-durable state.
    /// This requires a small amount of additional logic when restoring from a snapshot
    /// to ensure we don't restore a snapshot more recent than the durable TX offset.
    fn maybe_do_snapshot(&self, tx_data: &TxData) {
        if let Some(snapshot_worker) = &self.snapshot_worker {
            if let Some(tx_offset) = tx_data.tx_offset() {
                if tx_offset % SNAPSHOT_FREQUENCY == 0 {
                    snapshot_worker.request_snapshot.unbounded_send(()).unwrap();
                }
            }
        }
    }

    /// Subscribe to a channel of snapshot offsets.
    ///
    /// If a `snapshot_repo` was provided when this database was opened, this method
    /// returns a `watch::Receiver` that updates with the latest [`TxOffset`] a snapshot
    /// was taken at.
    pub fn subscribe_to_snapshots(&self) -> Option<watch::Receiver<TxOffset>> {
        self.snapshot_worker.as_ref().map(|snap| snap.notify_rx.clone())
    }

    /// Run a fallible function in a transaction.
    ///
    /// If the supplied function returns `Ok`, the transaction is automatically
    /// committed. Otherwise, the transaction is rolled back.
    ///
    /// This method is provided for convenience, as it allows to safely use the
    /// `?` operator in code running within a transaction context. Recall that a
    /// [`MutTx`] does not follow the RAII pattern, so the following code is
    /// wrong:
    ///
    /// ```ignore
    /// let tx = db.begin_mut_tx(IsolationLevel::Serializable);
    /// let _ = db.schema_for_table(tx, 42)?;
    /// // ...
    /// let _ = db.commit_tx(tx)?;
    /// ```
    ///
    /// If `schema_for_table` returns an error, the transaction is not properly
    /// cleaned up, as the `?` short-circuits. To avoid this, but still be able
    /// to use `?`, you can write:
    ///
    /// ```ignore
    /// db.with_auto_commit(|tx| {
    ///     let _ = db.schema_for_table(tx, 42)?;
    ///     // ...
    ///     Ok(())
    /// })?;
    /// ```
    pub fn with_auto_commit<F, A, E>(&self, workload: Workload, f: F) -> Result<A, E>
    where
        F: FnOnce(&mut MutTx) -> Result<A, E>,
        E: From<DBError>,
    {
        let mut tx = self.begin_mut_tx(IsolationLevel::Serializable, workload);
        let res = f(&mut tx);
        self.finish_tx(tx, res)
    }

    /// Run a fallible function in a transaction, rolling it back if the
    /// function returns `Err`.
    ///
    /// Similar in purpose to [`Self::with_auto_commit`], but returns the
    /// [`MutTx`] alongside the `Ok` result of the function `F` without
    /// committing the transaction.
    pub fn with_auto_rollback<F, A, E>(&self, mut tx: MutTx, f: F) -> Result<(MutTx, A), E>
    where
        F: FnOnce(&mut MutTx) -> Result<A, E>,
    {
        let res = f(&mut tx);
        self.rollback_on_err(tx, res)
    }

    /// Run a fallible function in a transaction.
    ///
    /// This is similar to `with_auto_commit`, but regardless of the return value of
    /// the fallible function, the transaction will ALWAYS be rolled back. This can be used to
    /// emulate a read-only transaction.
    ///
    /// TODO(jgilles): when we support actual read-only transactions, use those here instead.
    /// TODO(jgilles, kim): get this merged with the above function (two people had similar ideas
    /// at the same time)
    pub fn with_read_only<F, T>(&self, workload: Workload, f: F) -> T
    where
        F: FnOnce(&mut Tx) -> T,
    {
        let mut tx = self.begin_tx(workload);
        let res = f(&mut tx);
        let (_tx_offset, tx_metrics, reducer) = self.release_tx(tx);
        self.report_read_tx_metrics(reducer, tx_metrics);
        res
    }

    /// Perform the transactional logic for the `tx` according to the `res`
    pub fn finish_tx<A, E>(&self, tx: MutTx, res: Result<A, E>) -> Result<A, E>
    where
        E: From<DBError>,
    {
        if res.is_err() {
            let (_, tx_metrics, reducer) = self.rollback_mut_tx(tx);
            self.report_mut_tx_metrics(reducer, tx_metrics, None);
        } else {
            match self.commit_tx(tx).map_err(E::from)? {
                Some((_tx_offset, tx_data, tx_metrics, reducer)) => {
                    self.report_mut_tx_metrics(reducer, tx_metrics, Some(tx_data));
                }
                None => panic!("TODO: retry?"),
            }
        }

        res
    }

    /// Roll back transaction `tx` if `res` is `Err`, otherwise return it
    /// alongside the `Ok` value.
    pub fn rollback_on_err<A, E>(&self, tx: MutTx, res: Result<A, E>) -> Result<(MutTx, A), E> {
        match res {
            Err(e) => {
                let (_, tx_metrics, reducer) = self.rollback_mut_tx(tx);
                self.report_mut_tx_metrics(reducer, tx_metrics, None);

                Err(e)
            }
            Ok(a) => Ok((tx, a)),
        }
    }

    pub(crate) fn alter_table_access(&self, tx: &mut MutTx, name: &str, access: StAccess) -> Result<(), DBError> {
        Ok(self.inner.alter_table_access_mut_tx(tx, name, access)?)
    }

    pub(crate) fn alter_table_row_type(
        &self,
        tx: &mut MutTx,
        table_id: TableId,
        column_schemas: Vec<ColumnSchema>,
    ) -> Result<(), DBError> {
        Ok(self.inner.alter_table_row_type_mut_tx(tx, table_id, column_schemas)?)
    }

    pub(crate) fn add_columns_to_table(
        &self,
        tx: &mut MutTx,
        table_id: TableId,
        column_schemas: Vec<ColumnSchema>,
        default_values: Vec<AlgebraicValue>,
    ) -> Result<TableId, DBError> {
        Ok(self
            .inner
            .add_columns_to_table_mut_tx(tx, table_id, column_schemas, default_values)?)
    }

    /// Reports the `TxMetrics`s passed.
    ///
    /// Should only be called after the tx lock has been fully released.
    pub(crate) fn report_tx_metrics(
        &self,
        reducer: String,
        tx_data: Option<Arc<TxData>>,
        metrics_for_writer: Option<TxMetrics>,
        metrics_for_reader: Option<TxMetrics>,
    ) {
        if let Some(recorder) = &self.metrics_recorder_queue {
            recorder.send_metrics(
                reducer,
                metrics_for_writer,
                metrics_for_reader,
                tx_data,
                self.exec_counter_map(),
            );
        }
    }
}

impl RelationalDB {
    pub fn create_table(&self, tx: &mut MutTx, schema: TableSchema) -> Result<TableId, DBError> {
        Ok(self.inner.create_table_mut_tx(tx, schema)?)
    }

    pub fn create_table_for_test_with_the_works(
        &self,
        name: &str,
        schema: &[(&str, AlgebraicType)],
        indexes: &[ColList],
        unique_constraints: &[ColList],
        access: StAccess,
    ) -> Result<TableId, DBError> {
        let mut module_def_builder = RawModuleDefV9Builder::new();

        let mut table_builder = module_def_builder
            .build_table_with_new_type_for_tests(name, ProductType::from_iter(schema.iter().cloned()), true)
            .with_access(access.into());

        for columns in indexes {
            table_builder = table_builder.with_index(btree(columns.clone()), "accessor_name_doesnt_matter");
        }
        for columns in unique_constraints {
            table_builder = table_builder.with_unique_constraint(columns.clone());
        }
        table_builder.finish();
        let module_def: ModuleDef = module_def_builder.finish().try_into()?;

        let table: &TableDef = module_def.table(name).expect("table not found");

        // Recursively sets all IDs to `SENTINEL`.
        let schema = TableSchema::from_module_def(&module_def, table, (), TableId::SENTINEL);

        //TODO: Change this to `Workload::ForTest` once `#[cfg(bench)]` is stabilized.
        self.with_auto_commit(Workload::Internal, |tx| self.create_table(tx, schema))
    }

    pub fn create_table_for_test_with_access(
        &self,
        name: &str,
        schema: &[(&str, AlgebraicType)],
        indexes: &[ColId],
        access: StAccess,
    ) -> Result<TableId, DBError> {
        let indexes: Vec<ColList> = indexes.iter().map(|col_id| (*col_id).into()).collect();
        self.create_table_for_test_with_the_works(name, schema, &indexes[..], &[], access)
    }

    pub fn create_table_for_test(
        &self,
        name: &str,
        schema: &[(&str, AlgebraicType)],
        indexes: &[ColId],
    ) -> Result<TableId, DBError> {
        self.create_table_for_test_with_access(name, schema, indexes, StAccess::Public)
    }

    pub fn create_table_for_test_multi_column(
        &self,
        name: &str,
        schema: &[(&str, AlgebraicType)],
        idx_cols: ColList,
    ) -> Result<TableId, DBError> {
        self.create_table_for_test_with_the_works(name, schema, &[idx_cols], &[], StAccess::Public)
    }

    pub fn create_table_for_test_mix_indexes(
        &self,
        name: &str,
        schema: &[(&str, AlgebraicType)],
        idx_cols_single: &[ColId],
        idx_cols_multi: ColList,
    ) -> Result<TableId, DBError> {
        let indexes: Vec<ColList> = idx_cols_single
            .iter()
            .map(|col_id| (*col_id).into())
            .chain(std::iter::once(idx_cols_multi))
            .collect();

        self.create_table_for_test_with_the_works(name, schema, &indexes[..], &[], StAccess::Public)
    }

    pub fn drop_table(&self, tx: &mut MutTx, table_id: TableId) -> Result<(), DBError> {
        let table_name = self
            .table_name_from_id_mut(tx, table_id)?
            .map(|name| name.to_string())
            .unwrap_or_default();
        Ok(self.inner.drop_table_mut_tx(tx, table_id).map(|_| {
            DB_METRICS
                .rdb_num_table_rows
                .with_label_values(&self.database_identity, &table_id.into(), &table_name)
                .set(0)
        })?)
    }

    /// Rename a table.
    ///
    /// Sets the name of the table to `new_name` regardless of the previous value. This is a
    /// relatively cheap operation which only modifies the system tables.
    ///
    /// If the table is not found or is a system table, an error is returned.
    pub fn rename_table(&self, tx: &mut MutTx, table_id: TableId, new_name: &str) -> Result<(), DBError> {
        Ok(self.inner.rename_table_mut_tx(tx, table_id, new_name)?)
    }

    pub fn table_id_from_name_mut(&self, tx: &MutTx, table_name: &str) -> Result<Option<TableId>, DBError> {
        Ok(self.inner.table_id_from_name_mut_tx(tx, table_name)?)
    }

    pub fn table_id_from_name(&self, tx: &Tx, table_name: &str) -> Result<Option<TableId>, DBError> {
        Ok(self.inner.table_id_from_name_tx(tx, table_name)?)
    }

    pub fn table_id_exists(&self, tx: &Tx, table_id: &TableId) -> bool {
        self.inner.table_id_exists_tx(tx, table_id)
    }

    pub fn table_id_exists_mut(&self, tx: &MutTx, table_id: &TableId) -> bool {
        self.inner.table_id_exists_mut_tx(tx, table_id)
    }

    pub fn table_name_from_id<'a>(&'a self, tx: &'a Tx, table_id: TableId) -> Result<Option<Cow<'a, str>>, DBError> {
        Ok(self.inner.table_name_from_id_tx(tx, table_id)?)
    }

    pub fn table_name_from_id_mut<'a>(
        &'a self,
        tx: &'a MutTx,
        table_id: TableId,
    ) -> Result<Option<Cow<'a, str>>, DBError> {
        Ok(self.inner.table_name_from_id_mut_tx(tx, table_id)?)
    }

    pub fn index_id_from_name_mut(&self, tx: &MutTx, index_name: &str) -> Result<Option<IndexId>, DBError> {
        Ok(self.inner.index_id_from_name_mut_tx(tx, index_name)?)
    }

    pub fn table_row_count_mut(&self, tx: &MutTx, table_id: TableId) -> Option<u64> {
        // TODO(Centril): Go via MutTxDatastore trait instead.
        // Doing this for now to ship this quicker.
        tx.table_row_count(table_id)
    }

    /// Returns the constraints on the input `ColList`.
    /// Note that this is ORDER-SENSITIVE: the order of the columns in the input `ColList` matters.
    pub fn column_constraints(
        &self,
        tx: &mut MutTx,
        table_id: TableId,
        cols: &ColList,
    ) -> Result<Constraints, DBError> {
        let table = self.inner.schema_for_table_mut_tx(tx, table_id)?;

        let index = table.indexes.iter().find(|i| i.index_algorithm.columns() == *cols);
        let cols_set = ColSet::from(cols);
        let unique_constraint = table
            .constraints
            .iter()
            .find(|c| c.data.unique_columns() == Some(&cols_set));

        if index.is_some() {
            Ok(Constraints::from_is_unique(unique_constraint.is_some()))
        } else if unique_constraint.is_some() {
            Ok(Constraints::unique())
        } else {
            Ok(Constraints::unset())
        }
    }

    pub fn index_id_from_name(&self, tx: &MutTx, index_name: &str) -> Result<Option<IndexId>, DBError> {
        Ok(self.inner.index_id_from_name_mut_tx(tx, index_name)?)
    }

    pub fn sequence_id_from_name(&self, tx: &MutTx, sequence_name: &str) -> Result<Option<SequenceId>, DBError> {
        Ok(self.inner.sequence_id_from_name_mut_tx(tx, sequence_name)?)
    }

    pub fn constraint_id_from_name(&self, tx: &MutTx, constraint_name: &str) -> Result<Option<ConstraintId>, DBError> {
        Ok(self.inner.constraint_id_from_name(tx, constraint_name)?)
    }

    /// Adds the index into the [ST_INDEXES_NAME] table
    ///
    /// NOTE: It loads the data from the table into it before returning
    pub fn create_index(&self, tx: &mut MutTx, schema: IndexSchema, is_unique: bool) -> Result<IndexId, DBError> {
        Ok(self.inner.create_index_mut_tx(tx, schema, is_unique)?)
    }

    /// Removes the [`TableIndex`] from the database by their `index_id`
    pub fn drop_index(&self, tx: &mut MutTx, index_id: IndexId) -> Result<(), DBError> {
        Ok(self.inner.drop_index_mut_tx(tx, index_id)?)
    }

    pub fn create_row_level_security(
        &self,
        tx: &mut MutTx,
        row_level_security_schema: RowLevelSecuritySchema,
    ) -> Result<RawSql, DBError> {
        Ok(tx.create_row_level_security(row_level_security_schema)?)
    }

    pub fn drop_row_level_security(&self, tx: &mut MutTx, sql: RawSql) -> Result<(), DBError> {
        Ok(tx.drop_row_level_security(sql)?)
    }

    pub fn row_level_security_for_table_id_mut_tx(
        &self,
        tx: &mut MutTx,
        table_id: TableId,
    ) -> Result<Vec<RowLevelSecuritySchema>, DBError> {
        Ok(tx.row_level_security_for_table_id(table_id)?)
    }

    /// Returns an iterator,
    /// yielding every row in the table identified by `table_id`.
    pub fn iter_mut<'a>(&'a self, tx: &'a MutTx, table_id: TableId) -> Result<IterMutTx<'a>, DBError> {
        Ok(self.inner.iter_mut_tx(tx, table_id)?)
    }

    pub fn iter<'a>(&'a self, tx: &'a Tx, table_id: TableId) -> Result<IterTx<'a>, DBError> {
        Ok(self.inner.iter_tx(tx, table_id)?)
    }

    /// Returns an iterator,
    /// yielding every row in the table identified by `table_id`,
    /// where the column data identified by `cols` matches `value`.
    ///
    /// Matching is defined by `Ord for AlgebraicValue`.
    pub fn iter_by_col_eq_mut<'a, 'r>(
        &'a self,
        tx: &'a MutTx,
        table_id: impl Into<TableId>,
        cols: impl Into<ColList>,
        value: &'r AlgebraicValue,
    ) -> Result<IterByColEqMutTx<'a, 'r>, DBError> {
        Ok(self.inner.iter_by_col_eq_mut_tx(tx, table_id.into(), cols, value)?)
    }

    pub fn iter_by_col_eq<'a, 'r>(
        &'a self,
        tx: &'a Tx,
        table_id: impl Into<TableId>,
        cols: impl Into<ColList>,
        value: &'r AlgebraicValue,
    ) -> Result<IterByColEqTx<'a, 'r>, DBError> {
        Ok(self.inner.iter_by_col_eq_tx(tx, table_id.into(), cols, value)?)
    }

    /// Returns an iterator,
    /// yielding every row in the table identified by `table_id`,
    /// where the column data identified by `cols` matches what is within `range`.
    ///
    /// Matching is defined by `Ord for AlgebraicValue`.
    pub fn iter_by_col_range_mut<'a, R: RangeBounds<AlgebraicValue>>(
        &'a self,
        tx: &'a MutTx,
        table_id: impl Into<TableId>,
        cols: impl Into<ColList>,
        range: R,
    ) -> Result<IterByColRangeMutTx<'a, R>, DBError> {
        Ok(self.inner.iter_by_col_range_mut_tx(tx, table_id.into(), cols, range)?)
    }

    /// Returns an iterator,
    /// yielding every row in the table identified by `table_id`,
    /// where the column data identified by `cols` matches what is within `range`.
    ///
    /// Matching is defined by `Ord for AlgebraicValue`.
    pub fn iter_by_col_range<'a, R: RangeBounds<AlgebraicValue>>(
        &'a self,
        tx: &'a Tx,
        table_id: impl Into<TableId>,
        cols: impl Into<ColList>,
        range: R,
    ) -> Result<IterByColRangeTx<'a, R>, DBError> {
        Ok(self.inner.iter_by_col_range_tx(tx, table_id.into(), cols, range)?)
    }

    pub fn index_scan_range<'a>(
        &'a self,
        tx: &'a MutTx,
        index_id: IndexId,
        prefix: &[u8],
        prefix_elems: ColId,
        rstart: &[u8],
        rend: &[u8],
    ) -> Result<(TableId, impl Iterator<Item = RowRef<'a>>), DBError> {
        Ok(tx.index_scan_range(index_id, prefix, prefix_elems, rstart, rend)?)
    }

    pub fn insert<'a>(
        &'a self,
        tx: &'a mut MutTx,
        table_id: TableId,
        row: &[u8],
    ) -> Result<(ColList, RowRef<'a>, InsertFlags), DBError> {
        Ok(self.inner.insert_mut_tx(tx, table_id, row)?)
    }

    pub fn update<'a>(
        &'a self,
        tx: &'a mut MutTx,
        table_id: TableId,
        index_id: IndexId,
        row: &[u8],
    ) -> Result<(ColList, RowRef<'a>, UpdateFlags), DBError> {
        Ok(self.inner.update_mut_tx(tx, table_id, index_id, row)?)
    }

    pub fn delete(&self, tx: &mut MutTx, table_id: TableId, row_ids: impl IntoIterator<Item = RowPointer>) -> u32 {
        self.inner.delete_mut_tx(tx, table_id, row_ids)
    }

    pub fn delete_by_rel<R: IntoIterator<Item = ProductValue>>(
        &self,
        tx: &mut MutTx,
        table_id: TableId,
        relation: R,
    ) -> u32 {
        self.inner.delete_by_rel_mut_tx(tx, table_id, relation)
    }

    /// Clear all rows from a table without dropping it.
    pub fn clear_table(&self, tx: &mut MutTx, table_id: TableId) -> Result<usize, DBError> {
        let rows_deleted = tx.clear_table(table_id)?;
        Ok(rows_deleted)
    }

    pub fn create_sequence(&self, tx: &mut MutTx, sequence_schema: SequenceSchema) -> Result<SequenceId, DBError> {
        Ok(self.inner.create_sequence_mut_tx(tx, sequence_schema)?)
    }

    ///Removes the [Sequence] from database instance
    pub fn drop_sequence(&self, tx: &mut MutTx, seq_id: SequenceId) -> Result<(), DBError> {
        Ok(self.inner.drop_sequence_mut_tx(tx, seq_id)?)
    }

    ///Removes the [Constraints] from database instance
    pub fn drop_constraint(&self, tx: &mut MutTx, constraint_id: ConstraintId) -> Result<(), DBError> {
        Ok(self.inner.drop_constraint_mut_tx(tx, constraint_id)?)
    }

    /// Reports the metrics for `reducer`, using counters provided by `db`.
    pub fn report_mut_tx_metrics(&self, reducer: String, metrics: TxMetrics, tx_data: Option<TxData>) {
        self.report_tx_metrics(reducer, tx_data.map(Arc::new), Some(metrics), None);
    }

    /// Reports subscription metrics for `reducer`, using counters provided by `db`.
    pub fn report_read_tx_metrics(&self, reducer: String, metrics: TxMetrics) {
        self.report_tx_metrics(reducer, None, None, Some(metrics));
    }

    /// Read the value of [ST_VARNAME_ROW_LIMIT] from `st_var`
    pub(crate) fn row_limit(&self, tx: &Tx) -> Result<Option<u64>, DBError> {
        let data = self.read_var(tx, StVarName::RowLimit);

        if let Some(StVarValue::U64(limit)) = data? {
            return Ok(Some(limit));
        }
        Ok(None)
    }

    /// Read the value of [ST_VARNAME_SLOW_QRY] from `st_var`
    pub(crate) fn query_limit(&self, tx: &Tx) -> Result<Option<u64>, DBError> {
        if let Some(StVarValue::U64(ms)) = self.read_var(tx, StVarName::SlowQryThreshold)? {
            return Ok(Some(ms));
        }
        Ok(None)
    }

    /// Read the value of [ST_VARNAME_SLOW_SUB] from `st_var`
    #[allow(dead_code)]
    pub(crate) fn sub_limit(&self, tx: &Tx) -> Result<Option<u64>, DBError> {
        if let Some(StVarValue::U64(ms)) = self.read_var(tx, StVarName::SlowSubThreshold)? {
            return Ok(Some(ms));
        }
        Ok(None)
    }

    /// Read the value of [ST_VARNAME_SLOW_INC] from `st_var`
    #[allow(dead_code)]
    pub(crate) fn incr_limit(&self, tx: &Tx) -> Result<Option<u64>, DBError> {
        if let Some(StVarValue::U64(ms)) = self.read_var(tx, StVarName::SlowIncThreshold)? {
            return Ok(Some(ms));
        }
        Ok(None)
    }

    /// Read the value of a system variable from `st_var`
    pub(crate) fn read_var(&self, tx: &Tx, name: StVarName) -> Result<Option<StVarValue>, DBError> {
        if let Some(row_ref) = self
            .iter_by_col_eq(tx, ST_VAR_ID, StVarFields::Name.col_id(), &name.into())?
            .next()
        {
            return Ok(Some(StVarRow::try_from(row_ref)?.value));
        }
        Ok(None)
    }

    /// Update the value of a system variable in `st_var`
    pub(crate) fn write_var(&self, tx: &mut MutTx, name: StVarName, literal: &str) -> Result<(), DBError> {
        let value = Self::parse_var(name, literal)?;
        if let Some(row_ref) = self
            .iter_by_col_eq_mut(tx, ST_VAR_ID, StVarFields::Name.col_id(), &name.into())?
            .next()
        {
            self.delete(tx, ST_VAR_ID, [row_ref.pointer()]);
        }
        tx.insert_via_serialize_bsatn(ST_VAR_ID, &StVarRow { name, value })?;
        Ok(())
    }

    /// Parse the literal representation of a system variable
    fn parse_var(name: StVarName, literal: &str) -> Result<StVarValue, DBError> {
        StVarValue::try_from_primitive(parse::parse(literal, &name.type_of())?).map_err(|v| {
            ErrorVm::Type(ErrorType::Parse {
                value: literal.to_string(),
                ty: fmt_algebraic_type(&name.type_of()).to_string(),
                err: format!("error parsing value: {v:?}"),
            })
            .into()
        })
    }
}

#[allow(unused)]
#[derive(Clone)]
struct LockFile {
    path: Arc<Path>,
    lock: Arc<File>,
}

impl LockFile {
    pub fn lock(root: &ReplicaDir) -> Result<Self, DBError> {
        root.create()?;
        let path = root.0.join("db.lock");
        let lock = File::create(&path)?;
        lock.try_lock_exclusive()
            .map_err(|e| DatabaseError::DatabasedOpened(root.0.clone(), e.into()))?;

        Ok(Self {
            path: path.into(),
            lock: lock.into(),
        })
    }
}

impl fmt::Debug for LockFile {
    fn fmt(&self, f: &mut fmt::Formatter<'_>) -> fmt::Result {
        f.debug_struct("LockFile").field("path", &self.path).finish()
    }
}

fn apply_history<H>(datastore: &Locking, database_identity: Identity, history: H) -> Result<(), DBError>
where
    H: durability::History<TxData = Txdata>,
{
    log::info!("[{database_identity}] DATABASE: applying transaction history...");

    // TODO: Revisit once we actually replay history suffixes, ie. starting
    // from an offset larger than the history's min offset.
    // TODO: We may want to require that a `tokio::runtime::Handle` is
    // always supplied when constructing a `RelationalDB`. This would allow
    // to spawn a timer task here which just prints the progress periodically
    // in case the history is finite but very long.
    let (_, max_tx_offset) = history.tx_range_hint();
    let mut last_logged_percentage = 0;
    let progress = |tx_offset: u64| {
        if let Some(max_tx_offset) = max_tx_offset {
            let percentage = f64::floor((tx_offset as f64 / max_tx_offset as f64) * 100.0) as i32;
            if percentage > last_logged_percentage && percentage % 10 == 0 {
                log::info!("[{database_identity}] Loaded {percentage}% ({tx_offset}/{max_tx_offset})");
                last_logged_percentage = percentage;
            }
        // Print _something_ even if we don't know what's still ahead.
        } else if tx_offset % 10_000 == 0 {
            log::info!("[{database_identity}] Loading transaction {tx_offset}");
        }
    };

    let mut replay = datastore.replay(progress);
    let start = replay.next_tx_offset();
    history
        .fold_transactions_from(start, &mut replay)
        .map_err(anyhow::Error::from)?;
    log::info!("[{database_identity}] DATABASE: applied transaction history");
    datastore.rebuild_state_after_replay()?;
    log::info!("[{database_identity}] DATABASE: rebuilt state after replay");

    Ok(())
}

pub type LocalDurability = Arc<durability::Local<ProductValue>>;
/// Initialize local durability with the default parameters.
///
/// Also returned is a [`DiskSizeFn`] as required by [`RelationalDB::open`].
///
/// Note that this operation can be expensive, as it needs to traverse a suffix
/// of the commitlog.
pub async fn local_durability(commitlog_dir: CommitLogDir) -> io::Result<(LocalDurability, DiskSizeFn)> {
    let rt = tokio::runtime::Handle::current();
    // TODO: Should this better be spawn_blocking?
    let local = spawn_rayon(move || {
        durability::Local::open(
            commitlog_dir,
            rt,
            durability::local::Options {
                commitlog: commitlog::Options {
                    max_records_in_commit: 1.try_into().unwrap(),
                    ..Default::default()
                },
                ..Default::default()
            },
        )
    })
    .await
    .map(Arc::new)?;
    let disk_size_fn = Arc::new({
        let durability = local.clone();
        move || durability.size_on_disk()
    });

    Ok((local, disk_size_fn))
}

/// Watches snapshot creation events and compresses all commitlog segments older
/// than the snapshot.
///
/// Intended to be spawned as a [StartSnapshotWatcher], provided by a
/// [DurabilityProvider]. Suitable **only** for non-replicated databases.
///
/// [StartSnapshotWatcher]: crate::host::host_controller::StartSnapshotWatcher
/// [DurabilityProvider]: crate::host::host_controller::DurabilityProvider
pub async fn snapshot_watching_commitlog_compressor(
    mut snapshot_rx: watch::Receiver<u64>,
    mut clog_tx: Option<tokio::sync::mpsc::Sender<u64>>,
    mut snap_tx: Option<tokio::sync::mpsc::Sender<u64>>,
    durability: LocalDurability,
) {
    let mut prev_snapshot_offset = *snapshot_rx.borrow_and_update();
    while snapshot_rx.changed().await.is_ok() {
        let snapshot_offset = *snapshot_rx.borrow_and_update();
        let durability = durability.clone();

        if let Some(snap_tx) = &mut snap_tx {
            if let Err(err) = snap_tx.try_send(snapshot_offset) {
                tracing::warn!("failed to send offset {snapshot_offset} after snapshot creation: {err}");
            }
        }

        let res: io::Result<_> = asyncify(move || {
            let segment_offsets = durability.existing_segment_offsets()?;
            let start_idx = segment_offsets
                .binary_search(&prev_snapshot_offset)
                // if the snapshot is in the middle of a segment, we want to round down.
                // [0, 2].binary_search(1) will return Err(1), so we subtract 1.
                .unwrap_or_else(|i| i.saturating_sub(1));
            let segment_offsets = &segment_offsets[start_idx..];
            let end_idx = segment_offsets
                .binary_search(&snapshot_offset)
                .unwrap_or_else(|i| i.saturating_sub(1));
            // in this case, segment_offsets[end_idx] is the segment that contains the snapshot,
            // which we don't want to compress, so an exclusive range is correct.
            let segment_offsets = &segment_offsets[..end_idx];
            durability.compress_segments(segment_offsets)?;
            let n = segment_offsets.len();
            let last_compressed_segment = if n > 0 { Some(segment_offsets[n - 1]) } else { None };
            Ok(last_compressed_segment)
        })
        .await;

        let last_compressed_segment = match res {
            Ok(opt_offset) => opt_offset,
            Err(err) => {
                tracing::warn!("failed to compress segments: {err}");
                continue;
            }
        };
        prev_snapshot_offset = snapshot_offset;

        if let Some((clog_tx, last_compressed_segment)) = clog_tx.as_mut().zip(last_compressed_segment) {
            if let Err(err) = clog_tx.try_send(last_compressed_segment) {
                tracing::warn!("failed to send offset {last_compressed_segment} after compression: {err}");
            }
        }
    }
}

/// Open a [`SnapshotRepository`] at `db_path/snapshots`,
/// configured to store snapshots of the database `database_identity`/`replica_id`.
pub fn open_snapshot_repo(
    path: SnapshotsPath,
    database_identity: Identity,
    replica_id: u64,
) -> Result<Arc<SnapshotRepository>, Box<SnapshotError>> {
    path.create().map_err(SnapshotError::from)?;
    SnapshotRepository::open(path, database_identity, replica_id)
        .map(Arc::new)
        .map_err(Box::new)
}

fn default_row_count_fn(db: Identity) -> RowCountFn {
    Arc::new(move |table_id, table_name| {
        DB_METRICS
            .rdb_num_table_rows
            .with_label_values(&db, &table_id.into(), table_name)
            .get()
    })
}

#[cfg(any(test, feature = "test"))]
pub mod tests_utils {
    use super::*;
    use core::ops::Deref;
    use durability::EmptyHistory;
    use spacetimedb_datastore::locking_tx_datastore::MutTxId;
    use spacetimedb_datastore::locking_tx_datastore::TxId;
    use spacetimedb_fs_utils::compression::CompressType;
    use spacetimedb_lib::{bsatn::to_vec, ser::Serialize};
    use spacetimedb_paths::server::SnapshotDirPath;
    use spacetimedb_paths::FromPathUnchecked;
    use tempfile::TempDir;

    pub enum TestDBDir {
        /// A directory that deletes itself when dropped.
        Temp(TempReplicaDir),
        /// A directory that will not delete itself when dropped.
        Persistent(ReplicaDir),
    }
    impl Deref for TestDBDir {
        type Target = ReplicaDir;
        fn deref(&self) -> &Self::Target {
            match self {
                TestDBDir::Temp(dir) => &dir.0,
                TestDBDir::Persistent(dir) => dir,
            }
        }
    }

    impl From<TempReplicaDir> for TestDBDir {
        fn from(dir: TempReplicaDir) -> Self {
            Self::Temp(dir)
        }
    }

    /// A [`RelationalDB`] in a temporary directory.
    ///
    /// When dropped, any resources including the temporary directory will be
    /// removed.
    ///
    /// To ensure all data is flushed to disk when using the durable variant
    /// constructed via [`Self::durable`], [`Self::close`] or [`Self::reopen`]
    /// must be used.
    ///
    /// To keep the temporary directory, use [`Self::reopen`] or [`Self::into_parts`].
    ///
    /// [`TestDB`] is deref-coercible into [`RelationalDB`], which is dubious
    /// but convenient.
    pub struct TestDB {
        pub db: RelationalDB,

        // nb: drop order is declaration order
        durable: Option<DurableState>,
        dir: TestDBDir,

        /// Whether to construct a snapshot repository when restarting with [`Self::reopen`].
        want_snapshot_repo: bool,
    }

    pub struct TempReplicaDir(ReplicaDir);
    impl TempReplicaDir {
        pub fn new() -> io::Result<Self> {
            let dir = TempDir::with_prefix("stdb_test")?;
            Ok(Self(ReplicaDir::from_path_unchecked(dir.keep())))
        }
    }
    impl Deref for TempReplicaDir {
        type Target = ReplicaDir;
        fn deref(&self) -> &Self::Target {
            &self.0
        }
    }
    impl Drop for TempReplicaDir {
        fn drop(&mut self) {
            let _ = std::fs::remove_dir_all(&self.0);
        }
    }

    struct DurableState {
        handle: Arc<durability::Local<ProductValue>>,
        rt: tokio::runtime::Runtime,
    }

    impl TestDB {
        pub const DATABASE_IDENTITY: Identity = Identity::ZERO;
        // pub const DATABASE_IDENTITY: Identity = Identity::ZERO;
        pub const OWNER: Identity = Identity::ZERO;

        /// Create a [`TestDB`] which does not store data on disk.
        pub fn in_memory() -> Result<Self, DBError> {
            let dir = TempReplicaDir::new()?;
            let db = Self::in_memory_internal(&dir)?;
            Ok(Self {
                db,

                durable: None,
                dir: dir.into(),
                want_snapshot_repo: false,
            })
        }

        /// Create a [`TestDB`] which stores data in a local commitlog.
        ///
        /// Note that flushing the log is an asynchronous process. [`Self::reopen`]
        /// ensures all data has been flushed to disk before re-opening the
        /// database.
        pub fn durable() -> Result<Self, DBError> {
            let dir = TempReplicaDir::new()?;
            let rt = tokio::runtime::Builder::new_multi_thread().enable_all().build()?;
            // Enter the runtime so that `Self::durable_internal` can spawn a `SnapshotWorker`.
            let _rt = rt.enter();
            let (db, handle) = Self::durable_internal(&dir, rt.handle().clone(), true)?;
            let durable = DurableState { handle, rt };

            Ok(Self {
                db,
                durable: Some(durable),
                dir: dir.into(),
                want_snapshot_repo: true,
            })
        }

        pub fn durable_without_snapshot_repo() -> Result<Self, DBError> {
            let dir = TempReplicaDir::new()?;
            let rt = tokio::runtime::Builder::new_multi_thread().enable_all().build()?;
            // Enter the runtime so that `Self::durable_internal` can spawn a `SnapshotWorker`.
            let _rt = rt.enter();
            let (db, handle) = Self::durable_internal(&dir, rt.handle().clone(), false)?;
            let durable = DurableState { handle, rt };

            Ok(Self {
                db,
                durable: Some(durable),
                dir: dir.into(),
                want_snapshot_repo: false,
            })
        }

        pub fn open_existing_durable(
            root: &ReplicaDir,
            rt: tokio::runtime::Handle,
            replica_id: u64,
            db_identity: Identity,
            owner_identity: Identity,
            want_snapshot_repo: bool,
        ) -> Result<(RelationalDB, Arc<durability::Local<ProductValue>>), DBError> {
            let (local, disk_size_fn) = rt.block_on(local_durability(root.commit_log()))?;
            let history = local.clone();
            let durability = local.clone() as Arc<Durability>;
            let snapshot_repo = want_snapshot_repo
                .then(|| open_snapshot_repo(root.snapshots(), db_identity, replica_id))
                .transpose()?;

            let (db, _) = RelationalDB::open(
                root,
                db_identity,
                owner_identity,
                history,
                Some((durability, disk_size_fn)),
                snapshot_repo,
                None,
                PagePool::new_for_test(),
            )?;
            let db = db.with_row_count(Self::row_count_fn());
            Ok((db, local))
        }
        /// Create a [`TestDB`] which stores data in a local commitlog,
        /// initialized with pre-existing data from `history`.
        ///
        /// [`TestHistory::from_txes`] is an easy-ish way to construct a non-empty [`History`].
        ///
        /// `expected_num_clients` is the expected size of the `connected_clients` return
        /// from [`RelationalDB::open`] after replaying `history`.
        /// Opening with an empty history, or one that does not insert into `st_client`,
        /// should result in this number being 0.
        pub fn in_memory_with_history(
            history: impl durability::History<TxData = Txdata>,
            expected_num_clients: usize,
        ) -> Result<Self, DBError> {
            let dir = TempReplicaDir::new()?;
            let db = Self::open_db(&dir, history, None, None, None, expected_num_clients)?;
            Ok(Self {
                db,
                durable: None,
                dir: dir.into(),
                want_snapshot_repo: false,
            })
        }

        /// Re-open the database, after ensuring that all data has been flushed
        /// to disk (if the database was created via [`Self::durable`]).
        pub fn reopen(self) -> Result<Self, DBError> {
            drop(self.db);

            if let Some(DurableState { handle, rt }) = self.durable {
                let handle =
                    Arc::into_inner(handle).expect("`drop(self.db)` should have dropped all references to durability");
                rt.block_on(handle.close())?;

                // Enter the runtime so that `Self::durable_internal` can spawn a `SnapshotWorker`.
                let _rt = rt.enter();
                let (db, handle) = Self::durable_internal(&self.dir, rt.handle().clone(), self.want_snapshot_repo)?;
                let durable = DurableState { handle, rt };

                Ok(Self {
                    db,
                    durable: Some(durable),
                    ..self
                })
            } else {
                let db = Self::in_memory_internal(&self.dir)?;
                Ok(Self { db, ..self })
            }
        }

        /// Close the database, flushing outstanding data to disk (if the
        /// database was created via [`Self::durable`].
        ///
        /// Note that the data is no longer accessible once this method returns,
        /// because the temporary directory has been dropped. The method is
        /// provided mainly for cases where measuring the flush overhead is
        /// desired.
        pub fn close(self) -> Result<(), DBError> {
            drop(self.db);
            if let Some(DurableState { handle, rt }) = self.durable {
                let handle =
                    Arc::into_inner(handle).expect("`drop(self.db)` should have dropped all references to durability");
                rt.block_on(handle.close())?;
            }

            Ok(())
        }

        pub fn with_row_count(self, row_count: RowCountFn) -> Self {
            Self {
                db: self.db.with_row_count(row_count),
                ..self
            }
        }

        /// The root path of the (temporary) database directory.
        pub fn path(&self) -> &ReplicaDir {
            &self.dir
        }

        /// Handle to the tokio runtime, available if [`Self::durable`] was used
        /// to create the [`TestDB`].
        pub fn runtime(&self) -> Option<&tokio::runtime::Handle> {
            self.durable.as_ref().map(|ds| ds.rt.handle())
        }

        /// Deconstruct `self` into its constituents.
        #[allow(unused)]
        pub fn into_parts(
            self,
        ) -> (
            RelationalDB,
            Option<Arc<durability::Local<ProductValue>>>,
            Option<tokio::runtime::Runtime>,
            TestDBDir,
        ) {
            let Self { db, durable, dir, .. } = self;
            let (durability, rt) = durable
                .map(|DurableState { handle, rt }| (Some(handle), Some(rt)))
                .unwrap_or((None, None));
            (db, durability, rt, dir)
        }

        fn in_memory_internal(root: &ReplicaDir) -> Result<RelationalDB, DBError> {
            Self::open_db(root, EmptyHistory::new(), None, None, None, 0)
        }

        fn durable_internal(
            root: &ReplicaDir,
            rt: tokio::runtime::Handle,
            want_snapshot_repo: bool,
        ) -> Result<(RelationalDB, Arc<durability::Local<ProductValue>>), DBError> {
            let (local, disk_size_fn) = rt.block_on(local_durability(root.commit_log()))?;
            let history = local.clone();
            let durability = local.clone() as Arc<Durability>;
            let snapshot_repo = want_snapshot_repo
                .then(|| open_snapshot_repo(root.snapshots(), Identity::ZERO, 0))
                .transpose()?;
            let db = Self::open_db(root, history, Some((durability, disk_size_fn)), snapshot_repo, None, 0)?;

            Ok((db, local))
        }

        pub fn open_db(
            root: &ReplicaDir,
            history: impl durability::History<TxData = Txdata>,
            durability: Option<(Arc<Durability>, DiskSizeFn)>,
            snapshot_repo: Option<Arc<SnapshotRepository>>,
            metrics_recorder_queue: Option<MetricsRecorderQueue>,
            expected_num_clients: usize,
        ) -> Result<RelationalDB, DBError> {
            let (db, connected_clients) = RelationalDB::open(
                root,
                Self::DATABASE_IDENTITY,
                Self::OWNER,
                history,
                durability,
                snapshot_repo,
                metrics_recorder_queue,
                PagePool::new_for_test(),
            )?;
            assert_eq!(connected_clients.len(), expected_num_clients);
            let db = db.with_row_count(Self::row_count_fn());
            db.with_auto_commit(Workload::Internal, |tx| {
                db.set_initialized(tx, HostType::Wasm, Program::empty())
            })?;
            Ok(db)
        }

        // NOTE: This is important to make compiler tests work.
        fn row_count_fn() -> RowCountFn {
            Arc::new(|_, _| i64::MAX)
        }

        pub fn take_snapshot(&self, repo: &SnapshotRepository) -> Result<Option<SnapshotDirPath>, DBError> {
            Ok(self.inner.take_snapshot(repo)?)
        }
    }

    impl Deref for TestDB {
        type Target = RelationalDB;

        fn deref(&self) -> &Self::Target {
            &self.db
        }
    }

    pub fn with_read_only<T>(db: &RelationalDB, f: impl FnOnce(&mut Tx) -> T) -> T {
        db.with_read_only(Workload::ForTests, f)
    }

    pub fn with_auto_commit<A, E: From<DBError>>(
        db: &RelationalDB,
        f: impl FnOnce(&mut MutTx) -> Result<A, E>,
    ) -> Result<A, E> {
        db.with_auto_commit(Workload::ForTests, f)
    }

    pub fn begin_tx(db: &RelationalDB) -> TxId {
        db.begin_tx(Workload::ForTests)
    }

    pub fn begin_mut_tx(db: &RelationalDB) -> MutTxId {
        db.begin_mut_tx(IsolationLevel::Serializable, Workload::ForTests)
    }

    pub fn insert<'a, T: Serialize>(
        db: &'a RelationalDB,
        tx: &'a mut MutTx,
        table_id: TableId,
        row: &T,
    ) -> Result<(AlgebraicValue, RowRef<'a>), DBError> {
        let (gen_cols, row_ref, _) = db.insert(tx, table_id, &to_vec(row).unwrap())?;
        let gen_cols = row_ref.project(&gen_cols).unwrap();
        Ok((gen_cols, row_ref))
    }

    /// An in-memory commitlog used for tests that want to replay a known history.
    pub struct TestHistory(commitlog::commitlog::Generic<commitlog::repo::Memory, Txdata>);

    impl durability::History for TestHistory {
        type TxData = Txdata;

        fn fold_transactions_from<D>(&self, offset: TxOffset, decoder: D) -> Result<(), D::Error>
        where
            D: commitlog::Decoder,
            D::Error: From<commitlog::error::Traversal>,
        {
            self.0.fold_transactions_from(offset, decoder)
        }

        fn transactions_from<'a, D>(
            &self,
            offset: TxOffset,
            decoder: &'a D,
        ) -> impl Iterator<Item = Result<commitlog::Transaction<Self::TxData>, D::Error>>
        where
            D: commitlog::Decoder<Record = Self::TxData>,
            D::Error: From<commitlog::error::Traversal>,
            Self::TxData: 'a,
        {
            self.0.transactions_from(offset, decoder)
        }

        fn tx_range_hint(&self) -> (TxOffset, Option<TxOffset>) {
            let min = self.0.min_committed_offset().unwrap_or_default();
            let max = self.0.max_committed_offset();

            (min, max)
        }
    }

    impl TestHistory {
        pub fn from_txes(txes: impl IntoIterator<Item = Txdata>) -> Self {
            let mut log = commitlog::tests::helpers::mem_log::<Txdata>(32);
            commitlog::tests::helpers::fill_log_with(&mut log, txes);
            Self(log)
        }
    }

    pub fn make_snapshot(
        dir: SnapshotsPath,
        identity: Identity,
        replica: u64,
        compress: CompressType,
        delete_if_exists: bool,
    ) -> (SnapshotsPath, SnapshotRepository) {
        let path = dir.0.join(format!("{replica}_{compress:?}"));
        if delete_if_exists && path.exists() {
            std::fs::remove_dir_all(&path).unwrap();
        }
        let dir = SnapshotsPath::from_path_unchecked(path);
        dir.create().unwrap();
        let snapshot = SnapshotRepository::open(dir.clone(), identity, replica).unwrap();

        (dir, snapshot)
    }
}

#[cfg(test)]
mod tests {
    #![allow(clippy::disallowed_macros)]

    use std::cell::RefCell;
    use std::fs::OpenOptions;
    use std::path::PathBuf;
    use std::rc::Rc;

    use super::tests_utils::begin_mut_tx;
    use super::*;
    use crate::db::relational_db::tests_utils::{
        begin_tx, insert, make_snapshot, with_auto_commit, with_read_only, TestDB,
    };
    use anyhow::bail;
    use bytes::Bytes;
    use commitlog::payload::txdata;
    use commitlog::Commitlog;
    use durability::EmptyHistory;
    use pretty_assertions::{assert_eq, assert_matches};
    use spacetimedb_data_structures::map::IntMap;
    use spacetimedb_datastore::error::{DatastoreError, IndexError};
    use spacetimedb_datastore::execution_context::ReducerContext;
    use spacetimedb_datastore::system_tables::{
        system_tables, StConstraintRow, StIndexRow, StSequenceRow, StTableRow, ST_CONSTRAINT_ID, ST_INDEX_ID,
        ST_SEQUENCE_ID, ST_TABLE_ID,
    };
    use spacetimedb_fs_utils::compression::{CompressCount, CompressType};
    use spacetimedb_lib::db::raw_def::v9::{btree, RawTableDefBuilder};
    use spacetimedb_lib::error::ResultTest;
    use spacetimedb_lib::Identity;
    use spacetimedb_lib::Timestamp;
    use spacetimedb_paths::FromPathUnchecked;
    use spacetimedb_sats::buffer::BufReader;
    use spacetimedb_sats::product;
    use spacetimedb_schema::schema::RowLevelSecuritySchema;
    #[cfg(unix)]
    use spacetimedb_snapshot::Snapshot;
    use spacetimedb_table::read_column::ReadColumn;
    use spacetimedb_table::table::RowRef;
    use tempfile::TempDir;
    use tests::tests_utils::TestHistory;

    fn my_table(col_type: AlgebraicType) -> TableSchema {
        table("MyTable", ProductType::from([("my_col", col_type)]), |builder| builder)
    }

    fn table(
        name: &str,
        columns: ProductType,
        f: impl FnOnce(RawTableDefBuilder<'_>) -> RawTableDefBuilder,
    ) -> TableSchema {
        let mut builder = RawModuleDefV9Builder::new();
        f(builder.build_table_with_new_type(name, columns, true));
        let raw = builder.finish();
        let def: ModuleDef = raw.try_into().expect("table validation failed");
        let table = def.table(name).expect("table not found");
        TableSchema::from_module_def(&def, table, (), TableId::SENTINEL)
    }

    fn table_auto_inc() -> TableSchema {
        table(
            "MyTable",
            ProductType::from([("my_col", AlgebraicType::I64)]),
            |builder| {
                builder
                    .with_primary_key(0)
                    .with_column_sequence(0)
                    .with_unique_constraint(0)
                    .with_index_no_accessor_name(btree(0))
            },
        )
    }

    fn table_indexed(is_unique: bool) -> TableSchema {
        table(
            "MyTable",
            ProductType::from([("my_col", AlgebraicType::I64), ("other_col", AlgebraicType::I64)]),
            |builder| {
                let builder = builder.with_index_no_accessor_name(btree(0));

                if is_unique {
                    builder.with_unique_constraint(col_list![0])
                } else {
                    builder
                }
            },
        )
    }

    #[test]
    fn test() -> ResultTest<()> {
        let stdb = TestDB::durable()?;

        let mut tx = begin_mut_tx(&stdb);
        stdb.create_table(&mut tx, my_table(AlgebraicType::I32))?;
        stdb.commit_tx(tx)?;

        Ok(())
    }

    #[test]
    fn test_system_variables() {
        let db = TestDB::durable().expect("failed to create db");
        let _ = with_auto_commit(&db, |tx| db.write_var(tx, StVarName::RowLimit, "5"));
        assert_eq!(
            5,
            with_read_only(&db, |tx| db.row_limit(tx))
                .expect("failed to read from st_var")
                .expect("row_limit does not exist")
        );
    }

    #[test]
    fn test_open_twice() -> ResultTest<()> {
        let stdb = TestDB::durable()?;

        let mut tx = begin_mut_tx(&stdb);
        stdb.create_table(&mut tx, my_table(AlgebraicType::I32))?;
        stdb.commit_tx(tx)?;

        match RelationalDB::open(
            stdb.path(),
            Identity::ZERO,
            Identity::ZERO,
            EmptyHistory::new(),
            None,
            None,
            None,
            PagePool::new_for_test(),
        ) {
            Ok(_) => {
                panic!("Allowed to open database twice")
            }
            Err(e) => match e {
                DBError::Database(DatabaseError::DatabasedOpened(_, _)) => {}
                err => {
                    panic!("Failed with error {err}")
                }
            },
        }

        Ok(())
    }

    #[test]
    fn test_table_name() -> ResultTest<()> {
        let stdb = TestDB::durable()?;

        let mut tx = begin_mut_tx(&stdb);
        let table_id = stdb.create_table(&mut tx, my_table(AlgebraicType::I32))?;
        let t_id = stdb.table_id_from_name_mut(&tx, "MyTable")?;
        assert_eq!(t_id, Some(table_id));
        Ok(())
    }

    #[test]
    fn test_column_name() -> ResultTest<()> {
        let stdb = TestDB::durable()?;

        let mut tx = begin_mut_tx(&stdb);
        stdb.create_table(&mut tx, my_table(AlgebraicType::I32))?;
        let table_id = stdb.table_id_from_name_mut(&tx, "MyTable")?.unwrap();
        let schema = stdb.schema_for_table_mut(&tx, table_id)?;
        let col = schema.columns().iter().find(|x| &*x.col_name == "my_col").unwrap();
        assert_eq!(col.col_pos, 0.into());
        Ok(())
    }

    #[test]
    fn test_create_table_pre_commit() -> ResultTest<()> {
        let stdb = TestDB::durable()?;

        let mut tx = begin_mut_tx(&stdb);
        let schema = my_table(AlgebraicType::I32);
        stdb.create_table(&mut tx, schema.clone())?;
        let result = stdb.create_table(&mut tx, schema);
        result.expect_err("create_table should error when called twice");
        Ok(())
    }

    fn read_first_col<T: ReadColumn>(row: RowRef<'_>) -> T {
        row.read_col(0).unwrap()
    }

    fn collect_sorted<T: ReadColumn + Ord>(stdb: &RelationalDB, tx: &MutTx, table_id: TableId) -> ResultTest<Vec<T>> {
        let mut rows = stdb.iter_mut(tx, table_id)?.map(read_first_col).collect::<Vec<T>>();
        rows.sort();
        Ok(rows)
    }

    fn collect_from_sorted<T: ReadColumn + Into<AlgebraicValue> + Ord>(
        stdb: &RelationalDB,
        tx: &MutTx,
        table_id: TableId,
        from: T,
    ) -> ResultTest<Vec<T>> {
        let from: AlgebraicValue = from.into();
        let mut rows = stdb
            .iter_by_col_range_mut(tx, table_id, 0, from..)?
            .map(read_first_col)
            .collect::<Vec<T>>();
        rows.sort();
        Ok(rows)
    }

    fn insert_three_i32s(stdb: &RelationalDB, tx: &mut MutTx, table_id: TableId) -> ResultTest<()> {
        for v in [-1, 0, 1] {
            insert(stdb, tx, table_id, &product![v])?;
        }
        Ok(())
    }

    #[test]
    fn test_pre_commit() -> ResultTest<()> {
        let stdb = TestDB::durable()?;

        let mut tx = begin_mut_tx(&stdb);
        let table_id = stdb.create_table(&mut tx, my_table(AlgebraicType::I32))?;

        insert_three_i32s(&stdb, &mut tx, table_id)?;
        assert_eq!(collect_sorted::<i32>(&stdb, &tx, table_id)?, vec![-1, 0, 1]);
        Ok(())
    }

    #[test]
    fn test_post_commit() -> ResultTest<()> {
        let stdb = TestDB::durable()?;

        let mut tx = begin_mut_tx(&stdb);

        let table_id = stdb.create_table(&mut tx, my_table(AlgebraicType::I32))?;

        insert_three_i32s(&stdb, &mut tx, table_id)?;
        stdb.commit_tx(tx)?;

        let tx = begin_mut_tx(&stdb);
        assert_eq!(collect_sorted::<i32>(&stdb, &tx, table_id)?, vec![-1, 0, 1]);
        Ok(())
    }

    #[test]
    fn test_filter_range_pre_commit() -> ResultTest<()> {
        let stdb = TestDB::durable()?;

        let mut tx = begin_mut_tx(&stdb);

        let table_id = stdb.create_table(&mut tx, my_table(AlgebraicType::I32))?;
        insert_three_i32s(&stdb, &mut tx, table_id)?;
        assert_eq!(collect_from_sorted(&stdb, &tx, table_id, 0i32)?, vec![0, 1]);
        Ok(())
    }

    #[test]
    fn test_filter_range_post_commit() -> ResultTest<()> {
        let stdb = TestDB::durable()?;

        let mut tx = begin_mut_tx(&stdb);

        let table_id = stdb.create_table(&mut tx, my_table(AlgebraicType::I32))?;

        insert_three_i32s(&stdb, &mut tx, table_id)?;
        stdb.commit_tx(tx)?;

        let tx = begin_mut_tx(&stdb);
        assert_eq!(collect_from_sorted(&stdb, &tx, table_id, 0i32)?, vec![0, 1]);
        Ok(())
    }

    #[test]
    fn test_create_table_rollback() -> ResultTest<()> {
        let stdb = TestDB::durable()?;

        let mut tx = begin_mut_tx(&stdb);

        let table_id = stdb.create_table(&mut tx, my_table(AlgebraicType::I32))?;
        let _ = stdb.rollback_mut_tx(tx);

        let tx = begin_mut_tx(&stdb);
        let result = stdb.table_id_from_name_mut(&tx, "MyTable")?;
        assert!(
            result.is_none(),
            "Table should not exist, so table_id_from_name should return none"
        );

        let result = stdb.table_name_from_id_mut(&tx, table_id)?;
        assert!(
            result.is_none(),
            "Table should not exist, so table_name_from_id_mut should return none",
        );
        Ok(())
    }

    #[test]
    fn test_rollback() -> ResultTest<()> {
        let stdb = TestDB::durable()?;

        let mut tx = begin_mut_tx(&stdb);

        let table_id = stdb.create_table(&mut tx, my_table(AlgebraicType::I32))?;
        stdb.commit_tx(tx)?;

        let mut tx = begin_mut_tx(&stdb);
        insert_three_i32s(&stdb, &mut tx, table_id)?;
        let _ = stdb.rollback_mut_tx(tx);

        let tx = begin_mut_tx(&stdb);
        assert_eq!(collect_sorted::<i32>(&stdb, &tx, table_id)?, Vec::<i32>::new());
        Ok(())
    }

    #[test]
    fn test_auto_inc() -> ResultTest<()> {
        let stdb = TestDB::durable()?;

        let mut tx = begin_mut_tx(&stdb);
        let schema = table_auto_inc();
        let table_id = stdb.create_table(&mut tx, schema)?;

        let sequence = stdb.sequence_id_from_name(&tx, "MyTable_my_col_seq")?;
        assert!(sequence.is_some(), "Sequence not created");

        insert(&stdb, &mut tx, table_id, &product![0i64])?;
        insert(&stdb, &mut tx, table_id, &product![0i64])?;

        assert_eq!(collect_from_sorted(&stdb, &tx, table_id, 0i64)?, vec![1, 2]);
        Ok(())
    }

    #[test]
    fn test_auto_inc_disable() -> ResultTest<()> {
        let stdb = TestDB::durable()?;

        let mut tx = begin_mut_tx(&stdb);
        let schema = table_auto_inc();
        let table_id = stdb.create_table(&mut tx, schema)?;

        let sequence = stdb.sequence_id_from_name(&tx, "MyTable_my_col_seq")?;
        assert!(sequence.is_some(), "Sequence not created");

        insert(&stdb, &mut tx, table_id, &product![5i64])?;
        insert(&stdb, &mut tx, table_id, &product![6i64])?;

        assert_eq!(collect_from_sorted(&stdb, &tx, table_id, 0i64)?, vec![5, 6]);
        Ok(())
    }

    #[test]
    fn test_auto_inc_reload() -> ResultTest<()> {
        let _ = env_logger::builder()
            .filter_level(log::LevelFilter::Trace)
            .format_timestamp(None)
            .is_test(true)
            .try_init();

        let stdb = TestDB::durable()?;

        let mut tx = begin_mut_tx(&stdb);
        let schema = table_auto_inc();

        let table_id = stdb.create_table(&mut tx, schema)?;

        let sequence = stdb.sequence_id_from_name(&tx, "MyTable_my_col_seq")?;
        assert!(sequence.is_some(), "Sequence not created");

        insert(&stdb, &mut tx, table_id, &product![0i64])?;
        assert_eq!(collect_from_sorted(&stdb, &tx, table_id, 0i64)?, vec![1]);

        stdb.commit_tx(tx)?;

        let stdb = stdb.reopen()?;

        let mut tx = begin_mut_tx(&stdb);
        insert(&stdb, &mut tx, table_id, &product![0i64]).unwrap();

        // Check the second row start after `SEQUENCE_PREALLOCATION_AMOUNT`
        assert_eq!(collect_from_sorted(&stdb, &tx, table_id, 0i64)?, vec![1, 4097]);
        stdb.commit_tx(tx)?;

        let stdb = stdb.reopen()?;
        let mut tx = begin_mut_tx(&stdb);
        insert(&stdb, &mut tx, table_id, &product![0i64]).unwrap();
        // The next value will have a gap because we preallocate, but asserting the specific number
        // seems brittle.
        assert!(collect_from_sorted(&stdb, &tx, table_id, 0i64)?[2] > 4097);
        Ok(())
    }

    #[test]
    fn test_indexed() -> ResultTest<()> {
        let stdb = TestDB::durable()?;

        let mut tx = begin_mut_tx(&stdb);
        let schema = table_indexed(false);

        let table_id = stdb.create_table(&mut tx, schema)?;

        assert!(
            stdb.index_id_from_name(&tx, "MyTable_my_col_idx_btree")?.is_some(),
            "Index not created"
        );

        insert(&stdb, &mut tx, table_id, &product![1i64, 1i64])?;
        insert(&stdb, &mut tx, table_id, &product![1i64, 1i64])?;

        assert_eq!(collect_from_sorted(&stdb, &tx, table_id, 0i64)?, vec![1]);
        Ok(())
    }

    #[test]
    fn test_row_count() -> ResultTest<()> {
        let stdb = TestDB::durable()?;

        let mut tx = begin_mut_tx(&stdb);
        let schema = my_table(AlgebraicType::I64);
        let table_id = stdb.create_table(&mut tx, schema)?;
        insert(&stdb, &mut tx, table_id, &product![1i64])?;
        insert(&stdb, &mut tx, table_id, &product![2i64])?;
        stdb.commit_tx(tx)?;

        let stdb = stdb.reopen()?;
        let tx = begin_tx(&stdb);
        assert_eq!(tx.table_row_count(table_id).unwrap(), 2);
        Ok(())
    }

    // Because we don't create `rls` when first creating the database, check we pass the bootstrap
    #[test]
    fn test_row_level_reopen() -> ResultTest<()> {
        let stdb = TestDB::durable()?;
        let mut tx = begin_mut_tx(&stdb);

        let schema = my_table(AlgebraicType::I64);
        let table_id = stdb.create_table(&mut tx, schema)?;

        let rls = RowLevelSecuritySchema {
            sql: "SELECT * FROM bar".into(),
            table_id,
        };

        tx.create_row_level_security(rls)?;
        stdb.commit_tx(tx)?;

        let stdb = stdb.reopen()?;
        let tx = begin_mut_tx(&stdb);

        assert_eq!(
            tx.row_level_security_for_table_id(table_id)?,
            vec![RowLevelSecuritySchema {
                sql: "SELECT * FROM bar".into(),
                table_id,
            }]
        );

        Ok(())
    }

    #[test]
    fn test_unique() -> ResultTest<()> {
        let stdb = TestDB::durable()?;

        let mut tx = begin_mut_tx(&stdb);

        let schema = table_indexed(true);
        let table_id = stdb.create_table(&mut tx, schema).expect("stdb.create_table failed");

        assert!(
            stdb.index_id_from_name(&tx, "MyTable_my_col_idx_btree")
                .expect("index_id_from_name failed")
                .is_some(),
            "Index not created"
        );

        insert(&stdb, &mut tx, table_id, &product![1i64, 0i64]).expect("stdb.insert failed");
        match insert(&stdb, &mut tx, table_id, &product![1i64, 1i64]) {
            Ok(_) => panic!("Allow to insert duplicate row"),
            Err(DBError::Datastore(DatastoreError::Index(IndexError::UniqueConstraintViolation { .. }))) => {}
            Err(err) => panic!("Expected error `UniqueConstraintViolation`, got {err}"),
        }

        Ok(())
    }

    #[test]
    fn test_identity() -> ResultTest<()> {
        let stdb = TestDB::durable()?;

        let mut tx = begin_mut_tx(&stdb);
        let schema = table(
            "MyTable",
            ProductType::from([("my_col", AlgebraicType::I64)]),
            |builder| {
                builder
                    .with_column_sequence(0)
                    .with_unique_constraint(0)
                    .with_index_no_accessor_name(btree(0))
            },
        );

        let table_id = stdb.create_table(&mut tx, schema)?;

        assert!(
            stdb.index_id_from_name(&tx, "MyTable_my_col_idx_btree")?.is_some(),
            "Index not created"
        );

        let sequence = stdb.sequence_id_from_name(&tx, "MyTable_my_col_seq")?;
        assert!(sequence.is_some(), "Sequence not created");

        insert(&stdb, &mut tx, table_id, &product![0i64])?;
        insert(&stdb, &mut tx, table_id, &product![0i64])?;

        assert_eq!(collect_from_sorted(&stdb, &tx, table_id, 0i64)?, vec![1, 2]);
        Ok(())
    }

    #[test]
    fn test_cascade_drop_table() -> ResultTest<()> {
        let stdb = TestDB::durable()?;

        let mut tx = begin_mut_tx(&stdb);

        let schema = table(
            "MyTable",
            ProductType::from([
                ("col1", AlgebraicType::I64),
                ("col2", AlgebraicType::I64),
                ("col3", AlgebraicType::I64),
                ("col4", AlgebraicType::I64),
            ]),
            |builder| {
                builder
                    .with_index_no_accessor_name(btree(0))
                    .with_index_no_accessor_name(btree(1))
                    .with_index_no_accessor_name(btree(2))
                    .with_index_no_accessor_name(btree(3))
                    .with_unique_constraint(0)
                    .with_unique_constraint(1)
                    .with_unique_constraint(3)
                    .with_column_sequence(0)
            },
        );

        let table_id = stdb.create_table(&mut tx, schema)?;

        let indexes = stdb
            .iter_mut(&tx, ST_INDEX_ID)?
            .map(|x| StIndexRow::try_from(x).unwrap())
            .filter(|x| x.table_id == table_id)
            .collect::<Vec<_>>();
        assert_eq!(indexes.len(), 4, "Wrong number of indexes: {:#?}", indexes);

        let sequences = stdb
            .iter_mut(&tx, ST_SEQUENCE_ID)?
            .map(|x| StSequenceRow::try_from(x).unwrap())
            .filter(|x| x.table_id == table_id)
            .collect::<Vec<_>>();
        assert_eq!(sequences.len(), 1, "Wrong number of sequences");

        let constraints = stdb
            .iter_mut(&tx, ST_CONSTRAINT_ID)?
            .map(|x| StConstraintRow::try_from(x).unwrap())
            .filter(|x| x.table_id == table_id)
            .collect::<Vec<_>>();
        assert_eq!(constraints.len(), 3, "Wrong number of constraints");

        stdb.drop_table(&mut tx, table_id)?;

        let indexes = stdb
            .iter_mut(&tx, ST_INDEX_ID)?
            .map(|x| StIndexRow::try_from(x).unwrap())
            .filter(|x| x.table_id == table_id)
            .collect::<Vec<_>>();
        assert_eq!(indexes.len(), 0, "Wrong number of indexes DROP");

        let sequences = stdb
            .iter_mut(&tx, ST_SEQUENCE_ID)?
            .map(|x| StSequenceRow::try_from(x).unwrap())
            .filter(|x| x.table_id == table_id)
            .collect::<Vec<_>>();
        assert_eq!(sequences.len(), 0, "Wrong number of sequences DROP");

        let constraints = stdb
            .iter_mut(&tx, ST_CONSTRAINT_ID)?
            .map(|x| StConstraintRow::try_from(x).unwrap())
            .filter(|x| x.table_id == table_id)
            .collect::<Vec<_>>();
        assert_eq!(constraints.len(), 0, "Wrong number of constraints DROP");

        Ok(())
    }

    #[test]
    fn test_rename_table() -> ResultTest<()> {
        let stdb = TestDB::durable()?;

        let mut tx = begin_mut_tx(&stdb);

        let table_id = stdb.create_table(&mut tx, table_indexed(true))?;
        stdb.rename_table(&mut tx, table_id, "YourTable")?;
        let table_name = stdb.table_name_from_id_mut(&tx, table_id)?;

        assert_eq!(Some("YourTable"), table_name.as_ref().map(Cow::as_ref));
        // Also make sure we've removed the old ST_TABLES_ID row
        let mut n = 0;
        for row in stdb.iter_mut(&tx, ST_TABLE_ID)? {
            let table = StTableRow::try_from(row)?;
            if table.table_id == table_id {
                n += 1;
            }
        }
        assert_eq!(1, n);

        Ok(())
    }

    #[test]
    fn test_multi_column_index() -> ResultTest<()> {
        let stdb = TestDB::durable()?;

        let columns = ProductType::from([
            ("a", AlgebraicType::U64),
            ("b", AlgebraicType::U64),
            ("c", AlgebraicType::U64),
        ]);

        let schema = table("t", columns, |builder| {
            builder.with_index(btree([0, 1]), "accessor_name_doesnt_matter")
        });

        let mut tx = begin_mut_tx(&stdb);
        let table_id = stdb.create_table(&mut tx, schema)?;

        insert(&stdb, &mut tx, table_id, &product![0u64, 0u64, 1u64])?;
        insert(&stdb, &mut tx, table_id, &product![0u64, 1u64, 2u64])?;
        insert(&stdb, &mut tx, table_id, &product![1u64, 2u64, 2u64])?;

        let cols = col_list![0, 1];
        let value = product![0u64, 1u64].into();

        let IterByColEqMutTx::Index(mut iter) = stdb.iter_by_col_eq_mut(&tx, table_id, cols, &value)? else {
            panic!("expected index iterator");
        };

        let Some(row) = iter.next() else {
            panic!("expected non-empty iterator");
        };

        assert_eq!(row.to_product_value(), product![0u64, 1u64, 2u64]);

        // iter should only return a single row, so this count should now be 0.
        assert_eq!(iter.count(), 0);
        Ok(())
    }

    #[test]
    /// Test that iteration yields each row only once
    /// in the edge case where a row is committed and has been deleted and re-inserted within the iterating TX.
    fn test_insert_delete_insert_iter() {
        let stdb = TestDB::durable().expect("failed to create TestDB");

        let mut initial_tx = begin_mut_tx(&stdb);
        let schema = my_table(AlgebraicType::I32);

        let table_id = stdb.create_table(&mut initial_tx, schema).expect("create_table failed");

        stdb.commit_tx(initial_tx).expect("Commit initial_tx failed");

        // Insert a row and commit it, so the row is in the committed_state.
        let mut insert_tx = begin_mut_tx(&stdb);
        insert(&stdb, &mut insert_tx, table_id, &product!(AlgebraicValue::I32(0))).expect("Insert insert_tx failed");
        stdb.commit_tx(insert_tx).expect("Commit insert_tx failed");

        let mut delete_insert_tx = begin_mut_tx(&stdb);
        // Delete the row, so it's in the `delete_tables` of `delete_insert_tx`.
        assert_eq!(
            stdb.delete_by_rel(&mut delete_insert_tx, table_id, [product!(AlgebraicValue::I32(0))]),
            1
        );

        // Insert the row again, so that depending on the datastore internals,
        // it may now be only in the committed_state,
        // or in all three of the committed_state, delete_tables and insert_tables.
        insert(
            &stdb,
            &mut delete_insert_tx,
            table_id,
            &product!(AlgebraicValue::I32(0)),
        )
        .expect("Insert delete_insert_tx failed");

        // Iterate over the table and assert that we see the committed-deleted-inserted row only once.
        assert_eq!(
            &stdb
                .iter_mut(&delete_insert_tx, table_id)
                .expect("iter delete_insert_tx failed")
                .map(|row_ref| row_ref.to_product_value())
                .collect::<Vec<_>>(),
            &[product!(AlgebraicValue::I32(0))],
        );

        let _ = stdb.rollback_mut_tx(delete_insert_tx);
    }

    #[test]
    fn test_tx_inputs_are_in_the_commitlog() {
        let _ = env_logger::builder()
            .filter_level(log::LevelFilter::Trace)
            .format_timestamp(None)
            .is_test(true)
            .try_init();

        let stdb = TestDB::durable().expect("failed to create TestDB");

        let timestamp = Timestamp::now();
        let ctx = ReducerContext {
            name: "abstract_concrete_proxy_factory_impl".into(),
            caller_identity: Identity::__dummy(),
            caller_connection_id: ConnectionId::ZERO,
            timestamp,
            arg_bsatn: Bytes::new(),
        };

        let row_ty = ProductType::from([("le_boeuf", AlgebraicType::I32)]);
        let schema = table("test_table", row_ty.clone(), |builder| builder);

        // Create an empty transaction
        {
            let tx = stdb.begin_mut_tx(IsolationLevel::Serializable, Workload::Reducer(ctx.clone()));
            stdb.commit_tx(tx).expect("failed to commit empty transaction");
        }

        // Create an empty transaction pretending to be an
        // `__identity_connected__` call.
        {
            let tx = stdb.begin_mut_tx(
                IsolationLevel::Serializable,
                Workload::Reducer(ReducerContext {
                    name: "__identity_connected__".into(),
                    caller_identity: Identity::__dummy(),
                    caller_connection_id: ConnectionId::ZERO,
                    timestamp,
                    arg_bsatn: Bytes::new(),
                }),
            );
            stdb.commit_tx(tx)
                .expect("failed to commit empty __identity_connected__ transaction");
        }

        // Create a non-empty transaction including reducer info
        let table_id = {
            let mut tx = stdb.begin_mut_tx(IsolationLevel::Serializable, Workload::Reducer(ctx));
            let table_id = stdb.create_table(&mut tx, schema).expect("failed to create table");
            insert(&stdb, &mut tx, table_id, &product!(AlgebraicValue::I32(0))).expect("failed to insert row");
            stdb.commit_tx(tx).expect("failed to commit tx");

            table_id
        };

        // Create a non-empty transaction without reducer info, as it would be
        // created by a mutable SQL transaction
        {
            let mut tx = stdb.begin_mut_tx(IsolationLevel::Serializable, Workload::Sql);
            insert(&stdb, &mut tx, table_id, &product!(AlgebraicValue::I32(-42))).expect("failed to insert row");
            stdb.commit_tx(tx).expect("failed to commit tx");
        }

        // `txdata::Visitor` which only collects `txdata::Inputs`.
        struct Inputs {
            // The inputs collected during traversal of the log.
            inputs: Vec<txdata::Inputs>,
            // The number of transactions seen during traversal of the log.
            num_txs: usize,
            // System tables, needed to be able to consume transaction records.
            sys: IntMap<TableId, ProductType>,
            // The table created above, needed to be able to consume transaction
            // records.
            row_ty: ProductType,
        }

        impl txdata::Visitor for Inputs {
            type Row = ();
            type Error = anyhow::Error;

            fn visit_insert<'a, R: BufReader<'a>>(
                &mut self,
                table_id: TableId,
                reader: &mut R,
            ) -> Result<Self::Row, Self::Error> {
                let ty = self.sys.get(&table_id).unwrap_or(&self.row_ty);
                let row = ProductValue::decode(ty, reader)?;
                log::debug!("insert: {table_id} {row:?}");
                Ok(())
            }

            fn visit_delete<'a, R: BufReader<'a>>(
                &mut self,
                table_id: TableId,
                reader: &mut R,
            ) -> Result<Self::Row, Self::Error> {
                // Allow specifically deletes from `st_sequence`,
                // since the transactions in this test will allocate sequence values.
                if table_id != ST_SEQUENCE_ID {
                    bail!("unexpected delete for table: {table_id}")
                }
                let ty = self.sys.get(&table_id).unwrap();
                let row = ProductValue::decode(ty, reader)?;
                log::debug!("delete: {table_id} {row:?}");
                Ok(())
            }

            fn skip_row<'a, R: BufReader<'a>>(
                &mut self,
                table_id: TableId,
                _reader: &mut R,
            ) -> Result<(), Self::Error> {
                bail!("unexpected skip for table: {table_id}")
            }

            fn visit_inputs(&mut self, inputs: &txdata::Inputs) -> Result<(), Self::Error> {
                log::debug!("visit_inputs: {inputs:?}");
                self.inputs.push(inputs.clone());
                Ok(())
            }

            fn visit_tx_start(&mut self, offset: u64) -> Result<(), Self::Error> {
                log::debug!("tx start: {offset}");
                self.num_txs += 1;
                Ok(())
            }

            fn visit_tx_end(&mut self) -> Result<(), Self::Error> {
                log::debug!("tx end");
                Ok(())
            }
        }

        struct Decoder(Rc<RefCell<Inputs>>);

        impl spacetimedb_commitlog::Decoder for Decoder {
            type Record = txdata::Txdata<()>;
            type Error = txdata::DecoderError<anyhow::Error>;

            #[inline]
            fn decode_record<'a, R: BufReader<'a>>(
                &self,
                version: u8,
                tx_offset: u64,
                reader: &mut R,
            ) -> Result<Self::Record, Self::Error> {
                txdata::decode_record_fn(&mut *self.0.borrow_mut(), version, tx_offset, reader)
            }

            fn skip_record<'a, R: BufReader<'a>>(
                &self,
                version: u8,
                _tx_offset: u64,
                reader: &mut R,
            ) -> Result<(), Self::Error> {
                txdata::skip_record_fn(&mut *self.0.borrow_mut(), version, reader)
            }
        }

        let (db, durablity, rt, dir) = stdb.into_parts();
        // Free reference to durability.
        drop(db);
        // Ensure everything is flushed to disk.
        rt.expect("Durable TestDB must have a runtime")
            .block_on(
                Arc::into_inner(durablity.expect("Durable TestDB must have a durability"))
                    .expect("failed to unwrap Arc")
                    .close(),
            )
            .expect("failed to close local durabilility");

        // Re-open commitlog and collect inputs.
        let inputs = Rc::new(RefCell::new(Inputs {
            inputs: Vec::new(),
            num_txs: 0,
            sys: system_tables()
                .into_iter()
                .map(|schema| (schema.table_id, schema.into_row_type()))
                .collect(),
            row_ty,
        }));
        {
            let clog = Commitlog::<()>::open(dir.commit_log(), Default::default()).expect("failed to open commitlog");
            let decoder = Decoder(Rc::clone(&inputs));
            clog.fold_transactions(decoder).unwrap();
        }
        // Just a safeguard so we don't drop the temp dir before this point.
        drop(dir);

        let inputs = Rc::into_inner(inputs).unwrap().into_inner();
        log::debug!("collected inputs: {:?}", inputs.inputs);

        // We should've seen four transactions:
        //
        // - the internal tx which initializes `st_module`
        // - three non-empty transactions here
        //
        // The empty transaction should've been ignored.
        assert_eq!(inputs.num_txs, 4);
        // Two of the transactions should yield inputs.
        assert_eq!(inputs.inputs.len(), 2);

        // Also assert that we got what we put in.
        for (i, input) in inputs.inputs.into_iter().enumerate() {
            let ReducerContext {
                name: reducer_name,
                caller_identity,
                caller_connection_id,
                timestamp: reducer_timestamp,
                arg_bsatn,
            } = ReducerContext::try_from(&input).unwrap();
            if i == 0 {
                assert_eq!(reducer_name, "__identity_connected__");
            } else {
                assert_eq!(reducer_name, "abstract_concrete_proxy_factory_impl");
            }
            assert!(
                arg_bsatn.is_empty(),
                "expected args to be exhausted because nullary args were given"
            );
            assert_eq!(caller_identity, Identity::ZERO);
            assert_eq!(caller_connection_id, ConnectionId::ZERO);
            assert_eq!(reducer_timestamp, timestamp);
        }
    }

    /// This tests that we are able to correctly replay mutations to system tables,
    /// in this case specifically `st_client`.
    ///
    /// [SpacetimeDB PR #2161](https://github.com/clockworklabs/SpacetimeDB/pull/2161)
    /// fixed a bug where replaying deletes to `st_client` would fail due to an unpopulated index.
    #[test]
    fn replay_delete_from_st_client() {
        use spacetimedb_datastore::system_tables::{StClientRow, ST_CLIENT_ID};

        let row_0 = StClientRow {
            identity: Identity::ZERO.into(),
            connection_id: ConnectionId::ZERO.into(),
        };
        let row_1 = StClientRow {
            identity: Identity::ZERO.into(),
            connection_id: ConnectionId::from_u128(1).into(),
        };

        let history = TestHistory::from_txes([
            // TX 0: insert row 0
            Txdata {
                inputs: None,
                outputs: None,
                mutations: Some(txdata::Mutations {
                    inserts: Box::new([txdata::Ops {
                        table_id: ST_CLIENT_ID,
                        rowdata: Arc::new([row_0.into()]),
                    }]),
                    deletes: Box::new([]),
                    truncates: Box::new([]),
                }),
            },
            // TX 1: delete row 0
            Txdata {
                inputs: None,
                outputs: None,
                mutations: Some(txdata::Mutations {
                    inserts: Box::new([]),
                    deletes: Box::new([txdata::Ops {
                        table_id: ST_CLIENT_ID,
                        rowdata: Arc::new([row_0.into()]),
                    }]),
                    truncates: Box::new([]),
                }),
            },
            // TX 2: insert row 1
            Txdata {
                inputs: None,
                outputs: None,
                mutations: Some(txdata::Mutations {
                    inserts: Box::new([txdata::Ops {
                        table_id: ST_CLIENT_ID,
                        rowdata: Arc::new([row_1.into()]),
                    }]),
                    deletes: Box::new([]),
                    truncates: Box::new([]),
                }),
            },
        ]);

        // We expect 1 client, since we left `row_1` in there.
        let stdb = TestDB::in_memory_with_history(history, /* expected_num_clients: */ 1).unwrap();

        let read_tx = begin_tx(&stdb);

        // Read all of st_client, assert that there's only one row, and that said row is `row_1`.
        let present_rows: Vec<StClientRow> = stdb
            .iter(&read_tx, ST_CLIENT_ID)
            .unwrap()
            .map(|row_ref| row_ref.try_into().unwrap())
            .collect();
        assert_eq!(present_rows.len(), 1);
        assert_eq!(present_rows[0], row_1);

        let _ = stdb.release_tx(read_tx);
    }

    // Verify that we can compress snapshots and hardlink them,
    // except for the last one, which should be uncompressed.
    // Then, verify that we can read the compressed snapshot.
    //
    // NOTE: `snapshot_watching_compressor` is what filter out the last snapshot
    #[test]
    fn compress_snapshot_test() -> ResultTest<()> {
        let stdb = TestDB::in_memory()?;

        let mut tx = begin_mut_tx(&stdb);
        let schema = my_table(AlgebraicType::I32);
        let table_id = stdb.create_table(&mut tx, schema)?;
        for v in 0..3 {
            insert(&stdb, &mut tx, table_id, &product![v])?;
        }
        stdb.commit_tx(tx)?;

        let root = stdb.path().snapshots();
        let (dir, repo) = make_snapshot(root.clone(), Identity::ZERO, 0, CompressType::None, true);
        stdb.take_snapshot(&repo)?;

        #[cfg(unix)]
        let total_objects = repo.size_on_disk()?.object_count;
        // Another snapshots that will hardlink part of the first one
        for i in 0..2 {
            let mut tx = begin_mut_tx(&stdb);
            for v in 0..(10 + i) {
                insert(&stdb, &mut tx, table_id, &product![v])?;
            }
            stdb.commit_tx(tx)?;
            stdb.take_snapshot(&repo)?;
        }

        let size_compress_off = repo.size_on_disk()?;
        assert!(
            size_compress_off.total_size > 0,
            "Snapshot size should be greater than 0"
        );
        let mut offsets = repo.all_snapshots()?.collect::<Vec<_>>();
        offsets.sort();
        assert_eq!(&offsets, &[1, 2, 3]);
        // Simulate we take except the last snapshot
        let last_compress = 2;
        assert_eq!(repo.compress_older_snapshots(3)?, CompressCount { none: 0, zstd: 2 });
        let size_compress_on = repo.size_on_disk()?;
        assert!(size_compress_on.total_size < size_compress_off.total_size);
        // Verify we hard-linked the second snapshot
        #[cfg(unix)]
        {
            use std::os::unix::fs::MetadataExt;
            let snapshot_dir = dir.snapshot_dir(last_compress);
            let mut hard_linked_on = 0;
            let mut hard_linked_off = 0;

            let (snapshot, compress) = Snapshot::read_from_file(&snapshot_dir.snapshot_file(last_compress))?;
            assert_eq!(compress, CompressType::Zstd);
            let repo = SnapshotRepository::object_repo(&snapshot_dir)?;
            for (_, path) in snapshot.files(&repo) {
                match path.metadata()?.nlink() {
                    0 => hard_linked_off += 1,
                    _ => hard_linked_on += 1,
                }
            }
            assert_eq!(hard_linked_on, total_objects);
            assert_eq!(hard_linked_off, 0);
        }

        // Sanity check that we can read the snapshot after compression
        let repo = open_snapshot_repo(dir, Identity::ZERO, 0)?;
        RelationalDB::restore_from_snapshot_or_bootstrap(
            Identity::ZERO,
            Some(&repo),
            Some(last_compress),
            0,
            PagePool::new_for_test(),
        )?;

        Ok(())
    }

    // For test compression into an existing database.
    // Must supply the path to the database and the identity of the replica using the `ENV`:
    // - `SNAPSHOT` the path to the database, like `/tmp/db/replicas/.../8/database`
    // - `IDENTITY` the identity in hex format
    #[tokio::test]
    #[ignore]
    async fn read_existing() -> ResultTest<()> {
        let path_db = PathBuf::from(std::env::var("SNAPSHOT").expect("SNAPSHOT must be set to a valid path"));
        let identity =
            Identity::from_hex(std::env::var("IDENTITY").expect("IDENTITY must be set to a valid hex identity"))?;
        let path = ReplicaDir::from_path_unchecked(path_db);

        let repo = open_snapshot_repo(path.snapshots(), Identity::ZERO, 0)?;
        assert!(
            repo.size_on_disk()?.total_size > 0,
            "Snapshot size should be greater than 0"
        );

        let last = repo.latest_snapshot()?;
        let stdb =
            RelationalDB::restore_from_snapshot_or_bootstrap(identity, Some(&repo), last, 0, PagePool::new_for_test())?;

        let out = TempDir::with_prefix("snapshot_test")?;
        let dir = SnapshotsPath::from_path_unchecked(out.path());

        let (_, repo) = make_snapshot(dir.clone(), Identity::ZERO, 0, CompressType::Zstd, false);

        stdb.take_snapshot(&repo)?;
        let size = repo.size_on_disk()?;
        assert!(size.total_size > 0, "Snapshot size should be greater than 0");

        Ok(())
    }

    #[test]
    fn tries_older_snapshots() -> ResultTest<()> {
        let stdb = TestDB::in_memory()?;
        stdb.path().snapshots().create()?;
        let repo = SnapshotRepository::open(stdb.path().snapshots(), stdb.database_identity(), 85)?;

        stdb.take_snapshot(&repo)?.expect("failed to take snapshot");
        {
            let mut tx = stdb.begin_mut_tx(IsolationLevel::Serializable, Workload::ForTests);
            let schema = my_table(AlgebraicType::I32);
            let table_id = stdb.create_table(&mut tx, schema)?;
            for v in 0..3 {
                insert(&stdb, &mut tx, table_id, &product![v])?;
            }
            stdb.commit_tx(tx)?;
        }
        stdb.take_snapshot(&repo)?.expect("failed to take snapshot");

        let try_restore = |durable_tx_offset, min_commitlog_offset| {
            RelationalDB::restore_from_snapshot_or_bootstrap(
                stdb.database_identity(),
                Some(&repo),
                Some(durable_tx_offset),
                min_commitlog_offset,
                PagePool::new_for_test(),
            )
        };

        try_restore(1, 0)?;
        // We can restore from the previous snapshot
        // if the snapshot file is corrupted
        repo.snapshot_dir_path(1)
            .snapshot_file(1)
            .open_file(OpenOptions::new().write(true))?
            .set_len(1)?;
        try_restore(1, 0)?;
        // Also if it's gone
        std::fs::remove_file(repo.snapshot_dir_path(1).snapshot_file(1))?;
        try_restore(1, 0)?;
        // But not if the commitlog starts after the previous snapshot
        assert_matches!(
            try_restore(1, 2).map(drop),
            Err(RestoreSnapshotError::NoConnectedSnapshot { .. })
        );

        Ok(())
    }

    #[test]
    /// Test that we can create a table after replaying a durable database
    /// without a snapshot.
    ///
    /// Regression test for
    /// [SpacetimeDB issue #2758](https://github.com/clockworklabs/SpacetimeDB/issues/2758).
    /// Before [the fix](https://github.com/clockworklabs/SpacetimeDB/pull/2760),
    /// this would fail because the sequence allocations for system table sequences,
    /// including the one on `st_table.table_id`,
    /// were not correctly reinitialized in memory after replaying a commitlog
    /// into a database that had been [`Locking::bootstrap`]ped,
    /// as opposed to restored from a snapshot.
    fn repro_2758_create_table_after_replay_without_snapshot() {
        // Create a new database which has an on-disk commitlog but no snapshots.
        let stdb = TestDB::durable_without_snapshot_repo().expect("failed to create TestDB");

        // Begin a transaction, create a table, then commit.
        let mut tx = begin_mut_tx(&stdb);
        let product_type = ProductType::from([("col_0", AlgebraicType::I32)]);
        let schema = table("table_0", product_type.clone(), |builder| builder);
        let table_0_id = stdb.create_table(&mut tx, schema).unwrap();
        stdb.commit_tx(tx).unwrap();

        // At this point, the sequence on `st_table.table_id` will have allocated once and advanced once,
        // i.e. have `allocated = 8193`, `value = 4198`.

        // Reopen the database. This will replay all the way from the commitlog,
        // since we have no snapshot repository.
        let stdb = stdb.reopen().unwrap();

        // Begin a transaction, create another table, then commit.
        let mut tx = begin_mut_tx(&stdb);
        let other_schema = table("table_1", product_type.clone(), |builder| builder);
        // Before the fix to issue #2758,
        // this next call to `create_table` would fail with:
        // ```
        // called `Result::unwrap()` on an `Err` value: Index(UniqueConstraintViolation(UniqueConstraintViolation { constraint_name: "st_table_table_id_idx_btree", table_name: "st_table", cols: ["table_id"], value: U32(4097) }))
        // ```
        let table_1_id = stdb.create_table(&mut tx, other_schema).unwrap();
        stdb.commit_tx(tx).unwrap();

        // Quick sanity check: we actually got different table IDs,
        // we didn't just fail to detect a unique constraint violation.
        assert!(table_1_id > table_0_id);
    }

    use crate::error::DBError;
    use fs_extra::dir::{copy, CopyOptions};
    use itertools::Itertools;

    /// Make a temp dir with the contents of the given directory.
    fn copy_fixture_dir(src: &PathBuf) -> TempDir {
        // Create a temporary directory
        let tempdir = TempDir::new().expect("create temp dir");

        // Copy everything from src into tempdir
        let options = CopyOptions {
            overwrite: true,
            copy_inside: true, // copy the contents, not the directory itself
            ..Default::default()
        };
        copy(src, tempdir.path(), &options).expect("copy fixtures");

        tempdir
    }

    /// Load a v1.2 database, verify that the expected tables are present, and we can add a table.
    fn load_1_2_data(use_snapshot: bool) -> ResultTest<()> {
        let data_dir = PathBuf::from(env!("CARGO_MANIFEST_DIR")).join("testdata/v1.2/replicas");
        let tempdir = copy_fixture_dir(&data_dir);

        let dir = ReplicaDir::from_path_unchecked(tempdir.path().join("replicas/22000001"));

        let rt = tokio::runtime::Builder::new_multi_thread().enable_all().build()?;
        // Enter the runtime so that `Self::durable_internal` can spawn a `SnapshotWorker`.
        let _rt = rt.enter();

        let db_identity = Identity::from_hex("c2006c1c2ede44b44e9835dfe00e3e1edc3bc67024b504cb6a3b8491db5d98a3")?;
        let owner_identity = Identity::from_hex("c2001c551217385bdeba5f1e1b5b19a28910852a94ce43428508e7a098760cea")?;
        let (db, _durability_handle) = TestDB::open_existing_durable(
            &dir,
            rt.handle().clone(),
            22000001,
            db_identity,
            owner_identity,
            use_snapshot,
        )?;
        let mut tx = db.begin_mut_tx(IsolationLevel::Serializable, Workload::ForTests);
        let schemas = db.get_all_tables_mut(&tx)?;
        let user_table_names: Vec<String> = schemas
            .iter()
            .filter(|s| s.table_id.0 > 4000)
            .sorted_by_key(|s| s.table_id.0)
            .map(|s| s.table_name.clone().to_string())
            .collect();
        let expected_table_names = vec!["message", "user"];
        assert_eq!(user_table_names, expected_table_names);

        let table_id = db.create_table(&mut tx, my_table(AlgebraicType::I32))?;
        db.commit_tx(tx)?;

        let tx = db.begin_mut_tx(IsolationLevel::Serializable, Workload::ForTests);
        let t_id = db.table_id_from_name_mut(&tx, "MyTable")?.unwrap();
        assert_eq!(table_id, t_id);
        assert_eq!("MyTable", db.table_name_from_id_mut(&tx, t_id)?.unwrap());
        db.commit_tx(tx)?;
        let tx = db.begin_tx(Workload::ForTests);
        let user_table_names: Vec<String> = db
            .get_all_tables(&tx)?
            .iter()
            .filter(|s| s.table_id.0 > 4000)
            .sorted_by_key(|s| s.table_id.0)
            .map(|s| s.table_name.clone().to_string())
            .collect();
        let expected_table_names = vec!["message", "user", "MyTable"];
        assert_eq!(user_table_names, expected_table_names);

        Ok(())
    }

    #[test]
    fn load_1_2_quickstart_from_snapshot_test() -> ResultTest<()> {
        load_1_2_data(true)
    }

    #[test]
    fn load_1_2_quickstart_without_snapshot_test() -> ResultTest<()> {
        load_1_2_data(false)
    }

    /// This tests adding a new system table st_connection_credentials, which was not in 1.2.
    /// We ensure that we can open data from a version without it, write to the table,
    /// and then reopen the database and read from the table.
    fn load_1_2_data_and_migrate(use_snapshot: bool) -> ResultTest<()> {
        let data_dir = PathBuf::from(env!("CARGO_MANIFEST_DIR")).join("testdata/v1.2/replicas");
        let tempdir = copy_fixture_dir(&data_dir);

        let dir = ReplicaDir::from_path_unchecked(tempdir.path().join("replicas/22000001"));

        let rt = tokio::runtime::Builder::new_multi_thread().enable_all().build()?;
        // Enter the runtime so that `Self::durable_internal` can spawn a `SnapshotWorker`.
        let _rt = rt.enter();

        let db_identity = Identity::from_hex("c2006c1c2ede44b44e9835dfe00e3e1edc3bc67024b504cb6a3b8491db5d98a3")?;
        let owner_identity = Identity::from_hex("c2001c551217385bdeba5f1e1b5b19a28910852a94ce43428508e7a098760cea")?;
        let (db, durability_handle) = TestDB::open_existing_durable(
            &dir,
            rt.handle().clone(),
            22000001,
            db_identity,
            owner_identity,
            use_snapshot,
        )?;
        let schemas = db.with_read_only(Workload::ForTests, |tx| db.get_all_tables(tx))?;
        let user_table_names: Vec<String> = schemas
            .iter()
            .filter(|s| s.table_id.0 > 4000)
            .sorted_by_key(|s| s.table_id.0)
            .map(|s| s.table_name.clone().to_string())
            .collect();
        let expected_table_names = vec!["message", "user"];
        // We have this assertion just to double check that we aren't accidentally opening an empty
        // directory.
        assert_eq!(user_table_names, expected_table_names);

        db.with_auto_commit(Workload::ForTests, |tx| {
            tx.insert_st_client(Identity::ZERO, ConnectionId::ZERO, "invalid_jwt")
                .unwrap();
            Ok::<(), DBError>(())
        })?;
        // Now we are going to shut it down and reopen it, to ensure that the new table can be
        // read from disk.
        drop(db);
        let handle = Arc::into_inner(durability_handle).expect("Durability handle should be dropped by db");
        rt.block_on(handle.close()).expect("Failed to close durability handle");

        let (db, _) = TestDB::open_existing_durable(
            &dir,
            rt.handle().clone(),
            22000001,
            db_identity,
            owner_identity,
            use_snapshot,
        )?;

        db.with_read_only(Workload::ForTests, |tx| {
            let jwt = tx.get_jwt_payload(ConnectionId::ZERO).unwrap().unwrap();
            assert_eq!(jwt, "invalid_jwt");
            Ok::<(), DBError>(())
        })?;

        Ok(())
    }

    #[test]
    fn load_1_2_data_and_migrate_with_snapshot() -> ResultTest<()> {
        load_1_2_data_and_migrate(true)
    }

    #[test]
    fn load_1_2_data_and_migrate_without_snapshot() -> ResultTest<()> {
        load_1_2_data_and_migrate(false)
    }
}<|MERGE_RESOLUTION|>--- conflicted
+++ resolved
@@ -24,7 +24,7 @@
 use spacetimedb_datastore::system_tables::{StFields, StVarFields, StVarName, StVarRow, ST_MODULE_ID, ST_VAR_ID};
 use spacetimedb_datastore::traits::{
     InsertFlags, IsolationLevel, Metadata, MutTx as _, MutTxDatastore, Program, RowTypeForTable, Tx as _, TxDatastore,
-    TxTableTruncated, UpdateFlags,
+    UpdateFlags,
 };
 use spacetimedb_datastore::{
     locking_tx_datastore::{
@@ -895,19 +895,13 @@
 
             let deletes: Box<_> = tx_data
                 .deletes()
-                .filter(|(_, truncated, _)| *truncated == TxTableTruncated::No)
-                .map(|(table_id, _, rowdata)| Ops {
+                .map(|(table_id, rowdata)| Ops {
                     table_id: *table_id,
                     rowdata: rowdata.clone(),
                 })
                 // filter out deletes for tables that are truncated in the same transaction.
                 .filter(|ops| !truncates.contains(&ops.table_id))
                 .collect();
-            let truncates: Box<_> = tx_data
-                .deletes()
-                .filter(|(_, truncated, _)| *truncated == TxTableTruncated::Yes)
-                .map(|(table_id, ..)| *table_id)
-                .collect();
 
             let inputs = reducer_context.map(|rcx| rcx.into());
 
@@ -917,11 +911,7 @@
                 mutations: Some(Mutations {
                     inserts,
                     deletes,
-<<<<<<< HEAD
-                    truncates,
-=======
                     truncates: truncates.into_iter().collect(),
->>>>>>> f2b54b98
                 }),
             };
 
