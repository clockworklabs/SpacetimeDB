--- conflicted
+++ resolved
@@ -45,11 +45,7 @@
 use spacetimedb_sats::algebraic_type::fmt::fmt_algebraic_type;
 use spacetimedb_sats::memory_usage::MemoryUsage;
 use spacetimedb_sats::{
-<<<<<<< HEAD
-    AlgebraicType, AlgebraicTypeRef, AlgebraicValue, ArrayType, ProductType, ProductValue, Typespace, WithTypespace,
-=======
     AlgebraicType, AlgebraicTypeRef, AlgebraicValue, ProductType, ProductValue, Typespace, WithTypespace,
->>>>>>> 8af2b9be
 };
 use spacetimedb_schema::def::{ModuleDef, TableDef, ViewDef};
 use spacetimedb_schema::schema::{
@@ -1537,45 +1533,6 @@
         bytes: Bytes,
         typespace: &Typespace,
     ) -> Result<(), DBError> {
-<<<<<<< HEAD
-        // Fetch view metadata
-        let st_view_row = tx.lookup_st_view_by_name(view)?;
-        let table_id = st_view_row.table_id.expect("View table must exist for materialization");
-        let view_id = st_view_row.view_id;
-        let is_anonymous = st_view_row.is_anonymous;
-        let arg_id = tx.get_or_insert_st_view_arg(args.get_bsatn())?;
-
-        // Build the filter key for identifying rows to update
-        let mut input_args = Vec::new();
-        if !is_anonymous {
-            input_args.push(AlgebraicValue::from(caller_identity));
-        }
-        if tx.is_view_parameterized(view_id)? {
-            input_args.push(AlgebraicValue::U64(arg_id));
-        }
-        let input_args = ProductValue {
-            elements: input_args.into_boxed_slice(),
-        };
-        let col_list: ColList = (0..input_args.elements.len()).collect();
-
-        // Remove stale View entries
-        let rows_to_delete: Vec<_> = self
-            .iter_by_col_eq_mut(tx, table_id, col_list, &input_args.clone().into())?
-            .map(|res| res.pointer())
-            .collect();
-
-        let deleted_count = self.delete(tx, table_id, rows_to_delete);
-        trace!("Deleted {deleted_count} stale rows from view table {table_id} for arg_id {arg_id}");
-
-        // Deserialize the return value
-        let ret_type = typespace.resolve(return_type);
-        // The return type is expected to be an array of products
-        let array_type = AlgebraicType::Array(ArrayType {
-            elem_ty: Box::new(ret_type.ty().clone()),
-        });
-        let seed = WithTypespace::new(typespace, &array_type);
-        let return_val = seed
-=======
         // Delete rows for `sender` from the backing table
         let rows_to_delete = self
             .iter_by_col_eq_mut(tx, table_id, ColId(0), &sender.into())?
@@ -1589,7 +1546,6 @@
         let ret_type = AlgebraicType::array(row_type.ty().clone());
         let seed = WithTypespace::new(typespace, &ret_type);
         let rows = seed
->>>>>>> 8af2b9be
             .deserialize(bsatn::Deserializer::new(&mut &bytes[..]))
             .map_err(|e| DatastoreError::from(ViewError::DeserializeReturn(e.to_string())))?;
 
