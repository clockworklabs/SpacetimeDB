use fs2::FileExt;
use nonempty::NonEmpty;
use spacetimedb_lib::metrics::METRICS;
use std::borrow::Cow;
use std::fs::{create_dir_all, File};
use std::ops::RangeBounds;
use std::path::Path;
use std::sync::{Arc, Mutex};

use super::commit_log::{CommitLog, CommitLogMut};
use super::datastore::locking_tx_datastore::Locking;
use super::datastore::locking_tx_datastore::{DataRef, Iter, IterByColEq, IterByColRange, RowId};
<<<<<<< HEAD
use super::datastore::traits::{
    MutProgrammable, MutTx as _, MutTxDatastore, Programmable, Tx as _, TxData, TxDatastore,
};
=======
use super::datastore::traits::{MutProgrammable, MutTx as _, MutTxDatastore, Programmable, TxData};
>>>>>>> 638f4d80
use super::message_log::MessageLog;
use super::ostorage::memory_object_db::MemoryObjectDB;
use super::relational_operators::Relation;
use crate::address::Address;
use crate::db::datastore::traits::DataRow;
use crate::db::db_metrics::DB_METRICS;
use crate::db::ostorage::hashmap_object_db::HashMapObjectDB;
use crate::db::ostorage::ObjectDB;
use crate::db::FsyncPolicy;
use crate::error::{DBError, DatabaseError, TableError};
use crate::execution_context::ExecutionContext;
use crate::hash::Hash;
use spacetimedb_lib::PrimaryKey;
use spacetimedb_primitives::*;
use spacetimedb_sats::data_key::ToDataKey;
use spacetimedb_sats::db::def::{IndexDef, SequenceDef, TableDef, TableSchema};
use spacetimedb_sats::{AlgebraicType, AlgebraicValue, ProductType, ProductValue};

pub type MutTx = <Locking as super::datastore::traits::MutTx>::MutTx;
pub type Tx = <Locking as super::datastore::traits::Tx>::Tx;

#[derive(Clone)]
pub struct RelationalDB {
    // TODO(cloutiertyler): This should not be public
    pub(crate) inner: Locking,
    commit_log: Option<CommitLogMut>,
    _lock: Arc<File>,
    address: Address,
    row_count_fn: Arc<dyn Fn(TableId) -> i64 + Send + Sync>,
}

impl DataRow for RelationalDB {
    type RowId = RowId;
    type DataRef<'a> = DataRef<'a>;

    fn view_product_value<'a>(&self, data_ref: Self::DataRef<'a>) -> &'a ProductValue {
        data_ref.view()
    }
}

impl std::fmt::Debug for RelationalDB {
    fn fmt(&self, f: &mut std::fmt::Formatter<'_>) -> std::fmt::Result {
        f.debug_struct("RelationalDB").finish()
    }
}

impl RelationalDB {
    pub fn open(
        root: impl AsRef<Path>,
        message_log: Option<Arc<Mutex<MessageLog>>>,
        odb: Arc<Mutex<Box<dyn ObjectDB + Send>>>,
        address: Address,
        fsync: bool,
    ) -> Result<Self, DBError> {
        let db_address = address;
        let address = address.to_hex();
        log::info!("[{}] DATABASE: OPENING", address);

        // Ensure that the `root` directory the database is running in exists.
        create_dir_all(&root)?;

        // NOTE: This prevents accidentally opening the same database twice
        // which could potentially cause corruption if commits were interleaved
        // and so forth
        let root = root.as_ref();
        let lock = File::create(root.join("db.lock"))?;
        lock.try_lock_exclusive()
            .map_err(|err| DatabaseError::DatabasedOpened(root.to_path_buf(), err.into()))?;

        let datastore = Locking::bootstrap(db_address)?;
        let mut transaction_offset = 0;
        let commit_log = message_log
            .map(|mlog| {
                log::info!("[{}] Replaying transaction log.", address);
                let mut last_logged_percentage = 0;

                let commit_log = CommitLog::new(mlog, odb);
                let max_commit_offset = commit_log.max_commit_offset();

                let commit_log = commit_log.replay(|commit, odb| {
                    transaction_offset += commit.transactions.len();
                    for transaction in commit.transactions {
                        datastore.replay_transaction(&transaction, odb)?;
                    }

                    let percentage =
                        f64::floor((commit.commit_offset as f64 / max_commit_offset as f64) * 100.0) as i32;
                    if percentage > last_logged_percentage && percentage % 10 == 0 {
                        last_logged_percentage = percentage;
                        log::info!(
                            "[{}] Loaded {}% ({}/{})",
                            address,
                            percentage,
                            transaction_offset,
                            max_commit_offset
                        );
                    }

                    Ok(())
                })?;

                let fsync = if fsync {
                    FsyncPolicy::EveryTx
                } else {
                    FsyncPolicy::Never
                };

                Ok::<_, DBError>(commit_log.with_fsync(fsync))
            })
            .transpose()?;

        // The purpose of this is to rebuild the state of the datastore
        // after having inserted all of rows from the message log.
        // This is necessary because, for example, inserting a row into `st_table`
        // is not equivalent to calling `create_table`.
        // There may eventually be better way to do this, but this will have to do for now.
        datastore.rebuild_state_after_replay()?;

        log::info!(
            "[{}] Initialized with {} commits and tx offset {}",
            address,
            commit_log.as_ref().map(|log| log.commit_offset()).unwrap_or_default(),
            transaction_offset
        );

        // i.e. essentially bootstrap the creation of the schema
        // tables by hard coding the schema of the schema tables
        let db = Self {
            inner: datastore,
            commit_log,
            _lock: Arc::new(lock),
            address: db_address,
            row_count_fn: Arc::new(move |table| {
                METRICS
                    .rdb_num_table_rows
                    .with_label_values(&db_address, &table.into())
                    .get()
            }),
        };

        log::info!("[{}] DATABASE: OPENED", address);
        Ok(db)
    }

    /// Returns an approximate row count for a particular table.
    /// TODO: Unify this with `Relation::row_count` when more statistics are added.
    pub fn row_count(&self, table: TableId) -> i64 {
        (self.row_count_fn)(table)
    }

    /// Update this `RelationalDB` with an approximate row count function.
    pub fn with_row_count(mut self, row_count: Arc<dyn Fn(TableId) -> i64 + Send + Sync>) -> Self {
        self.row_count_fn = row_count;
        self
    }

    /// Returns the address for this database
    pub fn address(&self) -> Address {
        self.address
    }

    /// Obtain a read-only view of this database's [`CommitLog`].
    pub fn commit_log(&self) -> Option<CommitLog> {
        self.commit_log.as_ref().map(CommitLog::from)
    }

    #[tracing::instrument(skip_all)]
    pub fn pk_for_row(row: &ProductValue) -> PrimaryKey {
        PrimaryKey {
            data_key: row.to_data_key(),
        }
    }

    #[tracing::instrument(skip_all)]
    pub fn encode_row(row: &ProductValue, bytes: &mut Vec<u8>) {
        // TODO: large file storage of the row elements
        row.encode(bytes);
    }

    #[tracing::instrument(skip_all)]
<<<<<<< HEAD
    pub fn schema_for_table_mut<'tx>(
        &self,
        tx: &'tx MutTx,
        table_id: TableId,
    ) -> Result<Cow<'tx, TableSchema>, DBError> {
=======
    pub fn schema_for_table<'tx>(&self, tx: &'tx MutTx, table_id: TableId) -> Result<Cow<'tx, TableSchema>, DBError> {
>>>>>>> 638f4d80
        self.inner.schema_for_table_mut_tx(tx, table_id)
    }

    #[tracing::instrument(skip_all)]
    pub fn schema_for_table<'tx>(&self, tx: &'tx Tx, table_id: TableId) -> Result<Cow<'tx, TableSchema>, DBError> {
        self.inner.schema_for_table_tx(tx, table_id)
    }

    #[tracing::instrument(skip_all)]
    pub fn row_schema_for_table<'tx>(
        &self,
        tx: &'tx MutTx,
        table_id: TableId,
    ) -> Result<Cow<'tx, ProductType>, DBError> {
        self.inner.row_type_for_table_mut_tx(tx, table_id)
    }

<<<<<<< HEAD
    pub fn get_all_tables_mut<'tx>(&self, tx: &'tx MutTx) -> Result<Vec<Cow<'tx, TableSchema>>, DBError> {
=======
    pub fn get_all_tables<'tx>(&self, tx: &'tx MutTx) -> Result<Vec<Cow<'tx, TableSchema>>, DBError> {
>>>>>>> 638f4d80
        self.inner
            .get_all_tables_mut_tx(&ExecutionContext::internal(self.address), tx)
    }

    pub fn get_all_tables<'tx>(&self, tx: &'tx Tx) -> Result<Vec<Cow<'tx, TableSchema>>, DBError> {
        self.inner
            .get_all_tables_tx(&ExecutionContext::internal(self.address), tx)
    }

    #[tracing::instrument(skip_all)]
    pub fn schema_for_column<'tx>(
        &self,
        tx: &'tx MutTx,
        table_id: TableId,
        col_id: ColId,
    ) -> Result<Cow<'tx, AlgebraicType>, DBError> {
        // We need to do a manual bounds check here
        // since we want to do `swap_remove` to get an owned value
        // in the case of `Cow::Owned` and avoid a `clone`.
        let check_bounds = |schema: &ProductType| -> Result<_, DBError> {
            let col_idx = col_id.idx();
            if col_idx >= schema.elements.len() {
                return Err(TableError::ColumnNotFound(col_id).into());
            }
            Ok(col_idx)
        };
        Ok(match self.row_schema_for_table(tx, table_id)? {
            Cow::Borrowed(schema) => {
                let col_idx = check_bounds(schema)?;
                Cow::Borrowed(&schema.elements[col_idx].algebraic_type)
            }
            Cow::Owned(mut schema) => {
                let col_idx = check_bounds(&schema)?;
                Cow::Owned(schema.elements.swap_remove(col_idx).algebraic_type)
            }
        })
    }

    pub fn decode_column(
        &self,
        tx: &MutTx,
        table_id: TableId,
        col_id: ColId,
        bytes: &[u8],
    ) -> Result<AlgebraicValue, DBError> {
        let schema = self.schema_for_column(tx, table_id, col_id)?;
        Ok(AlgebraicValue::decode(&schema, &mut &*bytes)?)
    }

    /// Begin a transaction.
    ///
    /// **Note**: this call **must** be paired with [`Self::rollback_tx`] or
    /// [`Self::commit_tx`], otherwise the database will be left in an invalid
    /// state. See also [`Self::with_auto_commit`].
    #[tracing::instrument(skip_all)]
    pub fn begin_tx(&self) -> MutTx {
<<<<<<< HEAD
        log::trace!("BEGIN Mut TX");
=======
        log::trace!("BEGIN TX");
>>>>>>> 638f4d80
        self.inner.begin_mut_tx()
    }

    #[tracing::instrument(skip_all)]
<<<<<<< HEAD
    pub fn begin_read_tx(&self) -> Tx {
        log::trace!("BEGIN TX");
        self.inner.begin_tx()
    }

    #[tracing::instrument(skip_all)]
    pub fn rollback_tx(&self, ctx: &ExecutionContext, tx: MutTx) {
        log::trace!("ROLLBACK Mut TX");
=======
    pub fn rollback_tx(&self, ctx: &ExecutionContext, tx: MutTx) {
        log::trace!("ROLLBACK TX");
>>>>>>> 638f4d80
        self.inner.rollback_mut_tx(ctx, tx)
    }

    #[tracing::instrument(skip_all)]
<<<<<<< HEAD
    pub fn rollback_read_tx(&self, ctx: &ExecutionContext, tx: Tx) {
        log::trace!("ROLLBACK TX");
        self.inner.release_tx(ctx, tx)
    }

    #[tracing::instrument(skip_all)]
=======
>>>>>>> 638f4d80
    pub fn commit_tx(&self, ctx: &ExecutionContext, tx: MutTx) -> Result<Option<(TxData, Option<usize>)>, DBError> {
        log::trace!("COMMIT TX");
        if let Some(tx_data) = self.inner.commit_mut_tx(ctx, tx)? {
            let bytes_written = self
                .commit_log
                .as_ref()
                .map(|commit_log| commit_log.append_tx(ctx, &tx_data, &self.inner))
                .transpose()?
                .flatten();
            return Ok(Some((tx_data, bytes_written)));
        }
        Ok(None)
    }

    /// Run a fallible function in a transaction.
    ///
    /// If the supplied function returns `Ok`, the transaction is automatically
    /// committed. Otherwise, the transaction is rolled back.
    ///
    /// This method is provided for convenience, as it allows to safely use the
    /// `?` operator in code running within a transaction context. Recall that a
    /// [`MutTx`] does not follow the RAII pattern, so the following code is
    /// wrong:
    ///
    /// ```ignore
    /// let tx = db.begin_tx();
    /// let _ = db.schema_for_table(tx, 42)?;
    /// // ...
    /// let _ = db.commit_tx(tx)?;
    /// ```
    ///
    /// If `schema_for_table` returns an error, the transaction is not properly
    /// cleaned up, as the `?` short-circuits. To avoid this, but still be able
    /// to use `?`, you can write:
    ///
    /// ```ignore
    /// db.with_auto_commit(|tx| {
    ///     let _ = db.schema_for_table(tx, 42)?;
    ///     // ...
    ///     Ok(())
    /// })?;
    /// ```
    pub fn with_auto_commit<F, A, E>(&self, ctx: &ExecutionContext, f: F) -> Result<A, E>
    where
        F: FnOnce(&mut MutTx) -> Result<A, E>,
        E: From<DBError>,
    {
        let mut tx = self.begin_tx();
        let res = f(&mut tx);
        self.finish_tx(ctx, tx, res)
    }

    /// Run a fallible function in a transaction, rolling it back if the
    /// function returns `Err`.
    ///
    /// Similar in purpose to [`Self::with_auto_commit`], but returns the
    /// [`MutTx`] alongside the `Ok` result of the function `F` without
    /// committing the transaction.
    pub fn with_auto_rollback<F, A, E>(&self, ctx: &ExecutionContext, mut tx: MutTx, f: F) -> Result<(MutTx, A), E>
    where
        F: FnOnce(&mut MutTx) -> Result<A, E>,
    {
        let res = f(&mut tx);
        self.rollback_on_err(ctx, tx, res)
    }

    /// Run a fallible function in a transaction.
    ///
    /// This is similar to `with_auto_commit`, but regardless of the return value of
    /// the fallible function, the transaction will ALWAYS be rolled back. This can be used to
    /// emulate a read-only transaction.
    ///
    /// TODO(jgilles): when we support actual read-only transactions, use those here instead.
    /// TODO(jgilles, kim): get this merged with the above function (two people had similar ideas
    /// at the same time)
    pub fn with_read_only<F, A, E>(&self, ctx: &ExecutionContext, f: F) -> Result<A, E>
    where
<<<<<<< HEAD
        F: FnOnce(&mut Tx) -> Result<A, E>,
=======
        F: FnOnce(&mut MutTx) -> Result<A, E>,
>>>>>>> 638f4d80
        E: From<DBError>,
    {
        let mut tx = self.inner.begin_tx();
        let res = f(&mut tx);
        self.inner.release_tx(ctx, tx);
        res
    }

    /// Perform the transactional logic for the `tx` according to the `res`
    #[tracing::instrument(skip_all)]
    pub fn finish_tx<A, E>(&self, ctx: &ExecutionContext, tx: MutTx, res: Result<A, E>) -> Result<A, E>
    where
        E: From<DBError>,
    {
        if res.is_err() {
            self.rollback_tx(ctx, tx);
        } else {
            match self.commit_tx(ctx, tx).map_err(E::from)? {
                Some(_) => (),
                None => panic!("TODO: retry?"),
            }
        }
        res
    }

    /// Roll back transaction `tx` if `res` is `Err`, otherwise return it
    /// alongside the `Ok` value.
    pub fn rollback_on_err<A, E>(&self, ctx: &ExecutionContext, tx: MutTx, res: Result<A, E>) -> Result<(MutTx, A), E> {
        match res {
            Err(e) => {
                self.rollback_tx(ctx, tx);
                Err(e)
            }
            Ok(a) => Ok((tx, a)),
        }
    }
}

impl RelationalDB {
    pub fn create_table<T: Into<TableDef>>(&self, tx: &mut MutTx, schema: T) -> Result<TableId, DBError> {
        self.inner.create_table_mut_tx(tx, schema.into())
    }

    pub fn drop_table(&self, tx: &mut MutTx, table_id: TableId) -> Result<(), DBError> {
        let _guard = DB_METRICS
            .rdb_drop_table_time
            .with_label_values(&table_id.0)
            .start_timer();
        self.inner.drop_table_mut_tx(tx, table_id).map(|_| {
            METRICS
                .rdb_num_table_rows
                .with_label_values(&self.address, &table_id.into())
                .set(0)
        })
    }

    /// Rename a table.
    ///
    /// Sets the name of the table to `new_name` regardless of the previous value. This is a
    /// relatively cheap operation which only modifies the system tables.
    ///
    /// If the table is not found or is a system table, an error is returned.
    pub fn rename_table(&self, tx: &mut MutTx, table_id: TableId, new_name: &str) -> Result<(), DBError> {
        self.inner.rename_table_mut_tx(tx, table_id, new_name)
    }

    #[tracing::instrument(skip_all)]
<<<<<<< HEAD
    pub fn table_id_from_name_mut(&self, tx: &MutTx, table_name: &str) -> Result<Option<TableId>, DBError> {
=======
    pub fn table_id_from_name(&self, tx: &MutTx, table_name: &str) -> Result<Option<TableId>, DBError> {
>>>>>>> 638f4d80
        self.inner.table_id_from_name_mut_tx(tx, table_name)
    }

    #[tracing::instrument(skip_all)]
    pub fn table_id_from_name(&self, tx: &Tx, table_name: &str) -> Result<Option<TableId>, DBError> {
        self.inner.table_id_from_name_tx(tx, table_name)
    }

    #[tracing::instrument(skip_all)]
    pub fn table_id_exists(&self, tx: &Tx, table_id: &TableId) -> bool {
        self.inner.table_id_exists_tx(tx, table_id)
    }

    #[tracing::instrument(skip_all)]
    pub fn table_name_from_id<'a>(
        &'a self,
        ctx: &'a ExecutionContext,
        tx: &'a MutTx,
        table_id: TableId,
    ) -> Result<Option<&'a str>, DBError> {
        self.inner.table_name_from_id_mut_tx(ctx, tx, table_id)
    }

    #[tracing::instrument(skip_all)]
    pub fn column_constraints(
        &self,
        tx: &mut MutTx,
        table_id: TableId,
        cols: &NonEmpty<ColId>,
    ) -> Result<Constraints, DBError> {
        let table = self.inner.schema_for_table_mut_tx(tx, table_id)?;

        let unique_index = table.indexes.iter().find(|x| &x.columns == cols).map(|x| x.is_unique);
        let attr = Constraints::unset();

        if let Some(is_unique) = unique_index {
            attr.push(if is_unique {
                Constraints::unique()
            } else {
                Constraints::indexed()
            });
        }
        Ok(attr)
    }

    #[tracing::instrument(skip_all)]
    pub fn index_id_from_name(&self, tx: &MutTx, index_name: &str) -> Result<Option<IndexId>, DBError> {
        self.inner.index_id_from_name_mut_tx(tx, index_name)
    }

    #[tracing::instrument(skip_all)]
    pub fn sequence_id_from_name(&self, tx: &MutTx, sequence_name: &str) -> Result<Option<SequenceId>, DBError> {
        self.inner.sequence_id_from_name_mut_tx(tx, sequence_name)
    }

    #[tracing::instrument(skip_all)]
    pub fn constraint_id_from_name(&self, tx: &MutTx, constraint_name: &str) -> Result<Option<ConstraintId>, DBError> {
        self.inner.constraint_id_from_name(tx, constraint_name)
    }

    /// Adds the [index::BTreeIndex] into the [ST_INDEXES_NAME] table
    ///
    /// Returns the `index_id`
    ///
    /// NOTE: It loads the data from the table into it before returning
    #[tracing::instrument(skip(self, tx, index), fields(index=index.index_name))]
    pub fn create_index(&self, tx: &mut MutTx, table_id: TableId, index: IndexDef) -> Result<IndexId, DBError> {
        self.inner.create_index_mut_tx(tx, table_id, index)
    }

    /// Removes the [index::BTreeIndex] from the database by their `index_id`
    #[tracing::instrument(skip(self, tx))]
    pub fn drop_index(&self, tx: &mut MutTx, index_id: IndexId) -> Result<(), DBError> {
        self.inner.drop_index_mut_tx(tx, index_id)
    }

    /// Returns an iterator,
    /// yielding every row in the table identified by `table_id`.
    #[tracing::instrument(skip(self, ctx, tx))]
    pub fn iter_mut<'a>(
        &'a self,
        ctx: &'a ExecutionContext,
        tx: &'a MutTx,
        table_id: TableId,
    ) -> Result<Iter<'a>, DBError> {
        let _guard = DB_METRICS.rdb_iter_time.with_label_values(&table_id.0).start_timer();
        self.inner.iter_mut_tx(ctx, tx, table_id)
    }

    #[tracing::instrument(skip(self, ctx, tx))]
    pub fn iter<'a>(&'a self, ctx: &'a ExecutionContext, tx: &'a Tx, table_id: TableId) -> Result<Iter<'a>, DBError> {
        let _guard = DB_METRICS.rdb_iter_time.with_label_values(&table_id.0).start_timer();
        self.inner.iter_tx(ctx, tx, table_id)
    }

    /// Returns an iterator,
    /// yielding every row in the table identified by `table_id`,
    /// where the column data identified by `cols` matches `value`.
    ///
    /// Matching is defined by `Ord for AlgebraicValue`.
    #[tracing::instrument(skip_all)]
    pub fn iter_by_col_eq_mut<'a>(
        &'a self,
        ctx: &'a ExecutionContext,
        tx: &'a MutTx,
        table_id: impl Into<TableId>,
        cols: impl Into<NonEmpty<ColId>>,
        value: AlgebraicValue,
    ) -> Result<IterByColEq<'a>, DBError> {
        self.inner.iter_by_col_eq_mut_tx(ctx, tx, table_id.into(), cols, value)
    }

    #[tracing::instrument(skip_all)]
    pub fn iter_by_col_eq<'a>(
        &'a self,
        ctx: &'a ExecutionContext,
        tx: &'a Tx,
        table_id: impl Into<TableId>,
        cols: impl Into<NonEmpty<ColId>>,
        value: AlgebraicValue,
    ) -> Result<IterByColEq<'a>, DBError> {
        self.inner.iter_by_col_eq_tx(ctx, tx, table_id.into(), cols, value)
    }

    /// Returns an iterator,
    /// yielding every row in the table identified by `table_id`,
    /// where the column data identified by `cols` matches what is within `range`.
    ///
    /// Matching is defined by `Ord for AlgebraicValue`.
    pub fn iter_by_col_range_mut<'a, R: RangeBounds<AlgebraicValue>>(
        &'a self,
        ctx: &'a ExecutionContext,
        tx: &'a MutTx,
        table_id: impl Into<TableId>,
        cols: impl Into<NonEmpty<ColId>>,
        range: R,
    ) -> Result<IterByColRange<'a, R>, DBError> {
        self.inner
            .iter_by_col_range_mut_tx(ctx, tx, table_id.into(), cols, range)
    }

    /// Returns an iterator,
    /// yielding every row in the table identified by `table_id`,
    /// where the column data identified by `cols` matches what is within `range`.
    ///
    /// Matching is defined by `Ord for AlgebraicValue`.
    pub fn iter_by_col_range<'a, R: RangeBounds<AlgebraicValue>>(
        &'a self,
        ctx: &'a ExecutionContext,
        tx: &'a Tx,
        table_id: impl Into<TableId>,
        cols: impl Into<NonEmpty<ColId>>,
        range: R,
    ) -> Result<IterByColRange<'a, R>, DBError> {
        self.inner.iter_by_col_range_tx(ctx, tx, table_id.into(), cols, range)
    }

    #[tracing::instrument(skip(self, tx, row))]
    pub fn insert(&self, tx: &mut MutTx, table_id: TableId, row: ProductValue) -> Result<ProductValue, DBError> {
        let _guard = DB_METRICS
            .rdb_insert_row_time
            .with_label_values(&table_id.0)
            .start_timer();
        self.inner.insert_mut_tx(tx, table_id, row)
    }

    #[tracing::instrument(skip_all)]
    pub fn insert_bytes_as_row(
        &self,
        tx: &mut MutTx,
        table_id: TableId,
        row_bytes: &[u8],
    ) -> Result<ProductValue, DBError> {
        let ty = self.inner.row_type_for_table_mut_tx(tx, table_id)?;
        let row = ProductValue::decode(&ty, &mut &row_bytes[..])?;
        self.insert(tx, table_id, row)
    }

    pub fn delete(&self, tx: &mut MutTx, table_id: TableId, row_ids: impl IntoIterator<Item = RowId>) -> u32 {
        self.inner.delete_mut_tx(tx, table_id, row_ids)
    }

    #[tracing::instrument(skip_all)]
    pub fn delete_by_rel<R: Relation>(&self, tx: &mut MutTx, table_id: TableId, relation: R) -> u32 {
        let _guard = DB_METRICS
            .rdb_delete_by_rel_time
            .with_label_values(&table_id.0)
            .start_timer();

        self.inner.delete_by_rel_mut_tx(tx, table_id, relation)
    }

    /// Clear all rows from a table without dropping it.
    #[tracing::instrument(skip_all)]
    pub fn clear_table(&self, tx: &mut MutTx, table_id: TableId) -> Result<(), DBError> {
        let relation = self
            .iter_mut(&ExecutionContext::internal(self.address), tx, table_id)?
            .map(|data| RowId(*data.id()))
            .collect::<Vec<_>>();
        self.delete(tx, table_id, relation);
        Ok(())
    }

    /// Generated the next value for the [SequenceId]
    #[tracing::instrument(skip_all)]
    pub fn next_sequence(&self, tx: &mut MutTx, seq_id: SequenceId) -> Result<i128, DBError> {
        self.inner.get_next_sequence_value_mut_tx(tx, seq_id)
    }

    /// Add a [Sequence] into the database instance, generates a stable [SequenceId] for it that will persist on restart.
    #[tracing::instrument(skip(self, tx, seq), fields(seq=seq.sequence_name))]
    pub fn create_sequence(
        &mut self,
        tx: &mut MutTx,
        table_id: TableId,
        seq: SequenceDef,
    ) -> Result<SequenceId, DBError> {
        self.inner.create_sequence_mut_tx(tx, table_id, seq)
    }

    ///Removes the [Sequence] from database instance
    #[tracing::instrument(skip(self, tx))]
    pub fn drop_sequence(&self, tx: &mut MutTx, seq_id: SequenceId) -> Result<(), DBError> {
        self.inner.drop_sequence_mut_tx(tx, seq_id)
    }

    ///Removes the [Constraints] from database instance
    #[tracing::instrument(skip(self, tx))]
    pub fn drop_constraint(&self, tx: &mut MutTx, constraint_id: ConstraintId) -> Result<(), DBError> {
        self.inner.drop_constraint_mut_tx(tx, constraint_id)
    }

    /// Retrieve the [`Hash`] of the program (SpacetimeDB module) currently
    /// associated with the database.
    ///
    /// A `None` result indicates that the database is not fully initialized
    /// yet.
<<<<<<< HEAD
    pub fn program_hash(&self, tx: &Tx) -> Result<Option<Hash>, DBError> {
=======
    pub fn program_hash(&self, tx: &MutTx) -> Result<Option<Hash>, DBError> {
>>>>>>> 638f4d80
        self.inner.program_hash(tx)
    }

    /// Update the [`Hash`] of the program (SpacetimeDB module) currently
    /// associated with the database.
    ///
    /// The operation runs within the transactional context `tx`.
    ///
    /// The fencing token `fence` must be greater than in any previous
    /// invocations of this method, and is typically obtained from a locking
    /// service.
    ///
    /// The method **MUST** be called within the transaction context which
    /// ensures that any lifecycle reducers (`init`, `update`) are invoked. That
    /// is, an impl of [`crate::host::ModuleInstance`].
    pub(crate) fn set_program_hash(&self, tx: &mut MutTx, fence: u128, hash: Hash) -> Result<(), DBError> {
        self.inner.set_program_hash(tx, fence, hash)
    }
}

fn make_default_ostorage(in_memory: bool, path: impl AsRef<Path>) -> Result<Box<dyn ObjectDB + Send>, DBError> {
    Ok(if in_memory {
        Box::<MemoryObjectDB>::default()
    } else {
        Box::new(HashMapObjectDB::open(path)?)
    })
}

pub fn open_db(path: impl AsRef<Path>, in_memory: bool, fsync: bool) -> Result<RelationalDB, DBError> {
    let path = path.as_ref();
    let mlog = if in_memory {
        None
    } else {
        Some(Arc::new(Mutex::new(
            MessageLog::open(path.join("mlog")).map_err(|e| DBError::Other(e.into()))?,
        )))
    };
    let odb = Arc::new(Mutex::new(make_default_ostorage(in_memory, path.join("odb"))?));
    let stdb = RelationalDB::open(path, mlog, odb, Address::zero(), fsync)?;

    Ok(stdb)
}

pub fn open_log(path: impl AsRef<Path>) -> Result<Arc<Mutex<MessageLog>>, DBError> {
    let path = path.as_ref().to_path_buf();
    Ok(Arc::new(Mutex::new(
        MessageLog::open(path.join("mlog")).map_err(|e| DBError::Other(e.into()))?,
    )))
}

#[cfg(test)]
pub(crate) mod tests_utils {
    use super::*;
    use tempfile::TempDir;

    // Utility for creating a database on a TempDir
    pub(crate) fn make_test_db() -> Result<(RelationalDB, TempDir), DBError> {
        let tmp_dir = TempDir::with_prefix("stdb_test")?;
        let in_memory = false;
        let fsync = false;
        let stdb = open_db(&tmp_dir, in_memory, fsync)?.with_row_count(Arc::new(|_| i64::MAX));
        Ok((stdb, tmp_dir))
    }
}

#[cfg(test)]
mod tests {
    #![allow(clippy::disallowed_macros)]

    use super::*;
    use crate::db::datastore::system_tables::{
        StConstraintRow, StIndexRow, StSequenceRow, StTableRow, ST_CONSTRAINTS_ID, ST_INDEXES_ID, ST_SEQUENCES_ID,
        ST_TABLES_ID,
    };
    use crate::db::message_log::SegmentView;
    use crate::db::ostorage::sled_object_db::SledObjectDB;
    use crate::db::relational_db::tests_utils::make_test_db;
    use crate::error::IndexError;
    use crate::error::LogReplayError;
    use spacetimedb_lib::error::ResultTest;
    use spacetimedb_sats::db::def::{ColumnDef, ConstraintDef, IndexType};
    use spacetimedb_sats::product;
    use std::io::{self, Seek, SeekFrom, Write};
    use std::ops::Range;
    use tempfile::TempDir;

    fn column(name: &str, ty: AlgebraicType) -> ColumnDef {
        ColumnDef {
            col_name: name.to_string(),
            col_type: ty,
        }
    }

    fn index(name: &str, cols: &[u32]) -> IndexDef {
        IndexDef::btree(
            name.into(),
            NonEmpty::collect(cols.iter().copied().map(ColId)).unwrap(),
            false,
        )
    }

    fn table(name: &str, columns: Vec<ColumnDef>, indexes: Vec<IndexDef>, constraints: Vec<ConstraintDef>) -> TableDef {
        TableDef::new(name.into(), columns)
            .with_indexes(indexes)
            .with_constraints(constraints)
    }

    #[test]
    fn test() -> ResultTest<()> {
        let (stdb, _tmp_dir) = make_test_db()?;

        let mut tx = stdb.begin_tx();
        let schema = TableDef::from_product("MyTable", ProductType::from_iter([("my_col", AlgebraicType::I32)]));
        stdb.create_table(&mut tx, schema)?;
        stdb.commit_tx(&ExecutionContext::default(), tx)?;

        Ok(())
    }

    #[test]
    fn test_open_twice() -> ResultTest<()> {
        let (stdb, tmp_dir) = make_test_db()?;

        let mut tx = stdb.begin_tx();

        let schema = TableDef::from_product("MyTable", ProductType::from_iter([("my_col", AlgebraicType::I32)]));
        stdb.create_table(&mut tx, schema)?;

        stdb.commit_tx(&ExecutionContext::default(), tx)?;

        let mlog = Some(Arc::new(Mutex::new(MessageLog::open(tmp_dir.path().join("mlog"))?)));
        let in_memory = false;
        let odb = Arc::new(Mutex::new(make_default_ostorage(
            in_memory,
            tmp_dir.path().join("odb"),
        )?));

        match RelationalDB::open(tmp_dir.path(), mlog, odb, Address::zero(), true) {
            Ok(_) => {
                panic!("Allowed to open database twice")
            }
            Err(e) => match e {
                DBError::Database(DatabaseError::DatabasedOpened(_, _)) => {}
                err => {
                    panic!("Failed with error {err}")
                }
            },
        }

        Ok(())
    }

    #[test]
    fn test_table_name() -> ResultTest<()> {
        let (stdb, _tmp_dir) = make_test_db()?;

        let mut tx = stdb.begin_tx();
        let schema = TableDef::from_product("MyTable", ProductType::from_iter([("my_col", AlgebraicType::I32)]));
        let table_id = stdb.create_table(&mut tx, schema)?;
        let t_id = stdb.table_id_from_name(&tx, "MyTable")?;
        assert_eq!(t_id, Some(table_id));
        Ok(())
    }

    #[test]
    fn test_column_name() -> ResultTest<()> {
        let (stdb, _tmp_dir) = make_test_db()?;

        let mut tx = stdb.begin_tx();
        let schema = TableDef::from_product("MyTable", ProductType::from_iter([("my_col", AlgebraicType::I32)]));
        stdb.create_table(&mut tx, schema)?;
        let table_id = stdb.table_id_from_name(&tx, "MyTable")?.unwrap();
        let schema = stdb.schema_for_table_mut(&tx, table_id)?;
        let col = schema.columns().iter().find(|x| x.col_name == "my_col").unwrap();
        assert_eq!(col.col_pos, 0.into());
        Ok(())
    }

    #[test]
    fn test_create_table_pre_commit() -> ResultTest<()> {
        let (stdb, _tmp_dir) = make_test_db()?;

        let mut tx = stdb.begin_tx();
        let schema = TableDef::from_product("MyTable", ProductType::from_iter([("my_col", AlgebraicType::I32)]));
        stdb.create_table(&mut tx, schema.clone())?;
        let result = stdb.create_table(&mut tx, schema);
        result.expect_err("create_table should error when called twice");
        Ok(())
    }

    #[test]
    fn test_pre_commit() -> ResultTest<()> {
        let (stdb, _tmp_dir) = make_test_db()?;

        let mut tx = stdb.begin_tx();

        let schema = TableDef::from_product("MyTable", ProductType::from_iter([("my_col", AlgebraicType::I32)]));
        let table_id = stdb.create_table(&mut tx, schema)?;

        stdb.insert(&mut tx, table_id, product![AlgebraicValue::I32(-1)])?;
        stdb.insert(&mut tx, table_id, product![AlgebraicValue::I32(0)])?;
        stdb.insert(&mut tx, table_id, product![AlgebraicValue::I32(1)])?;

        let mut rows = stdb
            .iter(&ExecutionContext::default(), &tx, table_id)?
            .map(|r| *r.view().elements[0].as_i32().unwrap())
            .collect::<Vec<i32>>();
        rows.sort();

        assert_eq!(rows, vec![-1, 0, 1]);
        Ok(())
    }

    #[test]
    fn test_post_commit() -> ResultTest<()> {
        let (stdb, _tmp_dir) = make_test_db()?;

        let mut tx = stdb.begin_tx();

        let schema = TableDef::from_product("MyTable", ProductType::from_iter([("my_col", AlgebraicType::I32)]));
        let table_id = stdb.create_table(&mut tx, schema)?;

        stdb.insert(&mut tx, table_id, product![AlgebraicValue::I32(-1)])?;
        stdb.insert(&mut tx, table_id, product![AlgebraicValue::I32(0)])?;
        stdb.insert(&mut tx, table_id, product![AlgebraicValue::I32(1)])?;
        stdb.commit_tx(&ExecutionContext::default(), tx)?;

        let tx = stdb.begin_tx();
        let mut rows = stdb
            .iter(&ExecutionContext::default(), &tx, table_id)?
            .map(|r| *r.view().elements[0].as_i32().unwrap())
            .collect::<Vec<i32>>();
        rows.sort();

        assert_eq!(rows, vec![-1, 0, 1]);
        Ok(())
    }

    #[test]
    fn test_filter_range_pre_commit() -> ResultTest<()> {
        let (stdb, _tmp_dir) = make_test_db()?;

        let mut tx = stdb.begin_tx();

        let schema = TableDef::from_product("MyTable", ProductType::from_iter([("my_col", AlgebraicType::I32)]));
        let table_id = stdb.create_table(&mut tx, schema)?;

        stdb.insert(&mut tx, table_id, product![AlgebraicValue::I32(-1)])?;
        stdb.insert(&mut tx, table_id, product![AlgebraicValue::I32(0)])?;
        stdb.insert(&mut tx, table_id, product![AlgebraicValue::I32(1)])?;

        let mut rows = stdb
            .iter_by_col_range(
                &ExecutionContext::default(),
                &tx,
                table_id,
                ColId(0),
                AlgebraicValue::I32(0)..,
            )?
            .map(|r| *r.view().elements[0].as_i32().unwrap())
            .collect::<Vec<i32>>();
        rows.sort();

        assert_eq!(rows, vec![0, 1]);
        Ok(())
    }

    #[test]
    fn test_filter_range_post_commit() -> ResultTest<()> {
        let (stdb, _tmp_dir) = make_test_db()?;

        let mut tx = stdb.begin_tx();

        let schema = TableDef::from_product("MyTable", ProductType::from_iter([("my_col", AlgebraicType::I32)]));
        let table_id = stdb.create_table(&mut tx, schema)?;

        stdb.insert(&mut tx, table_id, product![AlgebraicValue::I32(-1)])?;
        stdb.insert(&mut tx, table_id, product![AlgebraicValue::I32(0)])?;
        stdb.insert(&mut tx, table_id, product![AlgebraicValue::I32(1)])?;
        stdb.commit_tx(&ExecutionContext::default(), tx)?;

        let tx = stdb.begin_tx();
        let mut rows = stdb
            .iter_by_col_range(
                &ExecutionContext::default(),
                &tx,
                table_id,
                ColId(0),
                AlgebraicValue::I32(0)..,
            )?
            .map(|r| *r.view().elements[0].as_i32().unwrap())
            .collect::<Vec<i32>>();
        rows.sort();

        assert_eq!(rows, vec![0, 1]);
        Ok(())
    }

    #[test]
    fn test_create_table_rollback() -> ResultTest<()> {
        let (stdb, _tmp_dir) = make_test_db()?;

        let mut tx = stdb.begin_tx();

        let schema = TableDef::from_product("MyTable", ProductType::from_iter([("my_col", AlgebraicType::I32)]));
        let table_id = stdb.create_table(&mut tx, schema)?;
        stdb.rollback_tx(&ExecutionContext::default(), tx);

        let mut tx = stdb.begin_tx();
        let result = stdb.drop_table(&mut tx, table_id);
        result.expect_err("drop_table should fail");
        Ok(())
    }

    #[test]
    fn test_rollback() -> ResultTest<()> {
        let (stdb, _tmp_dir) = make_test_db()?;

        let mut tx = stdb.begin_tx();
        let ctx = ExecutionContext::default();

        let schema = TableDef::from_product("MyTable", ProductType::from_iter([("my_col", AlgebraicType::I32)]));
        let table_id = stdb.create_table(&mut tx, schema)?;
        stdb.commit_tx(&ctx, tx)?;

        let mut tx = stdb.begin_tx();
        stdb.insert(&mut tx, table_id, product![AlgebraicValue::I32(-1)])?;
        stdb.insert(&mut tx, table_id, product![AlgebraicValue::I32(0)])?;
        stdb.insert(&mut tx, table_id, product![AlgebraicValue::I32(1)])?;
        stdb.rollback_tx(&ctx, tx);

        let tx = stdb.begin_tx();
        let mut rows = stdb
            .iter(&ctx, &tx, table_id)?
            .map(|r| *r.view().elements[0].as_i32().unwrap())
            .collect::<Vec<i32>>();
        rows.sort();

        let expected: Vec<i32> = Vec::new();
        assert_eq!(rows, expected);
        Ok(())
    }

    fn table_auto_inc() -> TableDef {
        TableDef::new(
            "MyTable".into(),
            vec![ColumnDef {
                col_name: "my_col".to_string(),
                col_type: AlgebraicType::I64,
            }],
        )
        .with_column_constraint(Constraints::primary_key_auto(), ColId(0))
    }

    #[test]
    fn test_auto_inc() -> ResultTest<()> {
        let (stdb, _tmp_dir) = make_test_db()?;

        let mut tx = stdb.begin_tx();
        let schema = table_auto_inc();
        let table_id = stdb.create_table(&mut tx, schema)?;

        let sequence = stdb.sequence_id_from_name(&tx, "seq_MyTable_my_col_primary_key_auto")?;
        assert!(sequence.is_some(), "Sequence not created");

        stdb.insert(&mut tx, table_id, product![AlgebraicValue::I64(0)])?;
        stdb.insert(&mut tx, table_id, product![AlgebraicValue::I64(0)])?;

        let mut rows = stdb
            .iter_by_col_range(
                &ExecutionContext::default(),
                &tx,
                table_id,
                ColId(0),
                AlgebraicValue::I64(0)..,
            )?
            .map(|r| *r.view().elements[0].as_i64().unwrap())
            .collect::<Vec<i64>>();
        rows.sort();

        assert_eq!(rows, vec![1, 2]);

        Ok(())
    }

    #[test]
    fn test_auto_inc_disable() -> ResultTest<()> {
        let (stdb, _tmp_dir) = make_test_db()?;

        let mut tx = stdb.begin_tx();
        let schema = table_auto_inc();
        let table_id = stdb.create_table(&mut tx, schema)?;

        let sequence = stdb.sequence_id_from_name(&tx, "seq_MyTable_my_col_primary_key_auto")?;
        assert!(sequence.is_some(), "Sequence not created");

        stdb.insert(&mut tx, table_id, product![AlgebraicValue::I64(5)])?;
        stdb.insert(&mut tx, table_id, product![AlgebraicValue::I64(6)])?;

        let mut rows = stdb
            .iter_by_col_range(
                &ExecutionContext::default(),
                &tx,
                table_id,
                ColId(0),
                AlgebraicValue::I64(0)..,
            )?
            .map(|r| *r.view().elements[0].as_i64().unwrap())
            .collect::<Vec<i64>>();
        rows.sort();

        assert_eq!(rows, vec![5, 6]);

        Ok(())
    }

    fn table_indexed(is_unique: bool) -> TableDef {
        TableDef::new(
            "MyTable".into(),
            vec![ColumnDef {
                col_name: "my_col".to_string(),
                col_type: AlgebraicType::I64,
            }],
        )
        .with_indexes(vec![IndexDef {
            columns: NonEmpty::new(0.into()),
            index_name: "MyTable_my_col_idx".to_string(),
            is_unique,
            index_type: IndexType::BTree,
        }])
    }

    #[test]
    fn test_auto_inc_reload() -> ResultTest<()> {
        let (stdb, tmp_dir) = make_test_db()?;

        let mut tx = stdb.begin_tx();
        let schema = TableDef::new(
            "MyTable".into(),
            vec![ColumnDef {
                col_name: "my_col".to_string(),
                col_type: AlgebraicType::I64,
            }],
        )
        .with_column_sequence(ColId(0));

        let table_id = stdb.create_table(&mut tx, schema)?;

        let sequence = stdb.sequence_id_from_name(&tx, "seq_MyTable_my_col")?;
        assert!(sequence.is_some(), "Sequence not created");

        stdb.insert(&mut tx, table_id, product![AlgebraicValue::I64(0)])?;

        let mut rows = stdb
            .iter_by_col_range(
                &ExecutionContext::default(),
                &tx,
                table_id,
                ColId(0),
                AlgebraicValue::I64(0)..,
            )?
            .map(|r| *r.view().elements[0].as_i64().unwrap())
            .collect::<Vec<i64>>();
        rows.sort();

        assert_eq!(rows, vec![1]);

        stdb.commit_tx(&ExecutionContext::default(), tx)?;
        drop(stdb);

        dbg!("reopen...");
        let stdb = open_db(&tmp_dir, false, true)?;

        let mut tx = stdb.begin_tx();

        stdb.insert(&mut tx, table_id, product![AlgebraicValue::I64(0)])?;

        let mut rows = stdb
            .iter_by_col_range(
                &ExecutionContext::default(),
                &tx,
                table_id,
                ColId(0),
                AlgebraicValue::I64(0)..,
            )?
            .map(|r| *r.view().elements[0].as_i64().unwrap())
            .collect::<Vec<i64>>();
        rows.sort();

        // Check the second row start after `SEQUENCE_PREALLOCATION_AMOUNT`
        assert_eq!(rows, vec![1, 4098]);
        Ok(())
    }

    #[test]
    fn test_indexed() -> ResultTest<()> {
        let (stdb, _tmp_dir) = make_test_db()?;

        let mut tx = stdb.begin_tx();
        let schema = table_indexed(false);
        let table_id = stdb.create_table(&mut tx, schema)?;

        assert!(
            stdb.index_id_from_name(&tx, "MyTable_my_col_idx")?.is_some(),
            "Index not created"
        );

        stdb.insert(&mut tx, table_id, product![AlgebraicValue::I64(1)])?;
        stdb.insert(&mut tx, table_id, product![AlgebraicValue::I64(1)])?;

        let mut rows = stdb
            .iter_by_col_range(
                &ExecutionContext::default(),
                &tx,
                table_id,
                ColId(0),
                AlgebraicValue::I64(0)..,
            )?
            .map(|r| *r.view().elements[0].as_i64().unwrap())
            .collect::<Vec<i64>>();
        rows.sort();

        assert_eq!(rows, vec![1]);

        Ok(())
    }

    #[test]
    fn test_unique() -> ResultTest<()> {
        let (stdb, _tmp_dir) = make_test_db()?;

        let mut tx = stdb.begin_tx();

        let schema = table_indexed(true);
        let table_id = stdb.create_table(&mut tx, schema)?;

        assert!(
            stdb.index_id_from_name(&tx, "MyTable_my_col_idx")?.is_some(),
            "Index not created"
        );

        stdb.insert(&mut tx, table_id, product![AlgebraicValue::I64(1)])?;
        match stdb.insert(&mut tx, table_id, product![AlgebraicValue::I64(1)]) {
            Ok(_) => {
                panic!("Allow to insert duplicate row")
            }
            Err(DBError::Index(err)) => match err {
                IndexError::UniqueConstraintViolation { .. } => {}
                err => {
                    panic!("Expected error `UniqueConstraintViolation`, got {err}")
                }
            },
            err => {
                panic!("Expected error `UniqueConstraintViolation`, got {err:?}")
            }
        }

        Ok(())
    }

    #[test]
    fn test_identity() -> ResultTest<()> {
        let (stdb, _tmp_dir) = make_test_db()?;

        let mut tx = stdb.begin_tx();
        let schema = TableDef::new(
            "MyTable".into(),
            vec![ColumnDef {
                col_name: "my_col".to_string(),
                col_type: AlgebraicType::I64,
            }],
        )
        .with_indexes(vec![IndexDef {
            columns: NonEmpty::new(0.into()),
            index_name: "MyTable_my_col_idx".to_string(),
            is_unique: true,
            index_type: IndexType::BTree,
        }])
        .with_column_constraint(Constraints::identity(), ColId(0));

        let table_id = stdb.create_table(&mut tx, schema)?;

        assert!(
            stdb.index_id_from_name(&tx, "MyTable_my_col_idx")?.is_some(),
            "Index not created"
        );

        let sequence = stdb.sequence_id_from_name(&tx, "seq_MyTable_my_col_identity")?;
        assert!(sequence.is_some(), "Sequence not created");

        stdb.insert(&mut tx, table_id, product![AlgebraicValue::I64(0)])?;
        stdb.insert(&mut tx, table_id, product![AlgebraicValue::I64(0)])?;

        let mut rows = stdb
            .iter_by_col_range(
                &ExecutionContext::default(),
                &tx,
                table_id,
                ColId(0),
                AlgebraicValue::I64(0)..,
            )?
            .map(|r| *r.view().elements[0].as_i64().unwrap())
            .collect::<Vec<i64>>();
        rows.sort();

        assert_eq!(rows, vec![1, 2]);

        Ok(())
    }

    #[test]
    fn test_cascade_drop_table() -> ResultTest<()> {
        let (stdb, _tmp_dir) = make_test_db()?;

        let mut tx = stdb.begin_tx();
        let schema = TableDef::new(
            "MyTable".into(),
            vec![
                ColumnDef {
                    col_name: "col1".to_string(),
                    col_type: AlgebraicType::I64,
                },
                ColumnDef {
                    col_name: "col2".to_string(),
                    col_type: AlgebraicType::I64,
                },
                ColumnDef {
                    col_name: "col3".to_string(),
                    col_type: AlgebraicType::I64,
                },
                ColumnDef {
                    col_name: "col4".to_string(),
                    col_type: AlgebraicType::I64,
                },
            ],
        )
        .with_indexes(vec![
            IndexDef::btree("MyTable_col1_idx".into(), ColId(0), true),
            IndexDef::btree("MyTable_col3_idx".into(), ColId(0), false),
            IndexDef::btree("MyTable_col4_idx".into(), ColId(0), true),
        ])
        .with_sequences(vec![SequenceDef::for_column("MyTable", "col1", 0.into())])
        .with_constraints(vec![ConstraintDef::for_column(
            "MyTable",
            "col2",
            Constraints::indexed(),
            NonEmpty::new(1.into()),
        )]);

        let ctx = ExecutionContext::default();
        let table_id = stdb.create_table(&mut tx, schema)?;

        let indexes = stdb
            .iter(&ctx, &tx, ST_INDEXES_ID)?
            .map(|x| StIndexRow::try_from(x.view()).unwrap().to_owned())
            .filter(|x| x.table_id == table_id)
            .collect::<Vec<_>>();
        assert_eq!(indexes.len(), 4, "Wrong number of indexes");

        let sequences = stdb
            .iter(&ctx, &tx, ST_SEQUENCES_ID)?
            .map(|x| StSequenceRow::try_from(x.view()).unwrap().to_owned())
            .filter(|x| x.table_id == table_id)
            .collect::<Vec<_>>();
        assert_eq!(sequences.len(), 1, "Wrong number of sequences");

        let constraints = stdb
            .iter(&ctx, &tx, ST_CONSTRAINTS_ID)?
            .map(|x| StConstraintRow::try_from(x.view()).unwrap().to_owned())
            .filter(|x| x.table_id == table_id)
            .collect::<Vec<_>>();
        assert_eq!(constraints.len(), 4, "Wrong number of constraints");

        stdb.drop_table(&mut tx, table_id)?;

        let indexes = stdb
            .iter(&ctx, &tx, ST_INDEXES_ID)?
            .map(|x| StIndexRow::try_from(x.view()).unwrap().to_owned())
            .filter(|x| x.table_id == table_id)
            .collect::<Vec<_>>();
        assert_eq!(indexes.len(), 0, "Wrong number of indexes DROP");

        let sequences = stdb
            .iter(&ctx, &tx, ST_SEQUENCES_ID)?
            .map(|x| StSequenceRow::try_from(x.view()).unwrap().to_owned())
            .filter(|x| x.table_id == table_id)
            .collect::<Vec<_>>();
        assert_eq!(sequences.len(), 0, "Wrong number of sequences DROP");

        let constraints = stdb
            .iter(&ctx, &tx, ST_CONSTRAINTS_ID)?
            .map(|x| StConstraintRow::try_from(x.view()).unwrap().to_owned())
            .filter(|x| x.table_id == table_id)
            .collect::<Vec<_>>();
        assert_eq!(constraints.len(), 0, "Wrong number of constraints DROP");

        Ok(())
    }

    #[test]
    fn test_rename_table() -> ResultTest<()> {
        let (stdb, _tmp_dir) = make_test_db()?;

        let mut tx = stdb.begin_tx();
        let ctx = ExecutionContext::default();

        let schema = TableDef::new(
            "MyTable".into(),
            vec![ColumnDef {
                col_name: "my_col".to_string(),
                col_type: AlgebraicType::I64,
            }],
        )
        .with_indexes(vec![IndexDef {
            columns: NonEmpty::new(0.into()),
            index_name: "MyTable_my_col_idx".to_string(),
            is_unique: true,
            index_type: IndexType::BTree,
        }]);

        let table_id = stdb.create_table(&mut tx, schema)?;
        stdb.rename_table(&mut tx, table_id, "YourTable")?;
        let table_name = stdb.table_name_from_id(&ctx, &tx, table_id)?;

        assert_eq!(Some("YourTable"), table_name);
        // Also make sure we've removed the old ST_TABLES_ID row
        let mut n = 0;
        for row in stdb.iter(&ctx, &tx, ST_TABLES_ID)? {
            let table = StTableRow::try_from(row.view())?;
            if table.table_id == table_id {
                n += 1;
            }
        }
        assert_eq!(1, n);

        Ok(())
    }

    #[test]
    fn test_multi_column_index() -> ResultTest<()> {
        let (stdb, _tmp_dir) = make_test_db()?;

        let columns = vec![
            column("a", AlgebraicType::U64),
            column("b", AlgebraicType::U64),
            column("c", AlgebraicType::U64),
        ];

        let indexes = vec![index("0", &[0, 1])];
        let schema = table("t", columns, indexes, vec![]);

        let mut tx = stdb.begin_tx();
        let table_id = stdb.create_table(&mut tx, schema)?;

        stdb.insert(
            &mut tx,
            table_id,
            product![AlgebraicValue::U64(0), AlgebraicValue::U64(0), AlgebraicValue::U64(1)],
        )?;
        stdb.insert(
            &mut tx,
            table_id,
            product![AlgebraicValue::U64(0), AlgebraicValue::U64(1), AlgebraicValue::U64(2)],
        )?;
        stdb.insert(
            &mut tx,
            table_id,
            product![AlgebraicValue::U64(1), AlgebraicValue::U64(2), AlgebraicValue::U64(2)],
        )?;

        let cols: NonEmpty<ColId> = NonEmpty::collect(vec![0.into(), 1.into()]).unwrap();
        let value: AlgebraicValue = product![AlgebraicValue::U64(0), AlgebraicValue::U64(1)].into();

        let ctx = ExecutionContext::default();

        let IterByColEq::Index(mut iter) = stdb.iter_by_col_eq(&ctx, &tx, table_id, cols, value)? else {
            panic!("expected index iterator");
        };

        let Some(row) = iter.next() else {
            panic!("expected non-empty iterator");
        };

        assert_eq!(
            row.view(),
            &product![AlgebraicValue::U64(0), AlgebraicValue::U64(1), AlgebraicValue::U64(2)]
        );

        // iter should only return a single row, so this count should now be 0.
        assert_eq!(iter.count(), 0);
        Ok(())
    }

    // #[test]
    // fn test_rename_column() -> ResultTest<()> {
    //     let (mut stdb, _tmp_dir) = make_test_db()?;

    //     let mut tx_ = stdb.begin_tx();
    //     let (tx, stdb) = tx_.get();

    //     let schema = &[("col1", AlgebraicType::U64, ColumnIndexAttribute::Identity)];
    //     let table_id = stdb.create_table(tx, "MyTable", ProductTypeMeta::from_iter(&schema[..1]))?;
    //     let column_id = stdb.column_id_from_name(tx, table_id, "col1")?.unwrap();
    //     stdb.rename_column(tx, table_id, column_id, "id")?;

    //     assert_eq!(Some(column_id), stdb.column_id_from_name(tx, table_id, "id")?);
    //     assert_eq!(None, stdb.column_id_from_name(tx, table_id, "col1")?);

    //     Ok(())
    // }

    #[test]
    fn test_replay_corrupted_log() -> ResultTest<()> {
        let tmp = TempDir::with_prefix("stdb_test")?;
        let mlog_path = tmp.path().join("mlog");

        const NUM_TRANSACTIONS: usize = 10_000;
        // 64KiB should create like 11 segments
        const MAX_SEGMENT_SIZE: u64 = 64 * 1024;

        let mlog = MessageLog::options()
            .max_segment_size(MAX_SEGMENT_SIZE)
            .open(&mlog_path)
            .map(Mutex::new)
            .map(Arc::new)?;
        let odb = SledObjectDB::open(tmp.path().join("odb"))
            .map(|odb| Box::new(odb) as Box<dyn ObjectDB + Send>)
            .map(Mutex::new)
            .map(Arc::new)?;
        let reopen_db = || RelationalDB::open(tmp.path(), Some(mlog.clone()), odb.clone(), Address::zero(), false);
        let db = reopen_db()?;
        let ctx = ExecutionContext::default();

        let table_id = db.with_auto_commit(&ctx, |tx| {
            db.create_table(
                tx,
                table(
                    "Account",
                    vec![ColumnDef {
                        ..column("deposit", AlgebraicType::U64)
                    }],
                    vec![],
                    vec![ConstraintDef::for_column(
                        "Account",
                        "deposit",
                        Constraints::identity(),
                        NonEmpty::new(0.into()),
                    )],
                ),
            )
        })?;

        fn balance(ctx: &ExecutionContext, db: &RelationalDB, table_id: TableId) -> ResultTest<u64> {
            let balance = db.with_auto_commit(ctx, |tx| -> ResultTest<u64> {
                let last = db
                    .iter(ctx, tx, table_id)?
                    .last()
                    .map(|row| row.view().field_as_u64(0, None))
                    .transpose()?
                    .unwrap_or_default();
                Ok(last)
            })?;

            Ok(balance)
        }

        // Invalidate a segment by shrinking the file by one byte.
        fn invalidate_shrink(mlog_path: &Path, segment: SegmentView) -> io::Result<()> {
            let segment_file = File::options().write(true).open(
                mlog_path
                    .join(format!("{:0>20}", segment.offset()))
                    .with_extension("log"),
            )?;
            let len = segment_file.metadata()?.len();
            eprintln!("shrink segment segment={segment:?} len={len}");
            segment_file.set_len(len - 1)?;
            segment_file.sync_all()
        }

        // Invalidate a segment by overwriting some portion of the file.
        fn invalidate_overwrite(mlog_path: &Path, segment: SegmentView) -> io::Result<()> {
            let mut segment_file = File::options().write(true).open(
                mlog_path
                    .join(format!("{:0>20}", segment.offset()))
                    .with_extension("log"),
            )?;

            let len = segment_file.metadata()?.len();
            let ofs = len / 2;
            eprintln!("overwrite segment={segment:?} len={len} ofs={ofs}");
            segment_file.seek(SeekFrom::Start(ofs))?;
            segment_file.write_all(&[255, 255, 255, 255])?;
            segment_file.sync_all()
        }

        // Create transactions.
        for _ in 0..NUM_TRANSACTIONS {
            db.with_auto_commit(&ctx, |tx| db.insert(tx, table_id, product![AlgebraicValue::U64(0)]))?;
        }
        assert_eq!(NUM_TRANSACTIONS as u64, balance(&ctx, &db, table_id)?);

        drop(db);
        odb.lock().unwrap().sync_all()?;
        mlog.lock().unwrap().sync_all()?;

        // The state must be the same after reopening the db.
        let db = reopen_db()?;
        assert_eq!(
            NUM_TRANSACTIONS as u64,
            balance(&ctx, &db, table_id)?,
            "the state should be the same as before reopening the db"
        );

        let total_segments = mlog.lock().unwrap().total_segments();
        assert!(total_segments > 3, "expected more than 3 segments");

        // Close the db and pop a byte from the end of the message log.
        drop(db);
        let last_segment = mlog.lock().unwrap().segments().last().unwrap();
        invalidate_shrink(&mlog_path, last_segment.clone())?;

        // Assert that the final tx is lost.
        let db = reopen_db()?;
        assert_eq!(
            (NUM_TRANSACTIONS - 1) as u64,
            balance(&ctx, &db, table_id)?,
            "the last transaction should have been dropped"
        );
        assert_eq!(
            total_segments,
            mlog.lock().unwrap().total_segments(),
            "no segment should have beeen removed"
        );

        // Overwrite some portion of the last segment.
        drop(db);
        let last_segment = mlog.lock().unwrap().segments().last().unwrap();
        invalidate_overwrite(&mlog_path, last_segment)?;
        let res = reopen_db();
        if !matches!(res, Err(DBError::LogReplay(LogReplayError::OutOfOrderCommit { .. }))) {
            panic!("Expected replay error but got: {res:?}");
        }
        // We can't recover from this, so drop the last segment.
        let mut mlog_guard = mlog.lock().unwrap();
        let drop_segment = mlog_guard.segments().last().unwrap();
        mlog_guard.reset_to(drop_segment.offset() - 1)?;
        let last_segment = mlog_guard.segments().last().unwrap();
        drop(mlog_guard);

        let segment_range = Range {
            start: last_segment.offset(),
            end: drop_segment.offset() - 1,
        };
        let db = reopen_db()?;
        let balance = balance(&ctx, &db, table_id)?;
        assert!(
            segment_range.contains(&balance),
            "balance {balance} should fall within {segment_range:?}"
        );
        assert_eq!(
            total_segments - 1,
            mlog.lock().unwrap().total_segments(),
            "one segment should have beeen removed"
        );

        // Now, let's poke a segment somewhere in the middle of the log.
        drop(db);
        let segment = mlog.lock().unwrap().segments().nth(5).unwrap();
        invalidate_shrink(&mlog_path, segment)?;

        let res = reopen_db();
        if !matches!(res, Err(DBError::LogReplay(LogReplayError::TrailingSegments { .. }))) {
            panic!("Expected `LogReplayError::TrailingSegments` but got: {res:?}")
        }

        // The same should happen if we overwrite instead of shrink.
        let segment = mlog.lock().unwrap().segments().nth(5).unwrap();
        invalidate_overwrite(&mlog_path, segment)?;

        let res = reopen_db();
        if !matches!(res, Err(DBError::LogReplay(LogReplayError::OutOfOrderCommit { .. }))) {
            panic!("Expected `LogReplayError::OutOfOrderCommit` but got: {res:?}")
        }

        Ok(())
    }
}<|MERGE_RESOLUTION|>--- conflicted
+++ resolved
@@ -10,13 +10,9 @@
 use super::commit_log::{CommitLog, CommitLogMut};
 use super::datastore::locking_tx_datastore::Locking;
 use super::datastore::locking_tx_datastore::{DataRef, Iter, IterByColEq, IterByColRange, RowId};
-<<<<<<< HEAD
 use super::datastore::traits::{
     MutProgrammable, MutTx as _, MutTxDatastore, Programmable, Tx as _, TxData, TxDatastore,
 };
-=======
-use super::datastore::traits::{MutProgrammable, MutTx as _, MutTxDatastore, Programmable, TxData};
->>>>>>> 638f4d80
 use super::message_log::MessageLog;
 use super::ostorage::memory_object_db::MemoryObjectDB;
 use super::relational_operators::Relation;
@@ -197,15 +193,11 @@
     }
 
     #[tracing::instrument(skip_all)]
-<<<<<<< HEAD
     pub fn schema_for_table_mut<'tx>(
         &self,
         tx: &'tx MutTx,
         table_id: TableId,
     ) -> Result<Cow<'tx, TableSchema>, DBError> {
-=======
-    pub fn schema_for_table<'tx>(&self, tx: &'tx MutTx, table_id: TableId) -> Result<Cow<'tx, TableSchema>, DBError> {
->>>>>>> 638f4d80
         self.inner.schema_for_table_mut_tx(tx, table_id)
     }
 
@@ -223,11 +215,7 @@
         self.inner.row_type_for_table_mut_tx(tx, table_id)
     }
 
-<<<<<<< HEAD
     pub fn get_all_tables_mut<'tx>(&self, tx: &'tx MutTx) -> Result<Vec<Cow<'tx, TableSchema>>, DBError> {
-=======
-    pub fn get_all_tables<'tx>(&self, tx: &'tx MutTx) -> Result<Vec<Cow<'tx, TableSchema>>, DBError> {
->>>>>>> 638f4d80
         self.inner
             .get_all_tables_mut_tx(&ExecutionContext::internal(self.address), tx)
     }
@@ -284,16 +272,11 @@
     /// state. See also [`Self::with_auto_commit`].
     #[tracing::instrument(skip_all)]
     pub fn begin_tx(&self) -> MutTx {
-<<<<<<< HEAD
         log::trace!("BEGIN Mut TX");
-=======
-        log::trace!("BEGIN TX");
->>>>>>> 638f4d80
         self.inner.begin_mut_tx()
     }
 
     #[tracing::instrument(skip_all)]
-<<<<<<< HEAD
     pub fn begin_read_tx(&self) -> Tx {
         log::trace!("BEGIN TX");
         self.inner.begin_tx()
@@ -302,23 +285,16 @@
     #[tracing::instrument(skip_all)]
     pub fn rollback_tx(&self, ctx: &ExecutionContext, tx: MutTx) {
         log::trace!("ROLLBACK Mut TX");
-=======
-    pub fn rollback_tx(&self, ctx: &ExecutionContext, tx: MutTx) {
-        log::trace!("ROLLBACK TX");
->>>>>>> 638f4d80
         self.inner.rollback_mut_tx(ctx, tx)
     }
 
     #[tracing::instrument(skip_all)]
-<<<<<<< HEAD
     pub fn rollback_read_tx(&self, ctx: &ExecutionContext, tx: Tx) {
         log::trace!("ROLLBACK TX");
         self.inner.release_tx(ctx, tx)
     }
 
     #[tracing::instrument(skip_all)]
-=======
->>>>>>> 638f4d80
     pub fn commit_tx(&self, ctx: &ExecutionContext, tx: MutTx) -> Result<Option<(TxData, Option<usize>)>, DBError> {
         log::trace!("COMMIT TX");
         if let Some(tx_data) = self.inner.commit_mut_tx(ctx, tx)? {
@@ -396,11 +372,7 @@
     /// at the same time)
     pub fn with_read_only<F, A, E>(&self, ctx: &ExecutionContext, f: F) -> Result<A, E>
     where
-<<<<<<< HEAD
         F: FnOnce(&mut Tx) -> Result<A, E>,
-=======
-        F: FnOnce(&mut MutTx) -> Result<A, E>,
->>>>>>> 638f4d80
         E: From<DBError>,
     {
         let mut tx = self.inner.begin_tx();
@@ -468,11 +440,7 @@
     }
 
     #[tracing::instrument(skip_all)]
-<<<<<<< HEAD
     pub fn table_id_from_name_mut(&self, tx: &MutTx, table_name: &str) -> Result<Option<TableId>, DBError> {
-=======
-    pub fn table_id_from_name(&self, tx: &MutTx, table_name: &str) -> Result<Option<TableId>, DBError> {
->>>>>>> 638f4d80
         self.inner.table_id_from_name_mut_tx(tx, table_name)
     }
 
@@ -710,11 +678,7 @@
     ///
     /// A `None` result indicates that the database is not fully initialized
     /// yet.
-<<<<<<< HEAD
     pub fn program_hash(&self, tx: &Tx) -> Result<Option<Hash>, DBError> {
-=======
-    pub fn program_hash(&self, tx: &MutTx) -> Result<Option<Hash>, DBError> {
->>>>>>> 638f4d80
         self.inner.program_hash(tx)
     }
 
