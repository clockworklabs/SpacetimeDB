use super::datastore::locking_tx_datastore::committed_state::CommittedState;
use super::datastore::locking_tx_datastore::state_view::StateView;
use super::datastore::system_tables::ST_MODULE_ID;
use super::datastore::traits::{
    IsolationLevel, Metadata, MutTx as _, MutTxDatastore, Program, RowTypeForTable, Tx as _, TxDatastore,
};
use super::datastore::{
    locking_tx_datastore::{
        datastore::Locking,
        state_view::{Iter, IterByColEq, IterByColRange},
    },
    traits::TxData,
};
use super::db_metrics::DB_METRICS;
use crate::db::datastore::system_tables::{StModuleRow, WASM_MODULE};
use crate::error::{DBError, DatabaseError, TableError};
use crate::execution_context::{ReducerContext, Workload};
use crate::messages::control_db::HostType;
use crate::util::spawn_rayon;
use anyhow::{anyhow, Context};
use fs2::FileExt;
use futures::channel::mpsc;
use futures::StreamExt;
use parking_lot::RwLock;
use spacetimedb_commitlog as commitlog;
pub use spacetimedb_durability::Durability;
use spacetimedb_durability::{self as durability, TxOffset};
use spacetimedb_lib::address::Address;
use spacetimedb_lib::db::auth::StAccess;
use spacetimedb_lib::db::raw_def::v9::{RawIndexAlgorithm, RawModuleDefV9Builder, RawSql};
use spacetimedb_lib::Identity;
use spacetimedb_paths::server::{CommitLogDir, ReplicaDir, SnapshotsPath};
use spacetimedb_primitives::*;
use spacetimedb_sats::{AlgebraicType, AlgebraicValue, ProductType, ProductValue};
use spacetimedb_schema::def::{ModuleDef, TableDef};
use spacetimedb_schema::schema::{IndexSchema, RowLevelSecuritySchema, Schema, SequenceSchema, TableSchema};
use spacetimedb_snapshot::{SnapshotError, SnapshotRepository};
use spacetimedb_table::indexes::RowPointer;
use spacetimedb_table::table::RowRef;
use spacetimedb_table::MemoryUsage;
use std::borrow::Cow;
use std::collections::HashSet;
use std::fmt;
use std::fs::File;
use std::io;
use std::ops::RangeBounds;
use std::path::Path;
use std::sync::Arc;

pub type MutTx = <Locking as super::datastore::traits::MutTx>::MutTx;
pub type Tx = <Locking as super::datastore::traits::Tx>::Tx;

type RowCountFn = Arc<dyn Fn(TableId, &str) -> i64 + Send + Sync>;

/// A function to determine the size on disk of the durable state of the
/// local database instance. This is used for metrics and energy accounting
/// purposes.
///
/// It is not part of the [`Durability`] trait because it must report disk
/// usage of the local instance only, even if exclusively remote durability is
/// configured or the database is in follower state.
pub type DiskSizeFn = Arc<dyn Fn() -> io::Result<u64> + Send + Sync>;

pub type Txdata = commitlog::payload::Txdata<ProductValue>;

/// We've added a module version field to the system tables, but we don't yet
/// have the infrastructure to support multiple versions.
/// All modules are currently locked to this version, but this will be
/// relaxed post 1.0.
pub const ONLY_MODULE_VERSION: &str = "0.0.1";

/// The set of clients considered connected to the database.
///
/// A client is considered connected if there exists a corresponding row in the
/// `st_clients` system table.
///
/// If rows exist in `st_clients` upon [`RelationalDB::open`], the database was
/// not shut down gracefully. Such "dangling" clients should be removed by
/// calling [`crate::host::ModuleHost::call_identity_connected_disconnected`]
/// for each entry in [`ConnectedClients`].
pub type ConnectedClients = HashSet<(Identity, Address)>;

#[derive(Clone)]
pub struct RelationalDB {
    database_identity: Identity,
    owner_identity: Identity,

    inner: Locking,
    durability: Option<Arc<dyn Durability<TxData = Txdata>>>,
    snapshot_worker: Option<Arc<SnapshotWorker>>,

    row_count_fn: RowCountFn,
    /// Function to determine the durable size on disk.
    /// `Some` if `durability` is `Some`, `None` otherwise.
    disk_size_fn: Option<DiskSizeFn>,

    // DO NOT ADD FIELDS AFTER THIS.
    // By default, fields are dropped in declaration order.
    // We want to release the file lock last.
    // TODO(noa): is this lockfile still necessary now that we have data-dir?
    _lock: LockFile,
}

struct SnapshotWorker {
    _handle: tokio::task::JoinHandle<()>,
    /// Send end of the [`Self::snapshot_loop`]'s `trigger` receiver.
    ///
    /// Send a message along this queue to request that the `snapshot_loop` asynchronously capture a snapshot.
    request_snapshot: mpsc::UnboundedSender<()>,
}

impl SnapshotWorker {
    fn new(committed_state: Arc<RwLock<CommittedState>>, repo: Arc<SnapshotRepository>) -> Self {
        let (request_snapshot, trigger) = mpsc::unbounded();
        let handle = tokio::spawn(Self::snapshot_loop(trigger, committed_state, repo));
        SnapshotWorker {
            _handle: handle,
            request_snapshot,
        }
    }

    /// The snapshot loop takes a snapshot after each `trigger` message received.
    async fn snapshot_loop(
        mut trigger: mpsc::UnboundedReceiver<()>,
        committed_state: Arc<RwLock<CommittedState>>,
        repo: Arc<SnapshotRepository>,
    ) {
        while let Some(()) = trigger.next().await {
            let committed_state = committed_state.clone();
            let repo = repo.clone();
            tokio::task::spawn_blocking(move || Self::take_snapshot(&committed_state, &repo))
                .await
                .unwrap();
        }
    }

    fn take_snapshot(committed_state: &RwLock<CommittedState>, snapshot_repo: &SnapshotRepository) {
        let start_time = std::time::Instant::now();
        match Locking::take_snapshot_internal(committed_state, snapshot_repo) {
            Err(e) => {
                log::error!(
                    "Error capturing snapshot of database {:?}: {e:?}",
                    snapshot_repo.database_identity()
                );
            }

            Ok(None) => {
                log::warn!(
                    "SnapshotWorker::take_snapshot: refusing to take snapshot of database {} at TX offset -1",
                    snapshot_repo.database_identity()
                );
            }

            Ok(Some((tx_offset, _path))) => {
                log::info!(
                    "Captured snapshot of database {:?} at TX offset {} in {:?}",
                    snapshot_repo.database_identity(),
                    tx_offset,
                    start_time.elapsed()
                );
            }
        }
    }
}

/// Perform a snapshot every `SNAPSHOT_FREQUENCY` transactions.
// TODO(config): Allow DBs to specify how frequently to snapshot.
// TODO(bikeshedding): Snapshot based on number of bytes written to commitlog, not tx offsets.
const SNAPSHOT_FREQUENCY: u64 = 1_000_000;

impl std::fmt::Debug for RelationalDB {
    fn fmt(&self, f: &mut std::fmt::Formatter<'_>) -> std::fmt::Result {
        f.debug_struct("RelationalDB")
            .field("address", &self.database_identity)
            .finish()
    }
}

impl RelationalDB {
    fn new(
        lock: LockFile,
        database_identity: Identity,
        owner_identity: Identity,
        inner: Locking,
        durability: Option<(Arc<dyn Durability<TxData = Txdata>>, DiskSizeFn)>,
        snapshot_repo: Option<Arc<SnapshotRepository>>,
    ) -> Self {
        let (durability, disk_size_fn) = durability.unzip();
        let snapshot_worker =
            snapshot_repo.map(|repo| Arc::new(SnapshotWorker::new(inner.committed_state.clone(), repo.clone())));
        Self {
            inner,
            durability,
            snapshot_worker,

            database_identity,
            owner_identity,

            row_count_fn: default_row_count_fn(database_identity),
            disk_size_fn,
            _lock: lock,
        }
    }

    /// Open a database, which may or may not already exist.
    ///
    /// # Initialization
    ///
    /// When this method returns, the internal state of the database has been
    /// initialized with nothing written to disk (regardless of the `durability`
    /// setting).
    ///
    /// This allows to hand over a pointer to the database to a [`ModuleHost`][ModuleHost]
    /// for initialization, which will call [`Self::set_initialized`],
    /// initializing the database's [`Metadata`] transactionally.
    ///
    /// If, however, a non-empty `history` was supplied, [`Metadata`] will
    /// already be be set. In this case, i.e. if either [`Self::metadata`] or
    /// [`Self::program_bytes`] return a `Some` value, [`Self::set_initialized`]
    /// should _not_ be called.
    ///
    /// Sometimes, one may want to obtain a database without a module (e.g. for
    /// testing). In this case, **always** call [`Self::set_initialized`],
    /// supplying a zero `program_hash` and empty `program_bytes`.
    ///
    /// # Parameters
    ///
    /// - `root`
    ///
    ///   The database directory. Does not need to exist.
    ///
    ///   Note that, even if no `durability` is supplied, the directory will be
    ///   created and equipped with an advisory lock file.
    ///
    /// - `address`
    ///
    ///   The [`Address`] of the database.
    ///
    ///   An error is returned if the database already exists, but has a
    ///   different address.
    ///   If it is a new database, the address is stored in the database's
    ///   system tables upon calling [`Self::set_initialized`].
    ///
    /// - `owner_identity`
    ///
    ///   The [`Identity`] of the database's owner.
    ///
    ///   An error is returned if the database already exists, but has a
    ///   different owner.
    ///   If it is a new database, the identity is stored in the database's
    ///   system tables upon calling [`Self::set_initialized`].
    ///
    /// - `history`
    ///
    ///   The [`durability::History`] to restore the database from.
    ///
    ///   If using local durability, this must be a pointer to the same object.
    ///   [`durability::EmptyHistory`] can be used to start from an empty history.
    ///
    /// - `durability`
    ///
    ///   The [`Durability`] implementation to use, along with a [`DiskSizeFn`]
    ///   reporting its size on disk. The [`DiskSizeFn`] must report zero if
    ///   this database is a follower instance.
    ///
    ///   `None` may be passed to obtain an in-memory only database.
    ///
    /// - `snapshot_repo`
    ///
    ///   The [`SnapshotRepository`] which stores snapshots of this database.
    ///   This is only meaningful if `history` and `durability` are also supplied.
    ///   If restoring from an existing database, the `snapshot_repo` must
    ///   store views of the same sequence of TXes as the `history`.
    ///
    /// # Return values
    ///
    /// Alongside `Self`, [`ConnectedClients`] is returned, which is the set of
    /// clients considered connected at the given snapshot and `history`.
    ///
    /// If [`ConnectedClients`] is non-empty, the database did not shut down
    /// gracefully. The caller is responsible for disconnecting the clients.
    ///
    /// [ModuleHost]: crate::host::module_host::ModuleHost
    pub fn open(
        root: &ReplicaDir,
        database_identity: Identity,
        owner_identity: Identity,
        history: impl durability::History<TxData = Txdata>,
        durability: Option<(Arc<dyn Durability<TxData = Txdata>>, DiskSizeFn)>,
        snapshot_repo: Option<Arc<SnapshotRepository>>,
    ) -> Result<(Self, ConnectedClients), DBError> {
        log::trace!("[{}] DATABASE: OPEN", database_identity);

        let lock = LockFile::lock(root)?;

        // Check the latest durable TX and restore from a snapshot no newer than it,
        // so that you drop TXes which were committed but not durable before the restart.
        // TODO: delete or mark as invalid snapshots newer than this.
        let durable_tx_offset = durability
            .as_ref()
            .map(|pair| pair.0.clone())
            .as_deref()
            .and_then(|durability| durability.durable_tx_offset());

        log::info!("[{database_identity}] DATABASE: durable_tx_offset is {durable_tx_offset:?}");
        let inner =
            Self::restore_from_snapshot_or_bootstrap(database_identity, snapshot_repo.as_deref(), durable_tx_offset)?;

        apply_history(&inner, database_identity, history)?;
        let db = Self::new(
            lock,
            database_identity,
            owner_identity,
            inner,
            durability,
            snapshot_repo,
        );

        if let Some(meta) = db.metadata()? {
            if meta.database_identity != database_identity {
                return Err(anyhow!(
                    "mismatched database identity: {} != {}",
                    meta.database_identity,
                    database_identity
                )
                .into());
            }
            if meta.owner_identity != owner_identity {
                return Err(anyhow!(
                    "mismatched owner identity: {} != {}",
                    meta.owner_identity,
                    owner_identity
                )
                .into());
            }
        };
        let connected_clients = db.connected_clients()?;

        Ok((db, connected_clients))
    }

    /// Mark the database as initialized with the given module parameters.
    ///
    /// Records the database's address, owner and module parameters in the
    /// system tables. The transactional context is supplied by the caller.
    ///
    /// It is an error to call this method on an alread-initialized database.
    ///
    /// See [`Self::open`] for further information.
    pub fn set_initialized(&self, tx: &mut MutTx, host_type: HostType, program: Program) -> Result<(), DBError> {
        log::trace!(
            "[{}] DATABASE: set initialized owner={} program_hash={}",
            self.database_identity,
            self.owner_identity,
            program.hash
        );

        // Probably a bug: the database is already initialized.
        // Ignore if it would be a no-op.
        if let Some(meta) = self.inner.metadata_mut_tx(tx)? {
            if program.hash == meta.program_hash
                && self.database_identity == meta.database_identity
                && self.owner_identity == meta.owner_identity
            {
                return Ok(());
            }
            return Err(anyhow!("database {} already initialized", self.database_identity).into());
        }
        let row = StModuleRow {
            database_identity: self.database_identity.into(),
            owner_identity: self.owner_identity.into(),

            program_kind: match host_type {
                HostType::Wasm => WASM_MODULE,
            },
            program_hash: program.hash,
            program_bytes: program.bytes,
            module_version: ONLY_MODULE_VERSION.into(),
        };
        self.insert(tx, ST_MODULE_ID, row.into()).map(drop)
    }

    /// Obtain the [`Metadata`] of this database.
    ///
    /// `None` if the database is not yet fully initialized.
    pub fn metadata(&self) -> Result<Option<Metadata>, DBError> {
        self.with_read_only(Workload::Internal, |tx| self.inner.metadata(tx))
    }

    /// Obtain the module associated with this database.
    ///
    /// `None` if the database is not yet fully initialized.
    /// Note that a `Some` result may yield an empty slice.
    pub fn program(&self) -> Result<Option<Program>, DBError> {
        self.with_read_only(Workload::Internal, |tx| self.inner.program(tx))
    }

    /// Read the set of clients currently connected to the database.
    pub fn connected_clients(&self) -> Result<ConnectedClients, DBError> {
        self.with_read_only(Workload::Internal, |tx| self.inner.connected_clients(tx)?.collect())
    }

    /// Update the module associated with this database.
    ///
    /// The caller must ensure that:
    ///
    /// - `program.hash` is the [`Hash`] over `program.bytes`.
    /// - `program.bytes` is a valid module acc. to `host_type`.
    /// - the schema updates contained in the module have been applied within
    ///   the transactional context `tx`.
    /// - the `__init__` reducer contained in the module has been executed
    ///   within the transactional context `tx`.
    pub fn update_program(&self, tx: &mut MutTx, host_type: HostType, program: Program) -> Result<(), DBError> {
        let program_kind = match host_type {
            HostType::Wasm => WASM_MODULE,
        };
        self.inner.update_program(tx, program_kind, program)
    }

    fn restore_from_snapshot_or_bootstrap(
        database_identity: Identity,
        snapshot_repo: Option<&SnapshotRepository>,
        durable_tx_offset: Option<TxOffset>,
    ) -> Result<Locking, DBError> {
        if let Some(snapshot_repo) = snapshot_repo {
            if let Some(durable_tx_offset) = durable_tx_offset {
                // Don't restore from a snapshot newer than the `durable_tx_offset`,
                // so that you drop TXes which were committed but not durable before the restart.
                if let Some(tx_offset) = snapshot_repo.latest_snapshot_older_than(durable_tx_offset)? {
                    // Mark any newer snapshots as invalid, as the new history will diverge from their state.
                    snapshot_repo.invalidate_newer_snapshots(durable_tx_offset)?;
                    log::info!("[{database_identity}] DATABASE: restoring snapshot of tx_offset {tx_offset}");
                    let start = std::time::Instant::now();
                    let snapshot = snapshot_repo.read_snapshot(tx_offset)?;
                    log::info!(
                        "[{database_identity}] DATABASE: read snapshot of tx_offset {tx_offset} in {:?}",
                        start.elapsed(),
                    );
                    if snapshot.database_identity != database_identity {
                        // TODO: return a proper typed error
                        return Err(anyhow::anyhow!(
                            "Snapshot has incorrect database_address: expected {database_identity} but found {}",
                            snapshot.database_identity,
                        )
                        .into());
                    }
                    let start = std::time::Instant::now();
                    let res = Locking::restore_from_snapshot(snapshot);
                    log::info!(
                        "[{database_identity}] DATABASE: restored from snapshot of tx_offset {tx_offset} in {:?}",
                        start.elapsed(),
                    );
                    return res;
                }
            }
            log::info!("[{database_identity}] DATABASE: no snapshot on disk");
        }

        Locking::bootstrap(database_identity)
    }

    /// Apply the provided [`spacetimedb_durability::History`] onto the database
    /// state.
    ///
    /// Consumes `self` in order to ensure exclusive access, and to prevent use
    /// of the database in case of an incomplete replay.
    /// This restriction may be lifted in the future to allow for "live" followers.
    pub fn apply<T>(self, history: T) -> Result<Self, DBError>
    where
        T: durability::History<TxData = Txdata>,
    {
        apply_history(&self.inner, self.database_identity, history)?;
        Ok(self)
    }

    /// Returns an approximate row count for a particular table.
    /// TODO: Unify this with `Relation::row_count` when more statistics are added.
    pub fn row_count(&self, table_id: TableId, table_name: &str) -> i64 {
        (self.row_count_fn)(table_id, table_name)
    }

    /// Update this `RelationalDB` with an approximate row count function.
    pub fn with_row_count(mut self, row_count: RowCountFn) -> Self {
        self.row_count_fn = row_count;
        self
    }

    /// Returns the identity for this database
    pub fn database_identity(&self) -> Identity {
        self.database_identity
    }

    /// The number of bytes on disk occupied by the durability layer.
    ///
    /// If this is an in-memory instance, `Ok(0)` is returned.
    pub fn size_on_disk(&self) -> io::Result<u64> {
        self.disk_size_fn.as_ref().map_or(Ok(0), |f| f())
    }

    /// The size in bytes of all of the in-memory data in this database.
    pub fn size_in_memory(&self) -> usize {
        self.inner.heap_usage()
    }

    pub fn encode_row(row: &ProductValue, bytes: &mut Vec<u8>) {
        // TODO: large file storage of the row elements
        row.encode(bytes);
    }

    pub fn schema_for_table_mut(&self, tx: &MutTx, table_id: TableId) -> Result<Arc<TableSchema>, DBError> {
        self.inner.schema_for_table_mut_tx(tx, table_id)
    }

    pub fn schema_for_table(&self, tx: &Tx, table_id: TableId) -> Result<Arc<TableSchema>, DBError> {
        self.inner.schema_for_table_tx(tx, table_id)
    }

    pub fn row_schema_for_table<'tx>(
        &self,
        tx: &'tx MutTx,
        table_id: TableId,
    ) -> Result<RowTypeForTable<'tx>, DBError> {
        self.inner.row_type_for_table_mut_tx(tx, table_id)
    }

    pub fn get_all_tables_mut(&self, tx: &MutTx) -> Result<Vec<Arc<TableSchema>>, DBError> {
        self.inner.get_all_tables_mut_tx(tx)
    }

    pub fn get_all_tables(&self, tx: &Tx) -> Result<Vec<Arc<TableSchema>>, DBError> {
        self.inner.get_all_tables_tx(tx)
    }

    pub fn table_scheduled_id_and_at(
        &self,
        tx: &impl StateView,
        table_id: TableId,
    ) -> Result<Option<(ColId, ColId)>, DBError> {
        let schema = tx.schema_for_table(table_id)?;
        let Some(sched) = &schema.schedule else { return Ok(None) };
        let primary_key = schema
            .primary_key
            .context("scheduled table doesn't have a primary key?")?;
        Ok(Some((primary_key, sched.at_column)))
    }

    pub fn decode_column(
        &self,
        tx: &MutTx,
        table_id: TableId,
        col_id: ColId,
        bytes: &[u8],
    ) -> Result<AlgebraicValue, DBError> {
        // We need to do a manual bounds check here
        // since we want to do `swap_remove` to get an owned value
        // in the case of `Cow::Owned` and avoid a `clone`.
        let check_bounds = |schema: &ProductType| -> Result<_, DBError> {
            let col_idx = col_id.idx();
            if col_idx >= schema.elements.len() {
                return Err(TableError::ColumnNotFound(col_id).into());
            }
            Ok(col_idx)
        };
        let row_ty = &*self.row_schema_for_table(tx, table_id)?;
        let col_idx = check_bounds(row_ty)?;
        let col_ty = &row_ty.elements[col_idx].algebraic_type;
        Ok(AlgebraicValue::decode(col_ty, &mut &*bytes)?)
    }

    /// Begin a transaction.
    ///
    /// **Note**: this call **must** be paired with [`Self::rollback_mut_tx`] or
    /// [`Self::commit_tx`], otherwise the database will be left in an invalid
    /// state. See also [`Self::with_auto_commit`].
    #[tracing::instrument(skip_all)]
    pub fn begin_mut_tx(&self, isolation_level: IsolationLevel, workload: Workload) -> MutTx {
        log::trace!("BEGIN MUT TX");
        let r = self.inner.begin_mut_tx(isolation_level, workload);
        log::trace!("ACQUIRED MUT TX");
        r
    }

    #[tracing::instrument(skip_all)]
    pub fn begin_tx(&self, workload: Workload) -> Tx {
        log::trace!("BEGIN TX");
        let r = self.inner.begin_tx(workload);
        log::trace!("ACQUIRED TX");
        r
    }

    #[tracing::instrument(skip_all)]
    pub fn rollback_mut_tx(&self, tx: MutTx) {
        log::trace!("ROLLBACK MUT TX");
        self.inner.rollback_mut_tx(tx)
    }

    #[tracing::instrument(skip_all)]
    pub fn rollback_mut_tx_downgrade(&self, tx: MutTx, workload: Workload) -> Tx {
        log::trace!("ROLLBACK MUT TX");
        self.inner.rollback_mut_tx_downgrade(tx, workload)
    }

    #[tracing::instrument(skip_all)]
    pub fn release_tx(&self, tx: Tx) {
        log::trace!("RELEASE TX");
        self.inner.release_tx(tx)
    }

    #[tracing::instrument(skip_all)]
    pub fn commit_tx(&self, tx: MutTx) -> Result<Option<TxData>, DBError> {
        log::trace!("COMMIT MUT TX");

        // TODO: Never returns `None` -- should it?
        let reducer_context = tx.ctx.reducer_context().cloned();
        let Some(tx_data) = self.inner.commit_mut_tx(tx)? else {
            return Ok(None);
        };

        self.maybe_do_snapshot(&tx_data);

        if let Some(durability) = &self.durability {
            Self::do_durability(&**durability, reducer_context.as_ref(), &tx_data)
        }

        Ok(Some(tx_data))
    }

    #[tracing::instrument(skip_all)]
    pub fn commit_tx_downgrade(&self, tx: MutTx, workload: Workload) -> Result<Option<(TxData, Tx)>, DBError> {
        log::trace!("COMMIT MUT TX");

        let Some((tx_data, tx)) = self.inner.commit_mut_tx_downgrade(tx, workload)? else {
            return Ok(None);
        };

        self.maybe_do_snapshot(&tx_data);

        if let Some(durability) = &self.durability {
            Self::do_durability(&**durability, tx.ctx.reducer_context(), &tx_data)
        }

        Ok(Some((tx_data, tx)))
    }

    /// If `(tx_data, ctx)` should be appended to the commitlog, do so.
    ///
    /// Note that by this stage,
    /// [`crate::db::datastore::locking_tx_datastore::committed_state::tx_consumes_offset`]
    /// has already decided based on the reducer and operations whether the transaction should be appended;
    /// this method is responsible only for reading its decision out of the `tx_data`
    /// and calling `durability.append_tx`.
    fn do_durability(
        durability: &dyn Durability<TxData = Txdata>,
        reducer_context: Option<&ReducerContext>,
        tx_data: &TxData,
    ) {
        use commitlog::payload::{
            txdata::{Mutations, Ops},
            Txdata,
        };

        if tx_data.tx_offset().is_some() {
            let inserts: Box<_> = tx_data
                .inserts()
                .map(|(table_id, rowdata)| Ops {
                    table_id: *table_id,
                    rowdata: rowdata.clone(),
                })
                .collect();
            let deletes: Box<_> = tx_data
                .deletes()
                .map(|(table_id, rowdata)| Ops {
                    table_id: *table_id,
                    rowdata: rowdata.clone(),
                })
                .collect();

            let inputs = reducer_context.map(|rcx| rcx.into());

            let txdata = Txdata {
                inputs,
                outputs: None,
                mutations: Some(Mutations {
                    inserts,
                    deletes,
                    truncates: [].into(),
                }),
            };

            // TODO: Should measure queuing time + actual write
            durability.append_tx(txdata);
        } else {
            debug_assert!(
                !tx_data.has_rows_or_connect_disconnect(reducer_context),
                "tx_data has no rows but has connect/disconnect: `{:?}`",
                reducer_context.map(|rcx| &rcx.name),
            );
        }
    }

    /// Decide based on the `committed_state.next_tx_offset`
    /// whether to request that the [`SnapshotWorker`] in `self` capture a snapshot of the database.
    ///
    /// Actual snapshotting happens asynchronously in a Tokio worker.
    ///
    /// Snapshotting must happen independent of the durable TX offset known by the [`Durability`]
    /// because capturing a snapshot requires access to the committed state,
    /// which in the general case may advance beyond the durable TX offset,
    /// as our durability is an asynchronous write-behind log.
    /// An alternate implementation might keep a second materialized [`CommittedState`]
    /// which followed the durable TX offset rather than the committed-not-yet-durable state,
    /// in which case we would be able to snapshot only TXes known to be durable.
    /// In this implementation, we snapshot the existing [`CommittedState`]
    /// which stores the committed-not-yet-durable state.
    /// This requires a small amount of additional logic when restoring from a snapshot
    /// to ensure we don't restore a snapshot more recent than the durable TX offset.
    fn maybe_do_snapshot(&self, tx_data: &TxData) {
        if let Some(snapshot_worker) = &self.snapshot_worker {
            if let Some(tx_offset) = tx_data.tx_offset() {
                if tx_offset % SNAPSHOT_FREQUENCY == 0 {
                    snapshot_worker.request_snapshot.unbounded_send(()).unwrap();
                }
            }
        }
    }

    /// Run a fallible function in a transaction.
    ///
    /// If the supplied function returns `Ok`, the transaction is automatically
    /// committed. Otherwise, the transaction is rolled back.
    ///
    /// This method is provided for convenience, as it allows to safely use the
    /// `?` operator in code running within a transaction context. Recall that a
    /// [`MutTx`] does not follow the RAII pattern, so the following code is
    /// wrong:
    ///
    /// ```ignore
    /// let tx = db.begin_mut_tx(IsolationLevel::Serializable);
    /// let _ = db.schema_for_table(tx, 42)?;
    /// // ...
    /// let _ = db.commit_tx(tx)?;
    /// ```
    ///
    /// If `schema_for_table` returns an error, the transaction is not properly
    /// cleaned up, as the `?` short-circuits. To avoid this, but still be able
    /// to use `?`, you can write:
    ///
    /// ```ignore
    /// db.with_auto_commit(|tx| {
    ///     let _ = db.schema_for_table(tx, 42)?;
    ///     // ...
    ///     Ok(())
    /// })?;
    /// ```
    pub fn with_auto_commit<F, A, E>(&self, workload: Workload, f: F) -> Result<A, E>
    where
        F: FnOnce(&mut MutTx) -> Result<A, E>,
        E: From<DBError>,
    {
        let mut tx = self.begin_mut_tx(IsolationLevel::Serializable, workload);
        let res = f(&mut tx);
        self.finish_tx(tx, res)
    }

    /// Run a fallible function in a transaction, rolling it back if the
    /// function returns `Err`.
    ///
    /// Similar in purpose to [`Self::with_auto_commit`], but returns the
    /// [`MutTx`] alongside the `Ok` result of the function `F` without
    /// committing the transaction.
    pub fn with_auto_rollback<F, A, E>(&self, mut tx: MutTx, f: F) -> Result<(MutTx, A), E>
    where
        F: FnOnce(&mut MutTx) -> Result<A, E>,
    {
        let res = f(&mut tx);
        self.rollback_on_err(tx, res)
    }

    /// Run a fallible function in a transaction.
    ///
    /// This is similar to `with_auto_commit`, but regardless of the return value of
    /// the fallible function, the transaction will ALWAYS be rolled back. This can be used to
    /// emulate a read-only transaction.
    ///
    /// TODO(jgilles): when we support actual read-only transactions, use those here instead.
    /// TODO(jgilles, kim): get this merged with the above function (two people had similar ideas
    /// at the same time)
    pub fn with_read_only<F, T>(&self, workload: Workload, f: F) -> T
    where
        F: FnOnce(&mut Tx) -> T,
    {
        let mut tx = self.begin_tx(workload);
        let res = f(&mut tx);
        self.release_tx(tx);
        res
    }

    /// Perform the transactional logic for the `tx` according to the `res`
    pub fn finish_tx<A, E>(&self, tx: MutTx, res: Result<A, E>) -> Result<A, E>
    where
        E: From<DBError>,
    {
        if res.is_err() {
            self.rollback_mut_tx(tx);
        } else {
            match self.commit_tx(tx).map_err(E::from)? {
                Some(_) => (),
                None => panic!("TODO: retry?"),
            }
        }
        res
    }

    /// Roll back transaction `tx` if `res` is `Err`, otherwise return it
    /// alongside the `Ok` value.
    pub fn rollback_on_err<A, E>(&self, tx: MutTx, res: Result<A, E>) -> Result<(MutTx, A), E> {
        match res {
            Err(e) => {
                self.rollback_mut_tx(tx);
                Err(e)
            }
            Ok(a) => Ok((tx, a)),
        }
    }

    pub(crate) fn alter_table_access(&self, tx: &mut MutTx, name: Box<str>, access: StAccess) -> Result<(), DBError> {
        self.inner.alter_table_access_mut_tx(tx, name, access)
    }
}

impl RelationalDB {
    pub fn create_table(&self, tx: &mut MutTx, schema: TableSchema) -> Result<TableId, DBError> {
        self.inner.create_table_mut_tx(tx, schema)
    }

    pub fn create_table_for_test_with_the_works(
        &self,
        name: &str,
        schema: &[(&str, AlgebraicType)],
        indexes: &[(ColList, &str)],
        access: StAccess,
    ) -> Result<TableId, DBError> {
        let mut module_def_builder = RawModuleDefV9Builder::new();
        let mut table_builder = module_def_builder
            .build_table_with_new_type(name, ProductType::from_iter(schema.iter().cloned()), true)
            .with_access(access.into());

        for (columns, name) in indexes {
            table_builder = table_builder.with_index(
                RawIndexAlgorithm::BTree {
                    columns: columns.clone(),
                },
                "accessor_name_doesnt_matter",
                Some((*name).into()),
            );
        }
        table_builder.finish();
        let module_def: ModuleDef = module_def_builder.finish().try_into()?;

        let table: &TableDef = module_def.table(name).expect("table not found");

        // Recursively sets all IDs to `SENTINEL`.
        let schema = TableSchema::from_module_def(&module_def, table, (), TableId::SENTINEL);

        //TODO: Change this to `Workload::ForTest` once `#[cfg(bench)]` is stabilized.
        self.with_auto_commit(Workload::Internal, |tx| self.create_table(tx, schema))
    }

    pub fn create_table_for_test_with_access(
        &self,
        name: &str,
        schema: &[(&str, AlgebraicType)],
        indexes: &[(ColId, &str)],
        access: StAccess,
    ) -> Result<TableId, DBError> {
        let indexes: Vec<(ColList, &str)> = indexes
            .iter()
            .map(|(col_id, index_name)| ((*col_id).into(), *index_name))
            .collect();
        self.create_table_for_test_with_the_works(name, schema, &indexes[..], access)
    }

    pub fn create_table_for_test(
        &self,
        name: &str,
        schema: &[(&str, AlgebraicType)],
        indexes: &[(ColId, &str)],
    ) -> Result<TableId, DBError> {
        self.create_table_for_test_with_access(name, schema, indexes, StAccess::Public)
    }

    pub fn create_table_for_test_multi_column(
        &self,
        name: &str,
        schema: &[(&str, AlgebraicType)],
        idx_cols: ColList,
    ) -> Result<TableId, DBError> {
        self.create_table_for_test_with_the_works(name, schema, &[(idx_cols, "the_index")], StAccess::Public)
    }

    pub fn create_table_for_test_mix_indexes(
        &self,
        name: &str,
        schema: &[(&str, AlgebraicType)],
        idx_cols_single: &[(ColId, &str)],
        idx_cols_multi: ColList,
    ) -> Result<TableId, DBError> {
        let indexes: Vec<(ColList, &str)> = idx_cols_single
            .iter()
            .map(|(col_id, name)| ((*col_id).into(), *name))
            .chain(std::iter::once((idx_cols_multi, "the_only_multi_index")))
            .collect();

        self.create_table_for_test_with_the_works(name, schema, &indexes[..], StAccess::Public)
    }

    pub fn drop_table(&self, tx: &mut MutTx, table_id: TableId) -> Result<(), DBError> {
        let table_name = self
            .table_name_from_id_mut(tx, table_id)?
            .map(|name| name.to_string())
            .unwrap_or_default();
        self.inner.drop_table_mut_tx(tx, table_id).map(|_| {
            DB_METRICS
                .rdb_num_table_rows
                .with_label_values(&self.database_identity, &table_id.into(), &table_name)
                .set(0)
        })
    }

    /// Rename a table.
    ///
    /// Sets the name of the table to `new_name` regardless of the previous value. This is a
    /// relatively cheap operation which only modifies the system tables.
    ///
    /// If the table is not found or is a system table, an error is returned.
    pub fn rename_table(&self, tx: &mut MutTx, table_id: TableId, new_name: &str) -> Result<(), DBError> {
        self.inner.rename_table_mut_tx(tx, table_id, new_name)
    }

    pub fn table_id_from_name_mut(&self, tx: &MutTx, table_name: &str) -> Result<Option<TableId>, DBError> {
        self.inner.table_id_from_name_mut_tx(tx, table_name)
    }

    pub fn table_id_from_name(&self, tx: &Tx, table_name: &str) -> Result<Option<TableId>, DBError> {
        self.inner.table_id_from_name_tx(tx, table_name)
    }

    pub fn table_id_exists(&self, tx: &Tx, table_id: &TableId) -> bool {
        self.inner.table_id_exists_tx(tx, table_id)
    }

    pub fn table_id_exists_mut(&self, tx: &MutTx, table_id: &TableId) -> bool {
        self.inner.table_id_exists_mut_tx(tx, table_id)
    }

    pub fn table_name_from_id<'a>(&'a self, tx: &'a Tx, table_id: TableId) -> Result<Option<Cow<'a, str>>, DBError> {
        self.inner.table_name_from_id_tx(tx, table_id)
    }

    pub fn table_name_from_id_mut<'a>(
        &'a self,
        tx: &'a MutTx,
        table_id: TableId,
    ) -> Result<Option<Cow<'a, str>>, DBError> {
        self.inner.table_name_from_id_mut_tx(tx, table_id)
    }

    pub fn index_id_from_name_mut(&self, tx: &MutTx, index_name: &str) -> Result<Option<IndexId>, DBError> {
        self.inner.index_id_from_name_mut_tx(tx, index_name)
    }

    pub fn table_row_count_mut(&self, tx: &MutTx, table_id: TableId) -> Option<u64> {
        // TODO(Centril): Go via MutTxDatastore trait instead.
        // Doing this for now to ship this quicker.
        tx.table_row_count(table_id)
    }

    /// Returns the constraints on the input `ColList`.
    /// Note that this is ORDER-SENSITIVE: the order of the columns in the input `ColList` matters.
    pub fn column_constraints(
        &self,
        tx: &mut MutTx,
        table_id: TableId,
        cols: &ColList,
    ) -> Result<Constraints, DBError> {
        let table = self.inner.schema_for_table_mut_tx(tx, table_id)?;

        let index = table.indexes.iter().find(|i| i.index_algorithm.columns() == cols);
        let cols_set = ColSet::from(cols);
        let unique_constraint = table
            .constraints
            .iter()
            .find(|c| c.data.unique_columns() == Some(&cols_set));

        if index.is_some() {
            Ok(Constraints::from_is_unique(unique_constraint.is_some()))
        } else if unique_constraint.is_some() {
            Ok(Constraints::unique())
        } else {
            Ok(Constraints::unset())
        }
    }

    pub fn index_id_from_name(&self, tx: &MutTx, index_name: &str) -> Result<Option<IndexId>, DBError> {
        self.inner.index_id_from_name_mut_tx(tx, index_name)
    }

    pub fn sequence_id_from_name(&self, tx: &MutTx, sequence_name: &str) -> Result<Option<SequenceId>, DBError> {
        self.inner.sequence_id_from_name_mut_tx(tx, sequence_name)
    }

    pub fn constraint_id_from_name(&self, tx: &MutTx, constraint_name: &str) -> Result<Option<ConstraintId>, DBError> {
        self.inner.constraint_id_from_name(tx, constraint_name)
    }

    /// Adds the index into the [ST_INDEXES_NAME] table
    ///
    /// NOTE: It loads the data from the table into it before returning
    pub fn create_index(&self, tx: &mut MutTx, schema: IndexSchema, is_unique: bool) -> Result<IndexId, DBError> {
        self.inner.create_index_mut_tx(tx, schema, is_unique)
    }

    /// Removes the [index::BTreeIndex] from the database by their `index_id`
    pub fn drop_index(&self, tx: &mut MutTx, index_id: IndexId) -> Result<(), DBError> {
        self.inner.drop_index_mut_tx(tx, index_id)
    }

    pub fn create_row_level_security(
        &self,
        tx: &mut MutTx,
        row_level_security_schema: RowLevelSecuritySchema,
    ) -> Result<RawSql, DBError> {
        tx.create_row_level_security(row_level_security_schema)
    }

    pub fn drop_row_level_security(&self, tx: &mut MutTx, sql: RawSql) -> Result<(), DBError> {
        tx.drop_row_level_security(sql)
    }

    pub fn row_level_security_for_table_id_mut_tx(
        &self,
        tx: &mut MutTx,
        table_id: TableId,
    ) -> Result<Vec<RowLevelSecuritySchema>, DBError> {
        tx.row_level_security_for_table_id(table_id)
    }

    /// Returns an iterator,
    /// yielding every row in the table identified by `table_id`.
    pub fn iter_mut<'a>(&'a self, tx: &'a MutTx, table_id: TableId) -> Result<Iter<'a>, DBError> {
        self.inner.iter_mut_tx(tx, table_id)
    }

    pub fn iter<'a>(&'a self, tx: &'a Tx, table_id: TableId) -> Result<Iter<'a>, DBError> {
        self.inner.iter_tx(tx, table_id)
    }

    /// Returns an iterator,
    /// yielding every row in the table identified by `table_id`,
    /// where the column data identified by `cols` matches `value`.
    ///
    /// Matching is defined by `Ord for AlgebraicValue`.
    pub fn iter_by_col_eq_mut<'a, 'r>(
        &'a self,
        tx: &'a MutTx,
        table_id: impl Into<TableId>,
        cols: impl Into<ColList>,
        value: &'r AlgebraicValue,
    ) -> Result<IterByColEq<'a, 'r>, DBError> {
        self.inner.iter_by_col_eq_mut_tx(tx, table_id.into(), cols, value)
    }

    pub fn iter_by_col_eq<'a, 'r>(
        &'a self,
        tx: &'a Tx,
        table_id: impl Into<TableId>,
        cols: impl Into<ColList>,
        value: &'r AlgebraicValue,
    ) -> Result<IterByColEq<'a, 'r>, DBError> {
        self.inner.iter_by_col_eq_tx(tx, table_id.into(), cols, value)
    }

    /// Returns an iterator,
    /// yielding every row in the table identified by `table_id`,
    /// where the column data identified by `cols` matches what is within `range`.
    ///
    /// Matching is defined by `Ord for AlgebraicValue`.
    pub fn iter_by_col_range_mut<'a, R: RangeBounds<AlgebraicValue>>(
        &'a self,
        tx: &'a MutTx,
        table_id: impl Into<TableId>,
        cols: impl Into<ColList>,
        range: R,
    ) -> Result<IterByColRange<'a, R>, DBError> {
        self.inner.iter_by_col_range_mut_tx(tx, table_id.into(), cols, range)
    }

    /// Returns an iterator,
    /// yielding every row in the table identified by `table_id`,
    /// where the column data identified by `cols` matches what is within `range`.
    ///
    /// Matching is defined by `Ord for AlgebraicValue`.
    pub fn iter_by_col_range<'a, R: RangeBounds<AlgebraicValue>>(
        &'a self,
        tx: &'a Tx,
        table_id: impl Into<TableId>,
        cols: impl Into<ColList>,
        range: R,
    ) -> Result<IterByColRange<'a, R>, DBError> {
        self.inner.iter_by_col_range_tx(tx, table_id.into(), cols, range)
    }

    pub fn btree_scan<'a>(
        &'a self,
        tx: &'a MutTx,
        index_id: IndexId,
        prefix: &[u8],
        prefix_elems: ColId,
        rstart: &[u8],
        rend: &[u8],
    ) -> Result<(TableId, impl Iterator<Item = RowRef<'a>>), DBError> {
        tx.btree_scan(index_id, prefix, prefix_elems, rstart, rend)
    }

    pub fn insert<'a>(
        &'a self,
        tx: &'a mut MutTx,
        table_id: TableId,
        row: ProductValue,
    ) -> Result<(AlgebraicValue, RowRef<'a>), DBError> {
        self.inner.insert_mut_tx(tx, table_id, row)
    }

    pub fn insert_bytes_as_row<'a>(
        &'a self,
        tx: &'a mut MutTx,
        table_id: TableId,
        row_bytes: &[u8],
    ) -> Result<(AlgebraicValue, RowRef<'a>), DBError> {
        // Decode the `row_bytes` as a `ProductValue` according to the schema.
        let ty = self.inner.row_type_for_table_mut_tx(tx, table_id)?;
        let row = ProductValue::decode(&ty, &mut &row_bytes[..])?;

        // Insert the row.
        self.insert(tx, table_id, row)
    }

    pub fn delete(&self, tx: &mut MutTx, table_id: TableId, row_ids: impl IntoIterator<Item = RowPointer>) -> u32 {
        self.inner.delete_mut_tx(tx, table_id, row_ids)
    }

    pub fn delete_by_rel<R: IntoIterator<Item = ProductValue>>(
        &self,
        tx: &mut MutTx,
        table_id: TableId,
        relation: R,
    ) -> u32 {
        self.inner.delete_by_rel_mut_tx(tx, table_id, relation)
    }

    /// Clear all rows from a table without dropping it.
    pub fn clear_table(&self, tx: &mut MutTx, table_id: TableId) -> Result<(), DBError> {
        let relation = self
            .iter_mut(tx, table_id)?
            .map(|row_ref| row_ref.pointer())
            .collect::<Vec<_>>();
        self.delete(tx, table_id, relation);
        Ok(())
    }

    /// Generated the next value for the [SequenceId]
    pub fn next_sequence(&self, tx: &mut MutTx, seq_id: SequenceId) -> Result<i128, DBError> {
        self.inner.get_next_sequence_value_mut_tx(tx, seq_id)
    }

    pub fn create_sequence(&self, tx: &mut MutTx, sequence_schema: SequenceSchema) -> Result<SequenceId, DBError> {
        self.inner.create_sequence_mut_tx(tx, sequence_schema)
    }

    ///Removes the [Sequence] from database instance
    pub fn drop_sequence(&self, tx: &mut MutTx, seq_id: SequenceId) -> Result<(), DBError> {
        self.inner.drop_sequence_mut_tx(tx, seq_id)
    }

    ///Removes the [Constraints] from database instance
    pub fn drop_constraint(&self, tx: &mut MutTx, constraint_id: ConstraintId) -> Result<(), DBError> {
        self.inner.drop_constraint_mut_tx(tx, constraint_id)
    }
}

#[allow(unused)]
#[derive(Clone)]
struct LockFile {
    path: Arc<Path>,
    lock: Arc<File>,
}

impl LockFile {
    pub fn lock(root: &ReplicaDir) -> Result<Self, DBError> {
        root.create()?;
        let path = root.as_ref().join("db.lock");
        let lock = File::create(&path)?;
        lock.try_lock_exclusive()
            .map_err(|e| DatabaseError::DatabasedOpened(root.as_ref().to_path_buf(), e.into()))?;

        Ok(Self {
            path: path.into(),
            lock: lock.into(),
        })
    }
}

impl fmt::Debug for LockFile {
    fn fmt(&self, f: &mut fmt::Formatter<'_>) -> fmt::Result {
        f.debug_struct("LockFile").field("path", &self.path).finish()
    }
}

fn apply_history<H>(datastore: &Locking, database_identity: Identity, history: H) -> Result<(), DBError>
where
    H: durability::History<TxData = Txdata>,
{
    log::info!("[{}] DATABASE: applying transaction history...", database_identity);

    // TODO: Revisit once we actually replay history suffixes, ie. starting
    // from an offset larger than the history's min offset.
    // TODO: We may want to require that a `tokio::runtime::Handle` is
    // always supplied when constructing a `RelationalDB`. This would allow
    // to spawn a timer task here which just prints the progress periodically
    // in case the history is finite but very long.
    let max_tx_offset = history.max_tx_offset();
    let mut last_logged_percentage = 0;
    let progress = |tx_offset: u64| {
        if let Some(max_tx_offset) = max_tx_offset {
            let percentage = f64::floor((tx_offset as f64 / max_tx_offset as f64) * 100.0) as i32;
            if percentage > last_logged_percentage && percentage % 10 == 0 {
                log::info!(
                    "[{}] Loaded {}% ({}/{})",
                    database_identity,
                    percentage,
                    tx_offset,
                    max_tx_offset
                );
                last_logged_percentage = percentage;
            }
        // Print _something_ even if we don't know what's still ahead.
        } else if tx_offset % 10_000 == 0 {
            log::info!("[{}] Loading transaction {}", database_identity, tx_offset);
        }
    };

    let mut replay = datastore.replay(progress);
    let start = replay.next_tx_offset();
    history
        .fold_transactions_from(start, &mut replay)
        .map_err(anyhow::Error::from)?;
    log::info!("[{}] DATABASE: applied transaction history", database_identity);
    datastore.rebuild_state_after_replay()?;
    log::info!("[{}] DATABASE: rebuilt state after replay", database_identity);

    Ok(())
}

pub type LocalDurability = Arc<durability::Local<ProductValue>>;
/// Initialize local durability with the default parameters.
///
/// Also returned is a [`DiskSizeFn`] as required by [`RelationalDB::open`].
///
/// Note that this operation can be expensive, as it needs to traverse a suffix
/// of the commitlog.
<<<<<<< HEAD
pub async fn local_durability(db_path: &Path) -> io::Result<(LocalDurability, DiskSizeFn)> {
    let commitlog_dir = db_path.join("clog");
=======
pub async fn local_durability(
    commitlog_dir: CommitLogDir,
) -> io::Result<(Arc<durability::Local<ProductValue>>, DiskSizeFn)> {
>>>>>>> cccadd10
    tokio::fs::create_dir_all(&commitlog_dir).await?;
    let rt = tokio::runtime::Handle::current();
    // TODO: Should this better be spawn_blocking?
    let local = spawn_rayon(move || {
        durability::Local::open(
            commitlog_dir,
            rt,
            durability::local::Options {
                commitlog: commitlog::Options {
                    max_records_in_commit: 1.try_into().unwrap(),
                    ..Default::default()
                },
                ..Default::default()
            },
        )
    })
    .await
    .map(Arc::new)?;
    let disk_size_fn = Arc::new({
        let durability = local.clone();
        move || durability.size_on_disk()
    });

    Ok((local, disk_size_fn))
}

/// Open a [`SnapshotRepository`] at `db_path/snapshots`,
/// configured to store snapshots of the database `database_address`/`replica_id`.
pub fn open_snapshot_repo(
    path: SnapshotsPath,
    database_identity: Identity,
    replica_id: u64,
) -> Result<Arc<SnapshotRepository>, Box<SnapshotError>> {
    path.create().map_err(SnapshotError::from)?;
    SnapshotRepository::open(path, database_identity, replica_id)
        .map(Arc::new)
        .map_err(Box::new)
}

fn default_row_count_fn(db: Identity) -> RowCountFn {
    Arc::new(move |table_id, table_name| {
        DB_METRICS
            .rdb_num_table_rows
            .with_label_values(&db, &table_id.into(), table_name)
            .get()
    })
}

#[cfg(any(test, feature = "test"))]
pub mod tests_utils {
    use super::*;
    use core::ops::Deref;
    use durability::EmptyHistory;
    use spacetimedb_paths::FromPathUnchecked;
    use tempfile::TempDir;

    /// A [`RelationalDB`] in a temporary directory.
    ///
    /// When dropped, any resources including the temporary directory will be
    /// removed.
    ///
    /// To ensure all data is flushed to disk when using the durable variant
    /// constructed via [`Self::durable`], [`Self::close`] or [`Self::reopen`]
    /// must be used.
    ///
    /// To keep the temporary directory, use [`Self::reopen`] or [`Self::into_parts`].
    ///
    /// [`TestDB`] is deref-coercible into [`RelationalDB`], which is dubious
    /// but convenient.
    pub struct TestDB {
        pub db: RelationalDB,

        // nb: drop order is declaration order
        durable: Option<DurableState>,
        tmp_dir: TempReplicaDir,
    }

    pub struct TempReplicaDir(ReplicaDir);
    impl TempReplicaDir {
        fn new() -> io::Result<Self> {
            let dir = TempDir::with_prefix("stdb_test")?;
            Ok(Self(ReplicaDir::from_path_unchecked(dir.into_path())))
        }
    }
    impl Deref for TempReplicaDir {
        type Target = ReplicaDir;
        fn deref(&self) -> &Self::Target {
            &self.0
        }
    }
    impl Drop for TempReplicaDir {
        fn drop(&mut self) {
            let _ = std::fs::remove_dir_all(&self.0);
        }
    }

    struct DurableState {
        handle: Arc<durability::Local<ProductValue>>,
        rt: tokio::runtime::Runtime,
    }

    impl TestDB {
        pub const DATABASE_IDENTITY: Identity = Identity::ZERO;
        // pub const DATABASE_IDENTITY: Identity = Identity::ZERO;
        pub const OWNER: Identity = Identity::ZERO;

        /// Create a [`TestDB`] which does not store data on disk.
        pub fn in_memory() -> Result<Self, DBError> {
            let dir = TempReplicaDir::new()?;
            let db = Self::in_memory_internal(&dir)?;
            Ok(Self {
                db,

                durable: None,
                tmp_dir: dir,
            })
        }

        /// Create a [`TestDB`] which stores data in a local commitlog.
        ///
        /// Note that flushing the log is an asynchronous process. [`Self::reopen`]
        /// ensures all data has been flushed to disk before re-opening the
        /// database.
        pub fn durable() -> Result<Self, DBError> {
            let dir = TempReplicaDir::new()?;
            let rt = tokio::runtime::Builder::new_multi_thread().enable_all().build()?;
            // Enter the runtime so that `Self::durable_internal` can spawn a `SnapshotWorker`.
            let _rt = rt.enter();
            let (db, handle) = Self::durable_internal(&dir, rt.handle().clone())?;
            let durable = DurableState { handle, rt };

            Ok(Self {
                db,

                durable: Some(durable),
                tmp_dir: dir,
            })
        }

        /// Re-open the database, after ensuring that all data has been flushed
        /// to disk (if the database was created via [`Self::durable`]).
        pub fn reopen(self) -> Result<Self, DBError> {
            drop(self.db);

            if let Some(DurableState { handle, rt }) = self.durable {
                let handle =
                    Arc::into_inner(handle).expect("`drop(self.db)` should have dropped all references to durability");
                rt.block_on(handle.close())?;

                // Enter the runtime so that `Self::durable_internal` can spawn a `SnapshotWorker`.
                let _rt = rt.enter();
                let (db, handle) = Self::durable_internal(&self.tmp_dir, rt.handle().clone())?;
                let durable = DurableState { handle, rt };

                Ok(Self {
                    db,
                    durable: Some(durable),
                    ..self
                })
            } else {
                let db = Self::in_memory_internal(&self.tmp_dir)?;
                Ok(Self { db, ..self })
            }
        }

        /// Close the database, flushing outstanding data to disk (if the
        /// database was created via [`Self::durable`].
        ///
        /// Note that the data is no longer accessible once this method returns,
        /// because the temporary directory has been dropped. The method is
        /// provided mainly for cases where measuring the flush overhead is
        /// desired.
        pub fn close(self) -> Result<(), DBError> {
            drop(self.db);
            if let Some(DurableState { handle, rt }) = self.durable {
                let handle =
                    Arc::into_inner(handle).expect("`drop(self.db)` should have dropped all references to durability");
                rt.block_on(handle.close())?;
            }

            Ok(())
        }

        pub fn with_row_count(self, row_count: RowCountFn) -> Self {
            Self {
                db: self.db.with_row_count(row_count),
                ..self
            }
        }

        /// The root path of the (temporary) database directory.
        pub fn path(&self) -> &ReplicaDir {
            &self.tmp_dir
        }

        /// Handle to the tokio runtime, available if [`Self::durable`] was used
        /// to create the [`TestDB`].
        pub fn runtime(&self) -> Option<&tokio::runtime::Handle> {
            self.durable.as_ref().map(|ds| ds.rt.handle())
        }

        /// Deconstruct `self` into its constituents.
        #[allow(unused)]
        pub fn into_parts(
            self,
        ) -> (
            RelationalDB,
            Option<Arc<durability::Local<ProductValue>>>,
            Option<tokio::runtime::Runtime>,
            TempReplicaDir,
        ) {
            let Self { db, durable, tmp_dir } = self;
            let (durability, rt) = durable
                .map(|DurableState { handle, rt }| (Some(handle), Some(rt)))
                .unwrap_or((None, None));
            (db, durability, rt, tmp_dir)
        }

        fn in_memory_internal(root: &ReplicaDir) -> Result<RelationalDB, DBError> {
            Self::open_db(root, EmptyHistory::new(), None, None)
        }

        fn durable_internal(
            root: &ReplicaDir,
            rt: tokio::runtime::Handle,
        ) -> Result<(RelationalDB, Arc<durability::Local<ProductValue>>), DBError> {
            let (local, disk_size_fn) = rt.block_on(local_durability(root.commit_log()))?;
            let history = local.clone();
            let durability = local.clone() as Arc<dyn Durability<TxData = Txdata>>;
            let snapshot_repo = open_snapshot_repo(root.snapshots(), Identity::ZERO, 0)?;
            let db = Self::open_db(root, history, Some((durability, disk_size_fn)), Some(snapshot_repo))?;

            Ok((db, local))
        }

        fn open_db(
            root: &ReplicaDir,
            history: impl durability::History<TxData = Txdata>,
            durability: Option<(Arc<dyn Durability<TxData = Txdata>>, DiskSizeFn)>,
            snapshot_repo: Option<Arc<SnapshotRepository>>,
        ) -> Result<RelationalDB, DBError> {
            let (db, connected_clients) = RelationalDB::open(
                root,
                Self::DATABASE_IDENTITY,
                Self::OWNER,
                history,
                durability,
                snapshot_repo,
            )?;
            debug_assert!(connected_clients.is_empty());
            let db = db.with_row_count(Self::row_count_fn());
            db.with_auto_commit(Workload::Internal, |tx| {
                db.set_initialized(tx, HostType::Wasm, Program::empty())
            })?;
            Ok(db)
        }

        // NOTE: This is important to make compiler tests work.
        fn row_count_fn() -> RowCountFn {
            Arc::new(|_, _| i64::MAX)
        }
    }

    impl Deref for TestDB {
        type Target = RelationalDB;

        fn deref(&self) -> &Self::Target {
            &self.db
        }
    }
}

#[cfg(test)]
mod tests {
    #![allow(clippy::disallowed_macros)]

    use std::cell::RefCell;
    use std::rc::Rc;

    use super::*;
    use crate::db::datastore::system_tables::{
        system_tables, StConstraintRow, StIndexRow, StSequenceRow, StTableRow, ST_CONSTRAINT_ID, ST_INDEX_ID,
        ST_SEQUENCE_ID, ST_TABLE_ID,
    };
    use crate::db::relational_db::tests_utils::TestDB;
    use crate::error::IndexError;
    use crate::execution_context::ReducerContext;
    use anyhow::bail;
    use bytes::Bytes;
    use commitlog::payload::txdata;
    use commitlog::Commitlog;
    use durability::EmptyHistory;
    use pretty_assertions::assert_eq;
    use spacetimedb_client_api_messages::timestamp::Timestamp;
    use spacetimedb_data_structures::map::IntMap;
    use spacetimedb_lib::db::raw_def::v9::RawTableDefBuilder;
    use spacetimedb_lib::error::ResultTest;
    use spacetimedb_lib::Identity;
    use spacetimedb_sats::buffer::BufReader;
    use spacetimedb_sats::product;
    use spacetimedb_schema::schema::RowLevelSecuritySchema;
    use spacetimedb_table::read_column::ReadColumn;
    use spacetimedb_table::table::RowRef;

    fn my_table(col_type: AlgebraicType) -> TableSchema {
        table("MyTable", ProductType::from([("my_col", col_type)]), |builder| builder)
    }

    fn table(
        name: &str,
        columns: ProductType,
        f: impl FnOnce(RawTableDefBuilder) -> RawTableDefBuilder,
    ) -> TableSchema {
        let mut builder = RawModuleDefV9Builder::new();
        f(builder.build_table_with_new_type(name, columns, true));
        let raw = builder.finish();
        let def: ModuleDef = raw.try_into().expect("table validation failed");
        let table = def.table(name).expect("table not found");
        TableSchema::from_module_def(&def, table, (), TableId::SENTINEL)
    }

    fn table_auto_inc() -> TableSchema {
        table(
            "MyTable",
            ProductType::from([("my_col", AlgebraicType::I64)]),
            |builder| {
                builder
                    .with_primary_key(0)
                    .with_column_sequence(0, None)
                    .with_unique_constraint(0, None)
            },
        )
    }

    fn table_indexed(is_unique: bool) -> TableSchema {
        table(
            "MyTable",
            ProductType::from([("my_col", AlgebraicType::I64)]),
            |builder| {
                let builder = builder.with_index(
                    RawIndexAlgorithm::BTree { columns: 0.into() },
                    "accessor_name_doesnt_matter",
                    None,
                );

                if is_unique {
                    builder.with_unique_constraint(col_list![0], None)
                } else {
                    builder
                }
            },
        )
    }

    #[test]
    fn test() -> ResultTest<()> {
        let stdb = TestDB::durable()?;

        let mut tx = stdb.begin_mut_tx(IsolationLevel::Serializable, Workload::ForTests);
        stdb.create_table(&mut tx, my_table(AlgebraicType::I32))?;
        stdb.commit_tx(tx)?;

        Ok(())
    }

    #[test]
    fn test_open_twice() -> ResultTest<()> {
        let stdb = TestDB::durable()?;

        let mut tx = stdb.begin_mut_tx(IsolationLevel::Serializable, Workload::ForTests);
        stdb.create_table(&mut tx, my_table(AlgebraicType::I32))?;
        stdb.commit_tx(tx)?;

        match RelationalDB::open(
            stdb.path(),
            Identity::ZERO,
            Identity::ZERO,
            EmptyHistory::new(),
            None,
            None,
        ) {
            Ok(_) => {
                panic!("Allowed to open database twice")
            }
            Err(e) => match e {
                DBError::Database(DatabaseError::DatabasedOpened(_, _)) => {}
                err => {
                    panic!("Failed with error {err}")
                }
            },
        }

        Ok(())
    }

    #[test]
    fn test_table_name() -> ResultTest<()> {
        let stdb = TestDB::durable()?;

        let mut tx = stdb.begin_mut_tx(IsolationLevel::Serializable, Workload::ForTests);
        let table_id = stdb.create_table(&mut tx, my_table(AlgebraicType::I32))?;
        let t_id = stdb.table_id_from_name_mut(&tx, "MyTable")?;
        assert_eq!(t_id, Some(table_id));
        Ok(())
    }

    #[test]
    fn test_column_name() -> ResultTest<()> {
        let stdb = TestDB::durable()?;

        let mut tx = stdb.begin_mut_tx(IsolationLevel::Serializable, Workload::ForTests);
        stdb.create_table(&mut tx, my_table(AlgebraicType::I32))?;
        let table_id = stdb.table_id_from_name_mut(&tx, "MyTable")?.unwrap();
        let schema = stdb.schema_for_table_mut(&tx, table_id)?;
        let col = schema.columns().iter().find(|x| &*x.col_name == "my_col").unwrap();
        assert_eq!(col.col_pos, 0.into());
        Ok(())
    }

    #[test]
    fn test_create_table_pre_commit() -> ResultTest<()> {
        let stdb = TestDB::durable()?;

        let mut tx = stdb.begin_mut_tx(IsolationLevel::Serializable, Workload::ForTests);
        let schema = my_table(AlgebraicType::I32);
        stdb.create_table(&mut tx, schema.clone())?;
        let result = stdb.create_table(&mut tx, schema);
        result.expect_err("create_table should error when called twice");
        Ok(())
    }

    fn read_first_col<T: ReadColumn>(row: RowRef<'_>) -> T {
        row.read_col(0).unwrap()
    }

    fn collect_sorted<T: ReadColumn + Ord>(stdb: &RelationalDB, tx: &MutTx, table_id: TableId) -> ResultTest<Vec<T>> {
        let mut rows = stdb.iter_mut(tx, table_id)?.map(read_first_col).collect::<Vec<T>>();
        rows.sort();
        Ok(rows)
    }

    fn collect_from_sorted<T: ReadColumn + Into<AlgebraicValue> + Ord>(
        stdb: &RelationalDB,
        tx: &MutTx,
        table_id: TableId,
        from: T,
    ) -> ResultTest<Vec<T>> {
        let from: AlgebraicValue = from.into();
        let mut rows = stdb
            .iter_by_col_range_mut(tx, table_id, 0, from..)?
            .map(read_first_col)
            .collect::<Vec<T>>();
        rows.sort();
        Ok(rows)
    }

    fn insert_three_i32s(stdb: &RelationalDB, tx: &mut MutTx, table_id: TableId) -> ResultTest<()> {
        for v in [-1, 0, 1] {
            stdb.insert(tx, table_id, product![v])?;
        }
        Ok(())
    }

    #[test]
    fn test_pre_commit() -> ResultTest<()> {
        let stdb = TestDB::durable()?;

        let mut tx = stdb.begin_mut_tx(IsolationLevel::Serializable, Workload::ForTests);
        let table_id = stdb.create_table(&mut tx, my_table(AlgebraicType::I32))?;

        insert_three_i32s(&stdb, &mut tx, table_id)?;
        assert_eq!(collect_sorted::<i32>(&stdb, &tx, table_id)?, vec![-1, 0, 1]);
        Ok(())
    }

    #[test]
    fn test_post_commit() -> ResultTest<()> {
        let stdb = TestDB::durable()?;

        let mut tx = stdb.begin_mut_tx(IsolationLevel::Serializable, Workload::ForTests);

        let table_id = stdb.create_table(&mut tx, my_table(AlgebraicType::I32))?;

        insert_three_i32s(&stdb, &mut tx, table_id)?;
        stdb.commit_tx(tx)?;

        let tx = stdb.begin_mut_tx(IsolationLevel::Serializable, Workload::ForTests);
        assert_eq!(collect_sorted::<i32>(&stdb, &tx, table_id)?, vec![-1, 0, 1]);
        Ok(())
    }

    #[test]
    fn test_filter_range_pre_commit() -> ResultTest<()> {
        let stdb = TestDB::durable()?;

        let mut tx = stdb.begin_mut_tx(IsolationLevel::Serializable, Workload::ForTests);

        let table_id = stdb.create_table(&mut tx, my_table(AlgebraicType::I32))?;
        insert_three_i32s(&stdb, &mut tx, table_id)?;
        assert_eq!(collect_from_sorted(&stdb, &tx, table_id, 0i32)?, vec![0, 1]);
        Ok(())
    }

    #[test]
    fn test_filter_range_post_commit() -> ResultTest<()> {
        let stdb = TestDB::durable()?;

        let mut tx = stdb.begin_mut_tx(IsolationLevel::Serializable, Workload::ForTests);

        let table_id = stdb.create_table(&mut tx, my_table(AlgebraicType::I32))?;

        insert_three_i32s(&stdb, &mut tx, table_id)?;
        stdb.commit_tx(tx)?;

        let tx = stdb.begin_mut_tx(IsolationLevel::Serializable, Workload::ForTests);
        assert_eq!(collect_from_sorted(&stdb, &tx, table_id, 0i32)?, vec![0, 1]);
        Ok(())
    }

    #[test]
    fn test_create_table_rollback() -> ResultTest<()> {
        let stdb = TestDB::durable()?;

        let mut tx = stdb.begin_mut_tx(IsolationLevel::Serializable, Workload::ForTests);

        let table_id = stdb.create_table(&mut tx, my_table(AlgebraicType::I32))?;
        stdb.rollback_mut_tx(tx);

        let tx = stdb.begin_mut_tx(IsolationLevel::Serializable, Workload::ForTests);
        let result = stdb.table_id_from_name_mut(&tx, "MyTable")?;
        assert!(
            result.is_none(),
            "Table should not exist, so table_id_from_name should return none"
        );

        let result = stdb.table_name_from_id_mut(&tx, table_id)?;
        assert!(
            result.is_none(),
            "Table should not exist, so table_name_from_id_mut should return none",
        );
        Ok(())
    }

    #[test]
    fn test_rollback() -> ResultTest<()> {
        let stdb = TestDB::durable()?;

        let mut tx = stdb.begin_mut_tx(IsolationLevel::Serializable, Workload::ForTests);

        let table_id = stdb.create_table(&mut tx, my_table(AlgebraicType::I32))?;
        stdb.commit_tx(tx)?;

        let mut tx = stdb.begin_mut_tx(IsolationLevel::Serializable, Workload::ForTests);
        insert_three_i32s(&stdb, &mut tx, table_id)?;
        stdb.rollback_mut_tx(tx);

        let tx = stdb.begin_mut_tx(IsolationLevel::Serializable, Workload::ForTests);
        assert_eq!(collect_sorted::<i32>(&stdb, &tx, table_id)?, Vec::<i32>::new());
        Ok(())
    }

    #[test]
    fn test_auto_inc() -> ResultTest<()> {
        let stdb = TestDB::durable()?;

        let mut tx = stdb.begin_mut_tx(IsolationLevel::Serializable, Workload::ForTests);
        let schema = table_auto_inc();
        let table_id = stdb.create_table(&mut tx, schema)?;

        let sequence = stdb.sequence_id_from_name(&tx, "seq_MyTable_my_col")?;
        assert!(sequence.is_some(), "Sequence not created");

        stdb.insert(&mut tx, table_id, product![0i64])?;
        stdb.insert(&mut tx, table_id, product![0i64])?;

        assert_eq!(collect_from_sorted(&stdb, &tx, table_id, 0i64)?, vec![1, 2]);
        Ok(())
    }

    #[test]
    fn test_auto_inc_disable() -> ResultTest<()> {
        let stdb = TestDB::durable()?;

        let mut tx = stdb.begin_mut_tx(IsolationLevel::Serializable, Workload::ForTests);
        let schema = table_auto_inc();
        let table_id = stdb.create_table(&mut tx, schema)?;

        let sequence = stdb.sequence_id_from_name(&tx, "seq_MyTable_my_col")?;
        assert!(sequence.is_some(), "Sequence not created");

        stdb.insert(&mut tx, table_id, product![5i64])?;
        stdb.insert(&mut tx, table_id, product![6i64])?;

        assert_eq!(collect_from_sorted(&stdb, &tx, table_id, 0i64)?, vec![5, 6]);
        Ok(())
    }

    #[test]
    fn test_auto_inc_reload() -> ResultTest<()> {
        let _ = env_logger::builder()
            .filter_level(log::LevelFilter::Trace)
            .format_timestamp(None)
            .is_test(true)
            .try_init();

        let stdb = TestDB::durable()?;

        let mut tx = stdb.begin_mut_tx(IsolationLevel::Serializable, Workload::ForTests);
        let schema = table_auto_inc();

        let table_id = stdb.create_table(&mut tx, schema)?;

        let sequence = stdb.sequence_id_from_name(&tx, "seq_MyTable_my_col")?;
        assert!(sequence.is_some(), "Sequence not created");

        stdb.insert(&mut tx, table_id, product![0i64])?;
        assert_eq!(collect_from_sorted(&stdb, &tx, table_id, 0i64)?, vec![1]);

        stdb.commit_tx(tx)?;

        let stdb = stdb.reopen()?;

        let mut tx = stdb.begin_mut_tx(IsolationLevel::Serializable, Workload::ForTests);
        stdb.insert(&mut tx, table_id, product![0i64]).unwrap();

        // Check the second row start after `SEQUENCE_PREALLOCATION_AMOUNT`
        assert_eq!(collect_from_sorted(&stdb, &tx, table_id, 0i64)?, vec![1, 4098]);
        Ok(())
    }

    #[test]
    fn test_indexed() -> ResultTest<()> {
        let stdb = TestDB::durable()?;

        let mut tx = stdb.begin_mut_tx(IsolationLevel::Serializable, Workload::ForTests);
        let schema = table_indexed(false);

        let table_id = stdb.create_table(&mut tx, schema)?;

        assert!(
            stdb.index_id_from_name(&tx, "idx_MyTable_btree_my_col")?.is_some(),
            "Index not created"
        );

        stdb.insert(&mut tx, table_id, product![1i64])?;
        stdb.insert(&mut tx, table_id, product![1i64])?;

        assert_eq!(collect_from_sorted(&stdb, &tx, table_id, 0i64)?, vec![1]);
        Ok(())
    }

    #[test]
    fn test_row_count() -> ResultTest<()> {
        let stdb = TestDB::durable()?;

        let mut tx = stdb.begin_mut_tx(IsolationLevel::Serializable, Workload::ForTests);
        let schema = my_table(AlgebraicType::I64);
        let table_id = stdb.create_table(&mut tx, schema)?;
        stdb.insert(&mut tx, table_id, product![1i64])?;
        stdb.insert(&mut tx, table_id, product![2i64])?;
        stdb.commit_tx(tx)?;

        let stdb = stdb.reopen()?;
        let tx = stdb.begin_tx(Workload::ForTests);
        assert_eq!(tx.table_row_count(table_id).unwrap(), 2);
        Ok(())
    }

    // Because we don't create `rls` when first creating the database, check we pass the bootstrap
    #[test]
    fn test_row_level_reopen() -> ResultTest<()> {
        let stdb = TestDB::durable()?;
        let mut tx = stdb.begin_mut_tx(IsolationLevel::Serializable, Workload::ForTests);

        let schema = my_table(AlgebraicType::I64);
        let table_id = stdb.create_table(&mut tx, schema)?;

        let rls = RowLevelSecuritySchema {
            sql: "SELECT * FROM bar".into(),
            table_id,
        };

        tx.create_row_level_security(rls)?;
        stdb.commit_tx(tx)?;

        let stdb = stdb.reopen()?;
        let tx = stdb.begin_mut_tx(IsolationLevel::Serializable, Workload::ForTests);

        assert_eq!(
            tx.row_level_security_for_table_id(table_id)?,
            vec![RowLevelSecuritySchema {
                sql: "SELECT * FROM bar".into(),
                table_id,
            }]
        );

        Ok(())
    }

    #[test]
    fn test_unique() -> ResultTest<()> {
        let stdb = TestDB::durable()?;

        let mut tx = stdb.begin_mut_tx(IsolationLevel::Serializable, Workload::ForTests);

        let schema = table_indexed(true);
        let table_id = stdb.create_table(&mut tx, schema).expect("stdb.create_table failed");

        assert!(
            stdb.index_id_from_name(&tx, "idx_MyTable_btree_my_col")
                .expect("index_id_from_name failed")
                .is_some(),
            "Index not created"
        );

        stdb.insert(&mut tx, table_id, product![1i64])
            .expect("stdb.insert failed");
        match stdb.insert(&mut tx, table_id, product![1i64]) {
            Ok(_) => {
                panic!("Allow to insert duplicate row")
            }
            Err(DBError::Index(err)) => match err {
                IndexError::UniqueConstraintViolation { .. } => {}
                err => {
                    panic!("Expected error `UniqueConstraintViolation`, got {err}")
                }
            },
            err => {
                panic!("Expected error `UniqueConstraintViolation`, got {err:?}")
            }
        }

        Ok(())
    }

    #[test]
    fn test_identity() -> ResultTest<()> {
        let stdb = TestDB::durable()?;

        let mut tx = stdb.begin_mut_tx(IsolationLevel::Serializable, Workload::ForTests);
        let schema = table(
            "MyTable",
            ProductType::from([("my_col", AlgebraicType::I64)]),
            |builder| builder.with_column_sequence(0, None).with_unique_constraint(0, None),
        );

        let table_id = stdb.create_table(&mut tx, schema)?;

        assert!(
            stdb.index_id_from_name(&tx, "idx_MyTable_my_col_unique")?.is_some(),
            "Index not created"
        );

        let sequence = stdb.sequence_id_from_name(&tx, "seq_MyTable_my_col")?;
        assert!(sequence.is_some(), "Sequence not created");

        stdb.insert(&mut tx, table_id, product![0i64])?;
        stdb.insert(&mut tx, table_id, product![0i64])?;

        assert_eq!(collect_from_sorted(&stdb, &tx, table_id, 0i64)?, vec![1, 2]);
        Ok(())
    }

    #[test]
    fn test_cascade_drop_table() -> ResultTest<()> {
        let stdb = TestDB::durable()?;

        let mut tx = stdb.begin_mut_tx(IsolationLevel::Serializable, Workload::ForTests);

        let schema = table(
            "MyTable",
            ProductType::from([
                ("col1", AlgebraicType::I64),
                ("col2", AlgebraicType::I64),
                ("col3", AlgebraicType::I64),
                ("col4", AlgebraicType::I64),
            ]),
            |builder| {
                builder
                    .with_index(
                        RawIndexAlgorithm::BTree { columns: col_list![0] },
                        "MyTable_col1_idx",
                        None,
                    )
                    .with_index(
                        RawIndexAlgorithm::BTree { columns: col_list![2] },
                        "MyTable_col3_idx",
                        None,
                    )
                    .with_index(
                        RawIndexAlgorithm::BTree { columns: col_list![3] },
                        "MyTable_col4_idx",
                        None,
                    )
                    .with_unique_constraint(0, None)
                    .with_unique_constraint(1, None)
                    .with_unique_constraint(3, None)
                    .with_column_sequence(0, None)
            },
        );

        let table_id = stdb.create_table(&mut tx, schema)?;

        let indexes = stdb
            .iter_mut(&tx, ST_INDEX_ID)?
            .map(|x| StIndexRow::try_from(x).unwrap())
            .filter(|x| x.table_id == table_id)
            .collect::<Vec<_>>();
        assert_eq!(indexes.len(), 4, "Wrong number of indexes: {:#?}", indexes);

        let sequences = stdb
            .iter_mut(&tx, ST_SEQUENCE_ID)?
            .map(|x| StSequenceRow::try_from(x).unwrap())
            .filter(|x| x.table_id == table_id)
            .collect::<Vec<_>>();
        assert_eq!(sequences.len(), 1, "Wrong number of sequences");

        let constraints = stdb
            .iter_mut(&tx, ST_CONSTRAINT_ID)?
            .map(|x| StConstraintRow::try_from(x).unwrap())
            .filter(|x| x.table_id == table_id)
            .collect::<Vec<_>>();
        assert_eq!(constraints.len(), 3, "Wrong number of constraints");

        stdb.drop_table(&mut tx, table_id)?;

        let indexes = stdb
            .iter_mut(&tx, ST_INDEX_ID)?
            .map(|x| StIndexRow::try_from(x).unwrap())
            .filter(|x| x.table_id == table_id)
            .collect::<Vec<_>>();
        assert_eq!(indexes.len(), 0, "Wrong number of indexes DROP");

        let sequences = stdb
            .iter_mut(&tx, ST_SEQUENCE_ID)?
            .map(|x| StSequenceRow::try_from(x).unwrap())
            .filter(|x| x.table_id == table_id)
            .collect::<Vec<_>>();
        assert_eq!(sequences.len(), 0, "Wrong number of sequences DROP");

        let constraints = stdb
            .iter_mut(&tx, ST_CONSTRAINT_ID)?
            .map(|x| StConstraintRow::try_from(x).unwrap())
            .filter(|x| x.table_id == table_id)
            .collect::<Vec<_>>();
        assert_eq!(constraints.len(), 0, "Wrong number of constraints DROP");

        Ok(())
    }

    #[test]
    fn test_rename_table() -> ResultTest<()> {
        let stdb = TestDB::durable()?;

        let mut tx = stdb.begin_mut_tx(IsolationLevel::Serializable, Workload::ForTests);

        let table_id = stdb.create_table(&mut tx, table_indexed(true))?;
        stdb.rename_table(&mut tx, table_id, "YourTable")?;
        let table_name = stdb.table_name_from_id_mut(&tx, table_id)?;

        assert_eq!(Some("YourTable"), table_name.as_ref().map(Cow::as_ref));
        // Also make sure we've removed the old ST_TABLES_ID row
        let mut n = 0;
        for row in stdb.iter_mut(&tx, ST_TABLE_ID)? {
            let table = StTableRow::try_from(row)?;
            if table.table_id == table_id {
                n += 1;
            }
        }
        assert_eq!(1, n);

        Ok(())
    }

    #[test]
    fn test_multi_column_index() -> ResultTest<()> {
        let stdb = TestDB::durable()?;

        let columns = ProductType::from([
            ("a", AlgebraicType::U64),
            ("b", AlgebraicType::U64),
            ("c", AlgebraicType::U64),
        ]);

        let schema = table("t", columns, |builder| {
            builder.with_index(
                RawIndexAlgorithm::BTree {
                    columns: col_list![0, 1],
                },
                "accessor_name_doesnt_matter",
                None,
            )
        });

        let mut tx = stdb.begin_mut_tx(IsolationLevel::Serializable, Workload::ForTests);
        let table_id = stdb.create_table(&mut tx, schema)?;

        stdb.insert(&mut tx, table_id, product![0u64, 0u64, 1u64])?;
        stdb.insert(&mut tx, table_id, product![0u64, 1u64, 2u64])?;
        stdb.insert(&mut tx, table_id, product![1u64, 2u64, 2u64])?;

        let cols = col_list![0, 1];
        let value = product![0u64, 1u64].into();

        let IterByColEq::Index(mut iter) = stdb.iter_by_col_eq_mut(&tx, table_id, cols, &value)? else {
            panic!("expected index iterator");
        };

        let Some(row) = iter.next() else {
            panic!("expected non-empty iterator");
        };

        assert_eq!(row.to_product_value(), product![0u64, 1u64, 2u64]);

        // iter should only return a single row, so this count should now be 0.
        assert_eq!(iter.count(), 0);
        Ok(())
    }

    #[test]
    /// Test that iteration yields each row only once
    /// in the edge case where a row is committed and has been deleted and re-inserted within the iterating TX.
    fn test_insert_delete_insert_iter() {
        let stdb = TestDB::durable().expect("failed to create TestDB");

        let mut initial_tx = stdb.begin_mut_tx(IsolationLevel::Serializable, Workload::ForTests);
        let schema = my_table(AlgebraicType::I32);

        let table_id = stdb.create_table(&mut initial_tx, schema).expect("create_table failed");

        stdb.commit_tx(initial_tx).expect("Commit initial_tx failed");

        // Insert a row and commit it, so the row is in the committed_state.
        let mut insert_tx = stdb.begin_mut_tx(IsolationLevel::Serializable, Workload::ForTests);
        stdb.insert(&mut insert_tx, table_id, product!(AlgebraicValue::I32(0)))
            .expect("Insert insert_tx failed");
        stdb.commit_tx(insert_tx).expect("Commit insert_tx failed");

        let mut delete_insert_tx = stdb.begin_mut_tx(IsolationLevel::Serializable, Workload::ForTests);
        // Delete the row, so it's in the `delete_tables` of `delete_insert_tx`.
        assert_eq!(
            stdb.delete_by_rel(&mut delete_insert_tx, table_id, [product!(AlgebraicValue::I32(0))]),
            1
        );

        // Insert the row again, so that depending on the datastore internals,
        // it may now be only in the committed_state,
        // or in all three of the committed_state, delete_tables and insert_tables.
        stdb.insert(&mut delete_insert_tx, table_id, product!(AlgebraicValue::I32(0)))
            .expect("Insert delete_insert_tx failed");

        // Iterate over the table and assert that we see the committed-deleted-inserted row only once.
        assert_eq!(
            &stdb
                .iter_mut(&delete_insert_tx, table_id)
                .expect("iter delete_insert_tx failed")
                .map(|row_ref| row_ref.to_product_value())
                .collect::<Vec<_>>(),
            &[product!(AlgebraicValue::I32(0))],
        );

        stdb.rollback_mut_tx(delete_insert_tx);
    }

    #[test]
    fn test_tx_inputs_are_in_the_commitlog() {
        let _ = env_logger::builder()
            .filter_level(log::LevelFilter::Trace)
            .format_timestamp(None)
            .is_test(true)
            .try_init();

        let stdb = TestDB::durable().expect("failed to create TestDB");

        let timestamp = Timestamp::now();
        let ctx = ReducerContext {
            name: "abstract_concrete_proxy_factory_impl".into(),
            caller_identity: Identity::__dummy(),
            caller_address: Address::__DUMMY,
            timestamp,
            arg_bsatn: Bytes::new(),
        };

        let row_ty = ProductType::from([("le_boeuf", AlgebraicType::I32)]);
        let schema = table("test_table", row_ty.clone(), |builder| builder);

        // Create an empty transaction
        {
            let tx = stdb.begin_mut_tx(IsolationLevel::Serializable, Workload::Reducer(ctx.clone()));
            stdb.commit_tx(tx).expect("failed to commit empty transaction");
        }

        // Create an empty transaction pretending to be an
        // `__identity_connected__` call.
        {
            let tx = stdb.begin_mut_tx(
                IsolationLevel::Serializable,
                Workload::Reducer(ReducerContext {
                    name: "__identity_connected__".into(),
                    caller_identity: Identity::__dummy(),
                    caller_address: Address::__DUMMY,
                    timestamp,
                    arg_bsatn: Bytes::new(),
                }),
            );
            stdb.commit_tx(tx)
                .expect("failed to commit empty __identity_connected__ transaction");
        }

        // Create a non-empty transaction including reducer info
        let table_id = {
            let mut tx = stdb.begin_mut_tx(IsolationLevel::Serializable, Workload::Reducer(ctx));
            let table_id = stdb.create_table(&mut tx, schema).expect("failed to create table");
            stdb.insert(&mut tx, table_id, product!(AlgebraicValue::I32(0)))
                .expect("failed to insert row");
            stdb.commit_tx(tx).expect("failed to commit tx");

            table_id
        };

        // Create a non-empty transaction without reducer info, as it would be
        // created by a mutable SQL transaction
        {
            let mut tx = stdb.begin_mut_tx(IsolationLevel::Serializable, Workload::Sql);
            stdb.insert(&mut tx, table_id, product!(AlgebraicValue::I32(-42)))
                .expect("failed to insert row");
            stdb.commit_tx(tx).expect("failed to commit tx");
        }

        // `txdata::Visitor` which only collects `txdata::Inputs`.
        struct Inputs {
            // The inputs collected during traversal of the log.
            inputs: Vec<txdata::Inputs>,
            // The number of transactions seen during traversal of the log.
            num_txs: usize,
            // System tables, needed to be able to consume transaction records.
            sys: IntMap<TableId, ProductType>,
            // The table created above, needed to be able to consume transaction
            // records.
            row_ty: ProductType,
        }

        impl txdata::Visitor for Inputs {
            type Row = ();
            type Error = anyhow::Error;

            fn visit_insert<'a, R: BufReader<'a>>(
                &mut self,
                table_id: TableId,
                reader: &mut R,
            ) -> Result<Self::Row, Self::Error> {
                let ty = self.sys.get(&table_id).unwrap_or(&self.row_ty);
                let row = ProductValue::decode(ty, reader)?;
                log::debug!("insert: {table_id} {row:?}");
                Ok(())
            }

            fn visit_delete<'a, R: BufReader<'a>>(
                &mut self,
                table_id: TableId,
                reader: &mut R,
            ) -> Result<Self::Row, Self::Error> {
                // Allow specifically deletes from `st_sequence`,
                // since the transactions in this test will allocate sequence values.
                if table_id != ST_SEQUENCE_ID {
                    bail!("unexpected delete for table: {table_id}")
                }
                let ty = self.sys.get(&table_id).unwrap();
                let row = ProductValue::decode(ty, reader)?;
                log::debug!("delete: {table_id} {row:?}");
                Ok(())
            }

            fn skip_row<'a, R: BufReader<'a>>(
                &mut self,
                table_id: TableId,
                _reader: &mut R,
            ) -> Result<(), Self::Error> {
                bail!("unexpected skip for table: {table_id}")
            }

            fn visit_inputs(&mut self, inputs: &txdata::Inputs) -> Result<(), Self::Error> {
                log::debug!("visit_inputs: {inputs:?}");
                self.inputs.push(inputs.clone());
                Ok(())
            }

            fn visit_tx_start(&mut self, offset: u64) -> Result<(), Self::Error> {
                log::debug!("tx start: {offset}");
                self.num_txs += 1;
                Ok(())
            }

            fn visit_tx_end(&mut self) -> Result<(), Self::Error> {
                log::debug!("tx end");
                Ok(())
            }
        }

        struct Decoder(Rc<RefCell<Inputs>>);

        impl spacetimedb_commitlog::Decoder for Decoder {
            type Record = txdata::Txdata<()>;
            type Error = txdata::DecoderError<anyhow::Error>;

            #[inline]
            fn decode_record<'a, R: BufReader<'a>>(
                &self,
                version: u8,
                tx_offset: u64,
                reader: &mut R,
            ) -> Result<Self::Record, Self::Error> {
                txdata::decode_record_fn(&mut *self.0.borrow_mut(), version, tx_offset, reader)
            }

            fn skip_record<'a, R: BufReader<'a>>(
                &self,
                version: u8,
                _tx_offset: u64,
                reader: &mut R,
            ) -> Result<(), Self::Error> {
                txdata::skip_record_fn(&mut *self.0.borrow_mut(), version, reader)
            }
        }

        let (db, durablity, rt, dir) = stdb.into_parts();
        // Free reference to durability.
        drop(db);
        // Ensure everything is flushed to disk.
        rt.expect("Durable TestDB must have a runtime")
            .block_on(
                Arc::into_inner(durablity.expect("Durable TestDB must have a durability"))
                    .expect("failed to unwrap Arc")
                    .close(),
            )
            .expect("failed to close local durabilility");

        // Re-open commitlog and collect inputs.
        let inputs = Rc::new(RefCell::new(Inputs {
            inputs: Vec::new(),
            num_txs: 0,
            sys: system_tables()
                .into_iter()
                .map(|schema| (schema.table_id, schema.into_row_type()))
                .collect(),
            row_ty,
        }));
        {
            let clog = Commitlog::<()>::open(dir.commit_log(), Default::default()).expect("failed to open commitlog");
            let decoder = Decoder(Rc::clone(&inputs));
            clog.fold_transactions(decoder).unwrap();
        }
        // Just a safeguard so we don't drop the temp dir before this point.
        drop(dir);

        let inputs = Rc::into_inner(inputs).unwrap().into_inner();
        log::debug!("collected inputs: {:?}", inputs.inputs);

        // We should've seen four transactions:
        //
        // - the internal tx which initializes `st_module`
        // - three non-empty transactions here
        //
        // The empty transaction should've been ignored.
        assert_eq!(inputs.num_txs, 4);
        // Two of the transactions should yield inputs.
        assert_eq!(inputs.inputs.len(), 2);

        // Also assert that we got what we put in.
        for (i, input) in inputs.inputs.into_iter().enumerate() {
            let ReducerContext {
                name: reducer_name,
                caller_identity,
                caller_address,
                timestamp: reducer_timestamp,
                arg_bsatn,
            } = ReducerContext::try_from(&input).unwrap();
            if i == 0 {
                assert_eq!(reducer_name, "__identity_connected__");
            } else {
                assert_eq!(reducer_name, "abstract_concrete_proxy_factory_impl");
            }
            assert!(
                arg_bsatn.is_empty(),
                "expected args to be exhausted because nullary args were given"
            );
            assert_eq!(caller_identity, Identity::ZERO);
            assert_eq!(caller_address, Address::ZERO);
            assert_eq!(reducer_timestamp, timestamp);
        }
    }
}<|MERGE_RESOLUTION|>--- conflicted
+++ resolved
@@ -1268,14 +1268,7 @@
 ///
 /// Note that this operation can be expensive, as it needs to traverse a suffix
 /// of the commitlog.
-<<<<<<< HEAD
-pub async fn local_durability(db_path: &Path) -> io::Result<(LocalDurability, DiskSizeFn)> {
-    let commitlog_dir = db_path.join("clog");
-=======
-pub async fn local_durability(
-    commitlog_dir: CommitLogDir,
-) -> io::Result<(Arc<durability::Local<ProductValue>>, DiskSizeFn)> {
->>>>>>> cccadd10
+pub async fn local_durability(commitlog_dir: CommitLogDir) -> io::Result<(LocalDurability, DiskSizeFn)> {
     tokio::fs::create_dir_all(&commitlog_dir).await?;
     let rt = tokio::runtime::Handle::current();
     // TODO: Should this better be spawn_blocking?
