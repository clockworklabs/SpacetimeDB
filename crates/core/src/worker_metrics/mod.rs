use crate::execution_context::WorkloadType;
use crate::hash::Hash;
use once_cell::sync::Lazy;
use prometheus::{GaugeVec, HistogramVec, IntCounterVec, IntGaugeVec};
use spacetimedb_lib::{ConnectionId, Identity};
use spacetimedb_metrics::metrics_group;
use spacetimedb_table::{page_pool::PagePool, MemoryUsage};
use std::{sync::Once, time::Duration};
use tokio::{spawn, time::sleep};

metrics_group!(
    pub struct WorkerMetrics {
        #[name = spacetime_worker_connected_clients]
        #[help = "Number of clients connected to the worker."]
        #[labels(database_identity: Identity)]
        pub connected_clients: IntGaugeVec,

        #[name = spacetime_worker_ws_clients_spawned]
        #[help = "Number of new ws client connections spawned. Counted after any on_connect reducers are run."]
        #[labels(database_identity: Identity)]
        pub ws_clients_spawned: IntGaugeVec,

        #[name = spacetime_worker_ws_clients_aborted]
        #[help = "Number of ws client connections aborted"]
        #[labels(database_identity: Identity)]
        pub ws_clients_aborted: IntGaugeVec,

        #[name = spacetime_websocket_requests_total]
        #[help = "The cumulative number of websocket request messages"]
        #[labels(database_identity: Identity, protocol: str)]
        pub websocket_requests: IntCounterVec,

        #[name = spacetime_websocket_request_msg_size]
        #[help = "The size of messages received on connected sessions"]
        #[labels(database_identity: Identity, protocol: str)]
        pub websocket_request_msg_size: HistogramVec,

        #[name = jemalloc_active_bytes]
        #[help = "Number of bytes in jemallocs heap"]
        #[labels(node_id: str)]
        pub jemalloc_active_bytes: IntGaugeVec,

        #[name = jemalloc_allocated_bytes]
        #[help = "Number of bytes in use by the application"]
        #[labels(node_id: str)]
        pub jemalloc_allocated_bytes: IntGaugeVec,

        #[name = jemalloc_resident_bytes]
        #[help = "Total memory used by jemalloc"]
        #[labels(node_id: str)]
        pub jemalloc_resident_bytes: IntGaugeVec,

        #[name = page_pool_resident_bytes]
        #[help = "Total memory used by the page pool"]
        #[labels(node_id: str)]
        pub page_pool_resident_bytes: IntGaugeVec,

        #[name = page_pool_dropped_pages]
        #[help = "Total number of pages dropped by the page pool"]
        #[labels(node_id: str)]
        pub page_pool_dropped_pages: IntGaugeVec,

        #[name = page_pool_new_pages_allocated]
        #[help = "Total number of fresh pages allocated by the page pool"]
        #[labels(node_id: str)]
        pub page_pool_new_pages_allocated: IntGaugeVec,

        #[name = page_pool_pages_reused]
        #[help = "Total number of pages reused by the page pool"]
        #[labels(node_id: str)]
        pub page_pool_pages_reused: IntGaugeVec,

        #[name = page_pool_pages_returned]
        #[help = "Total number of pages returned to the page pool"]
        #[labels(node_id: str)]
        pub page_pool_pages_returned: IntGaugeVec,

        #[name = tokio_num_workers]
        #[help = "Number of core tokio workers"]
        #[labels(node_id: str)]
        pub tokio_num_workers: IntGaugeVec,

        #[name = tokio_num_blocking_threads]
        #[help = "Number of extra tokio threads for blocking tasks"]
        #[labels(node_id: str)]
        pub tokio_num_blocking_threads: IntGaugeVec,

        #[name = tokio_num_idle_blocking_threads]
        #[help = "Number of tokio blocking threads that are idle"]
        #[labels(node_id: str)]
        pub tokio_num_idle_blocking_threads: IntGaugeVec,

        #[name = tokio_num_alive_tasks]
        #[help = "Number of tokio tasks that are still alive"]
        #[labels(node_id: str)]
        pub tokio_num_alive_tasks: IntGaugeVec,

        #[name = tokio_global_queue_depth]
        #[help = "Number of tasks in tokios global queue"]
        #[labels(node_id: str)]
        pub tokio_global_queue_depth: IntGaugeVec,

        #[name = tokio_blocking_queue_depth]
        #[help = "Number of tasks in tokios blocking task queue"]
        #[labels(node_id: str)]
        pub tokio_blocking_queue_depth: IntGaugeVec,

        #[name = tokio_spawned_tasks_count]
        #[help = "Number of tokio tasks spawned"]
        #[labels(node_id: str)]
        pub tokio_spawned_tasks_count: IntCounterVec,

        #[name = tokio_remote_schedule_count]
        #[help = "Number of tasks spawned from outside the tokio runtime"]
        #[labels(node_id: str)]
        pub tokio_remote_schedule_count: IntCounterVec,

        #[name = tokio_local_queue_depth_total]
        #[help = "Total size of all tokio workers local queues"]
        #[labels(node_id: str)]
        pub tokio_local_queue_depth_total: IntGaugeVec,

        #[name = tokio_local_queue_depth_max]
        #[help = "Length of the longest tokio worker local queue"]
        #[labels(node_id: str)]
        pub tokio_local_queue_depth_max: IntGaugeVec,

        #[name = tokio_local_queue_depth_min]
        #[help = "Length of the shortest tokio worker local queue"]
        #[labels(node_id: str)]
        pub tokio_local_queue_depth_min: IntGaugeVec,

        #[name = tokio_steal_total]
        #[help = "Total number of tasks stolen from other workers"]
        #[labels(node_id: str)]
        pub tokio_steal_total: IntCounterVec,

        #[name = tokio_steal_operations_total]
        #[help = "Total number of times a worker tried to steal a chunk of tasks"]
        #[labels(node_id: str)]
        pub tokio_steal_operations_total: IntCounterVec,

        #[name = tokio_local_schedule_total]
        #[help = "Total number of tasks scheduled from worker threads"]
        #[labels(node_id: str)]
        pub tokio_local_schedule_total: IntCounterVec,

        #[name = tokio_overflow_total]
        #[help = "Total number of times a tokio worker overflowed its local queue"]
        #[labels(node_id: str)]
        pub tokio_overflow_total: IntCounterVec,

        #[name = tokio_busy_ratio_min]
        #[help = "Busy ratio of the least busy tokio worker"]
        #[labels(node_id: str)]
        pub tokio_busy_ratio_min: GaugeVec,

        #[name = tokio_busy_ratio_max]
        #[help = "Busy ratio of the most busy tokio worker"]
        #[labels(node_id: str)]
        pub tokio_busy_ratio_max: GaugeVec,

        #[name = tokio_busy_ratio_avg]
        #[help = "Avg busy ratio of tokio workers"]
        #[labels(node_id: str)]
        pub tokio_busy_ratio_avg: GaugeVec,

        #[name = tokio_mean_polls_per_park]
        #[help = "Number of tasks polls divided by the times an idle worker was parked"]
        #[labels(node_id: str)]
        pub tokio_mean_polls_per_park: GaugeVec,

        #[name = spacetime_websocket_sent_msg_size_bytes]
        #[help = "The size of messages sent to connected sessions"]
        #[labels(db: Identity, workload: WorkloadType)]
        // Prometheus histograms have default buckets,
        // which broadly speaking,
        // are tailored to measure the response time of a network service.
        //
        // Therefore we define specific buckets for this metric,
        // since it has a different unit and a different distribution.
        //
        // In particular incremental update payloads could be smaller than 1KB,
        // whereas initial subscription payloads could exceed 10MB.
        #[buckets(100, 500, 1e3, 10e3, 100e3, 500e3, 1e6, 5e6, 10e6, 25e6, 50e6, 75e6, 100e6, 500e6)]
        pub websocket_sent_msg_size: HistogramVec,

        #[name = spacetime_websocket_sent_num_rows]
        #[help = "The number of rows sent to connected sessions"]
        #[labels(db: Identity, workload: WorkloadType)]
        // Prometheus histograms have default buckets,
        // which broadly speaking,
        // are tailored to measure the response time of a network service.
        //
        // Therefore we define specific buckets for this metric,
        // since it has a different unit and a different distribution.
        //
        // In particular incremental updates could have fewer than 10 rows,
        // whereas initial subscriptions could exceed 100K rows.
        #[buckets(5, 10, 50, 100, 500, 1e3, 5e3, 10e3, 50e3, 100e3, 250e3, 500e3, 750e3, 1e6, 5e6)]
        pub websocket_sent_num_rows: HistogramVec,

        #[name = spacetime_worker_instance_operation_queue_length]
        #[help = "Length of the wait queue for access to a module instance."]
        #[labels(database_identity: Identity)]
        pub instance_queue_length: IntGaugeVec,

        #[name = spacetime_worker_instance_operation_queue_length_histogram]
        #[help = "Length of the wait queue for access to a module instance."]
        #[labels(database_identity: Identity)]
        // Prometheus histograms have default buckets,
        // which broadly speaking,
        // are tailored to measure the response time of a network service.
        // Hence we need to define specific buckets for queue length.
        #[buckets(0, 1, 2, 5, 10, 25, 50, 75, 100, 200, 300, 400, 500, 1000)]
        pub instance_queue_length_histogram: HistogramVec,

        #[name = spacetime_reducer_wait_time_sec]
        #[help = "The amount of time (in seconds) a reducer spends in the queue waiting to run"]
        #[labels(db: Identity, reducer: str)]
        // Prometheus histograms have default buckets,
        // which broadly speaking,
        // are tailored to measure the response time of a network service.
        //
        // However we expect a different value distribution for this metric.
        // In particular the smallest bucket value is 5ms by default.
        // But we expect many wait times to be on the order of microseconds.
        #[buckets(100e-6, 500e-6, 0.001, 0.005, 0.01, 0.05, 0.1, 0.5, 1, 5, 10)]
        pub reducer_wait_time: HistogramVec,

        #[name = spacetime_worker_wasm_instance_errors_total]
        #[help = "The number of fatal WASM instance errors, such as reducer panics."]
        #[labels(caller_identity: Identity, module_hash: Hash, caller_connection_id: ConnectionId, reducer_symbol: str)]
        pub wasm_instance_errors: IntCounterVec,

        #[name = spacetime_worker_wasm_memory_bytes]
        #[help = "The number of bytes of linear memory allocated by the database's WASM module instance"]
        #[labels(database_identity: Identity)]
        pub wasm_memory_bytes: IntGaugeVec,

        #[name = spacetime_active_queries]
        #[help = "The number of active subscription queries"]
        #[labels(database_identity: Identity)]
        pub subscription_queries: IntGaugeVec,

        #[name = spacetime_request_round_trip_time]
        #[help = "The total time it takes for request to complete"]
        #[labels(txn_type: WorkloadType, database_identity: Identity, reducer_symbol: str)]
        pub request_round_trip: HistogramVec,

        #[name = spacetime_reducer_plus_query_duration_sec]
        #[help = "The time spent executing a reducer (in seconds), plus the time spent evaluating its subscription queries"]
        #[labels(db: Identity, reducer: str)]
        pub reducer_plus_query_duration: HistogramVec,

        #[name = spacetime_num_bytes_sent_to_clients_total]
        #[help = "The cumulative number of bytes sent to clients"]
        #[labels(txn_type: WorkloadType, db: Identity)]
        pub bytes_sent_to_clients: IntCounterVec,

<<<<<<< HEAD
        #[name = spacetime_subscription_send_queue_length]
        #[help = "The number of `ComputedQueries` waiting in the queue to be aggregated and broadcast by the `send_worker`"]
        #[labels(database_identity: Identity)]
        pub subscription_send_queue_length: IntGaugeVec,
=======
        #[name = spacetime_total_incoming_queue_length]
        #[help = "The number of client -> server WebSocket messages waiting any client's incoming queue"]
        #[labels(db: Identity)]
        pub total_incoming_queue_length: IntGaugeVec,

        #[name = spacetime_total_outgoing_queue_length]
        #[help = "The number of server -> client WebSocket messages waiting in any client's outgoing queue"]
        #[labels(db: Identity)]
        pub total_outgoing_queue_length: IntGaugeVec,
>>>>>>> ac187906
    }
);

pub static WORKER_METRICS: Lazy<WorkerMetrics> = Lazy::new(WorkerMetrics::new);

#[cfg(not(target_env = "msvc"))]
use tikv_jemalloc_ctl::{epoch, stats};

#[cfg(not(target_env = "msvc"))]
static SPAWN_JEMALLOC_GUARD: Once = Once::new();
pub fn spawn_jemalloc_stats(_node_id: String) {
    #[cfg(not(target_env = "msvc"))]
    SPAWN_JEMALLOC_GUARD.call_once(|| {
        spawn(async move {
            let allocated_bytes = WORKER_METRICS.jemalloc_allocated_bytes.with_label_values(&_node_id);
            let resident_bytes = WORKER_METRICS.jemalloc_resident_bytes.with_label_values(&_node_id);
            let active_bytes = WORKER_METRICS.jemalloc_active_bytes.with_label_values(&_node_id);

            let e = epoch::mib().unwrap();
            loop {
                e.advance().unwrap();

                let allocated = stats::allocated::read().unwrap();
                let resident = stats::resident::read().unwrap();
                let active = stats::active::read().unwrap();

                allocated_bytes.set(allocated as i64);
                resident_bytes.set(resident as i64);
                active_bytes.set(active as i64);

                sleep(Duration::from_secs(10)).await;
            }
        });
    });
}

static SPAWN_PAGE_POOL_GUARD: Once = Once::new();
pub fn spawn_page_pool_stats(node_id: String, page_pool: PagePool) {
    SPAWN_PAGE_POOL_GUARD.call_once(|| {
        spawn(async move {
            let resident_bytes = WORKER_METRICS.page_pool_resident_bytes.with_label_values(&node_id);
            let dropped_pages = WORKER_METRICS.page_pool_dropped_pages.with_label_values(&node_id);
            let new_pages = WORKER_METRICS.page_pool_new_pages_allocated.with_label_values(&node_id);
            let reused_pages = WORKER_METRICS.page_pool_pages_reused.with_label_values(&node_id);
            let returned_pages = WORKER_METRICS.page_pool_pages_returned.with_label_values(&node_id);

            loop {
                resident_bytes.set(page_pool.heap_usage() as i64);
                dropped_pages.set(page_pool.dropped_pages_count() as i64);
                new_pages.set(page_pool.new_pages_allocated_count() as i64);
                reused_pages.set(page_pool.pages_reused_count() as i64);
                returned_pages.set(page_pool.pages_reused_count() as i64);

                sleep(Duration::from_secs(10)).await;
            }
        });
    });
}

// How frequently to update the tokio stats.
#[cfg(all(target_has_atomic = "64", tokio_unstable))]
const TOKIO_STATS_INTERVAL: Duration = Duration::from_secs(10);
#[cfg(all(target_has_atomic = "64", tokio_unstable))]
static SPAWN_TOKIO_STATS_GUARD: Once = Once::new();
pub fn spawn_tokio_stats(node_id: String) {
    // Some of these metrics could still be reported without these settings,
    // but it is simpler to just skip all the tokio metrics if they aren't set.

    #[cfg(not(all(target_has_atomic = "64", tokio_unstable)))]
    log::warn!("Skipping tokio metrics for {node_id}, as they are not enabled in this build.");

    #[cfg(all(target_has_atomic = "64", tokio_unstable))]
    SPAWN_TOKIO_STATS_GUARD.call_once(|| {
        spawn(async move {
            // Set up our metric handles, so we don't keep calling `with_label_values`.
            let num_worker_metric = WORKER_METRICS.tokio_num_workers.with_label_values(&node_id);
            let num_blocking_threads_metric = WORKER_METRICS.tokio_num_blocking_threads.with_label_values(&node_id);
            let num_alive_tasks_metric = WORKER_METRICS.tokio_num_alive_tasks.with_label_values(&node_id);
            let global_queue_depth_metric = WORKER_METRICS.tokio_global_queue_depth.with_label_values(&node_id);
            let num_idle_blocking_threads_metric = WORKER_METRICS
                .tokio_num_idle_blocking_threads
                .with_label_values(&node_id);
            let blocking_queue_depth_metric = WORKER_METRICS.tokio_blocking_queue_depth.with_label_values(&node_id);
            let spawned_tasks_count_metric = WORKER_METRICS.tokio_spawned_tasks_count.with_label_values(&node_id);
            let remote_schedule_count_metric = WORKER_METRICS.tokio_remote_schedule_count.with_label_values(&node_id);

            let local_queue_depth_total_metric =
                WORKER_METRICS.tokio_local_queue_depth_total.with_label_values(&node_id);
            let local_queue_depth_max_metric = WORKER_METRICS.tokio_local_queue_depth_max.with_label_values(&node_id);
            let local_queue_depth_min_metric = WORKER_METRICS.tokio_local_queue_depth_min.with_label_values(&node_id);
            let steal_total_metric = WORKER_METRICS.tokio_steal_total.with_label_values(&node_id);
            let steal_operations_total_metric = WORKER_METRICS.tokio_steal_operations_total.with_label_values(&node_id);
            let local_schedule_total_metric = WORKER_METRICS.tokio_local_schedule_total.with_label_values(&node_id);
            let overflow_total_metric = WORKER_METRICS.tokio_overflow_total.with_label_values(&node_id);
            let busy_ratio_min_metric = WORKER_METRICS.tokio_busy_ratio_min.with_label_values(&node_id);
            let busy_ratio_max_metric = WORKER_METRICS.tokio_busy_ratio_max.with_label_values(&node_id);
            let busy_ratio_avg_metric = WORKER_METRICS.tokio_busy_ratio_avg.with_label_values(&node_id);
            let mean_polls_per_park_metric = WORKER_METRICS.tokio_mean_polls_per_park.with_label_values(&node_id);

            let handle = tokio::runtime::Handle::current();
            // The tokio_metrics library gives us some helpers for aggregating per-worker metrics.
            let runtime_monitor = tokio_metrics::RuntimeMonitor::new(&handle);
            let mut intervals = runtime_monitor.intervals();
            loop {
                let metrics = tokio::runtime::Handle::current().metrics();
                let interval_delta = intervals.next();

                num_worker_metric.set(metrics.num_workers() as i64);
                num_alive_tasks_metric.set(metrics.num_alive_tasks() as i64);
                global_queue_depth_metric.set(metrics.global_queue_depth() as i64);
                num_blocking_threads_metric.set(metrics.num_blocking_threads() as i64);
                num_idle_blocking_threads_metric.set(metrics.num_idle_blocking_threads() as i64);
                blocking_queue_depth_metric.set(metrics.blocking_queue_depth() as i64);

                // The spawned tasks count and remote schedule count are cumulative,
                // so we need to increment them by the difference from the last value.
                {
                    let current_count = metrics.spawned_tasks_count();
                    let previous_value = spawned_tasks_count_metric.get();
                    // The tokio metric should be monotonically increasing, but we are checking just in case.
                    if let Some(diff) = current_count.checked_sub(previous_value) {
                        spawned_tasks_count_metric.inc_by(diff);
                    }
                }
                {
                    let current_count = metrics.remote_schedule_count();
                    let previous_value = remote_schedule_count_metric.get();
                    // The tokio metric should be monotonically increasing, but we are checking just in case.
                    if let Some(diff) = current_count.checked_sub(previous_value) {
                        remote_schedule_count_metric.inc_by(diff);
                    }
                }

                if let Some(interval_delta) = interval_delta {
                    local_queue_depth_total_metric.set(interval_delta.total_local_queue_depth as i64);
                    local_queue_depth_max_metric.set(interval_delta.max_local_queue_depth as i64);
                    local_queue_depth_min_metric.set(interval_delta.min_local_queue_depth as i64);
                    steal_total_metric.inc_by(interval_delta.total_steal_count);
                    steal_operations_total_metric.inc_by(interval_delta.total_steal_operations);
                    local_schedule_total_metric.inc_by(interval_delta.total_local_schedule_count);
                    overflow_total_metric.inc_by(interval_delta.total_overflow_count);
                    mean_polls_per_park_metric.set(interval_delta.mean_polls_per_park());

                    // This is mostly to make sure we don't divide by zero, but we also want to skip the first interval if it is very short.
                    if interval_delta.elapsed.as_millis() > 100 {
                        busy_ratio_avg_metric.set(interval_delta.busy_ratio());
                        busy_ratio_min_metric.set(
                            interval_delta.min_busy_duration.as_nanos() as f64
                                / interval_delta.elapsed.as_nanos() as f64,
                        );
                        busy_ratio_max_metric.set(
                            interval_delta.max_busy_duration.as_nanos() as f64
                                / interval_delta.elapsed.as_nanos() as f64,
                        );
                    }
                }
                sleep(TOKIO_STATS_INTERVAL).await;
            }
        });
    });
}<|MERGE_RESOLUTION|>--- conflicted
+++ resolved
@@ -258,12 +258,11 @@
         #[labels(txn_type: WorkloadType, db: Identity)]
         pub bytes_sent_to_clients: IntCounterVec,
 
-<<<<<<< HEAD
         #[name = spacetime_subscription_send_queue_length]
         #[help = "The number of `ComputedQueries` waiting in the queue to be aggregated and broadcast by the `send_worker`"]
         #[labels(database_identity: Identity)]
         pub subscription_send_queue_length: IntGaugeVec,
-=======
+
         #[name = spacetime_total_incoming_queue_length]
         #[help = "The number of client -> server WebSocket messages waiting any client's incoming queue"]
         #[labels(db: Identity)]
@@ -273,7 +272,6 @@
         #[help = "The number of server -> client WebSocket messages waiting in any client's outgoing queue"]
         #[labels(db: Identity)]
         pub total_outgoing_queue_length: IntGaugeVec,
->>>>>>> ac187906
     }
 );
 
