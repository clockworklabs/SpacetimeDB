--- conflicted
+++ resolved
@@ -83,8 +83,6 @@
         #[buckets(0, 1, 2, 3, 4, 5, 6, 7, 8, 9, 10, 15, 25, 50)]
         pub instance_queue_length_histogram: HistogramVec,
 
-<<<<<<< HEAD
-=======
         #[name = spacetime_scheduled_reducer_delay_sec]
         #[help = "The amount of time (in seconds) a reducer has been delayed past its scheduled execution time"]
         #[labels(db: Address, reducer: str)]
@@ -95,7 +93,6 @@
         #[labels(db: Address, reducer: str)]
         pub scheduled_reducer_delay_sec_max: GaugeVec,
 
->>>>>>> 74d63e07
         #[name = spacetime_worker_wasm_instance_errors_cumulative]
         #[help = "The number of fatal WASM instance errors, such as reducer panics."]
         #[labels(identity: Identity, module_hash: Hash, database_address: Address, reducer_symbol: str)]
