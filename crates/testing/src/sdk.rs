--- conflicted
+++ resolved
@@ -145,20 +145,7 @@
 // module as a separate clean database instance for isolation purposes.
 fn publish_module(wasm_file: &str) -> String {
     let name = random_module_name();
-<<<<<<< HEAD
-    invoke_cli(&[
-        "publish",
-        "--server",
-        "local",
-        "--debug",
-        "--project-path",
-        wasm_file,
-        "--skip-println-checks",
-        &name,
-    ]);
-=======
-    invoke_cli(&["publish", "--server", "local", "--wasm-file", wasm_file, &name]);
->>>>>>> faf13fc6
+    invoke_cli(&["publish", "--server", "local", "--bin-path", wasm_file, &name]);
     name
 }
 
@@ -198,11 +185,6 @@
         create_dir_all(generate_dir).expect("Error creating generate subdir");
         invoke_cli(&[
             "generate",
-<<<<<<< HEAD
-            "--debug",
-            "--skip-println-checks",
-=======
->>>>>>> faf13fc6
             "--lang",
             language,
             "--bin-path",
