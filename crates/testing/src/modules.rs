--- conflicted
+++ resolved
@@ -75,18 +75,9 @@
         }
     }
 
-<<<<<<< HEAD
-    crate::set_key_env_vars(&paths);
-    let env = spacetimedb_standalone::StandaloneEnv::init(config).await.unwrap();
-    let identity = env.control_db().alloc_spacetime_identity().await.unwrap();
-    let client_address = env.control_db().alloc_spacetime_address().await.unwrap();
-    let db_address = env.control_db().alloc_spacetime_address().await.unwrap();
-    let program_bytes = read_module(name);
-=======
     pub fn path(&self) -> &Path {
         &self.path
     }
->>>>>>> fa689ba3
 
     pub fn with_module_async<O, R, F>(&self, routine: R)
     where
@@ -112,31 +103,6 @@
         });
     }
 
-<<<<<<< HEAD
-    env.insert_database(&db_address, &identity, &program_bytes_addr, host_type, 1, true, None)
-        .await
-        .unwrap();
-
-    let database = env.get_database_by_address(&db_address).await.unwrap().unwrap();
-    let instance = env.get_leader_database_instance_by_database(database.id).await.unwrap();
-
-    let client_id = ClientActorId {
-        identity,
-        address: client_address,
-        name: env.client_actor_index().next_client_name(),
-    };
-
-    let module = env.host_controller().get_module_host(instance.id).unwrap();
-
-    // TODO: it might be neat to add some functionality to module handle to make
-    // it easier to interact with the database. For example it could include
-    // the runtime on which a module was created and then we could add impl
-    // for stuff like "get logs" or "get message log"
-    ModuleHandle {
-        _env: env,
-        client: ClientConnection::dummy(client_id, Protocol::Text, instance.id, module),
-        db_address,
-=======
     async fn load_module(&self) -> ModuleHandle {
         // For testing, persist to disk by default, as many tests
         // exercise functionality like restarting the database.
@@ -152,7 +118,8 @@
         crate::set_key_env_vars(&paths);
         let env = spacetimedb_standalone::StandaloneEnv::init(config).await.unwrap();
         let identity = env.create_identity().await.unwrap();
-        let address = env.create_address().await.unwrap();
+        let db_address = env.create_address().await.unwrap();
+        let client_address = env.create_address().await.unwrap();
 
         let program_bytes = self
             .program_bytes
@@ -161,8 +128,9 @@
 
         env.publish_database(
             &identity,
+            Some(client_address),
             DatabaseDef {
-                address,
+                address: db_address,
                 program_bytes,
                 num_replicas: 1,
             },
@@ -170,11 +138,12 @@
         .await
         .unwrap();
 
-        let database = env.get_database_by_address(&address).unwrap().unwrap();
+        let database = env.get_database_by_address(&db_address).unwrap().unwrap();
         let instance = env.get_leader_database_instance_by_database(database.id).unwrap();
 
         let client_id = ClientActorId {
             identity,
+            address: client_address,
             name: env.client_actor_index().next_client_name(),
         };
 
@@ -187,8 +156,7 @@
         ModuleHandle {
             _env: env,
             client: ClientConnection::dummy(client_id, Protocol::Text, instance.id, module),
-            db_address: address,
+            db_address,
         }
->>>>>>> fa689ba3
     }
 }