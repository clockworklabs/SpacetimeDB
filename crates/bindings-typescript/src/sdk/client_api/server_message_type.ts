--- conflicted
+++ resolved
@@ -4,208 +4,6 @@
 /* eslint-disable */
 /* tslint:disable */
 import {
-<<<<<<< HEAD
-  AlgebraicType as __AlgebraicTypeValue,
-  BinaryReader as __BinaryReader,
-  BinaryWriter as __BinaryWriter,
-  ClientCache as __ClientCache,
-  ConnectionId as __ConnectionId,
-  DbConnectionBuilder as __DbConnectionBuilder,
-  DbConnectionImpl as __DbConnectionImpl,
-  Identity as __Identity,
-  SubscriptionBuilderImpl as __SubscriptionBuilderImpl,
-  TableCache as __TableCache,
-  TimeDuration as __TimeDuration,
-  Timestamp as __Timestamp,
-  deepEqual as __deepEqual,
-  type AlgebraicType as __AlgebraicTypeType,
-  type AlgebraicTypeVariants as __AlgebraicTypeVariants,
-  type CallReducerFlags as __CallReducerFlags,
-  type ErrorContextInterface as __ErrorContextInterface,
-  type Event as __Event,
-  type EventContextInterface as __EventContextInterface,
-  type ReducerEventContextInterface as __ReducerEventContextInterface,
-  type SubscriptionEventContextInterface as __SubscriptionEventContextInterface,
-  type TableHandle as __TableHandle,
-} from '../../index';
-import { InitialSubscription } from './initial_subscription_type';
-// Mark import as potentially unused
-declare type __keep_InitialSubscription = InitialSubscription;
-import { TransactionUpdate } from './transaction_update_type';
-// Mark import as potentially unused
-declare type __keep_TransactionUpdate = TransactionUpdate;
-import { TransactionUpdateLight } from './transaction_update_light_type';
-// Mark import as potentially unused
-declare type __keep_TransactionUpdateLight = TransactionUpdateLight;
-import { IdentityToken } from './identity_token_type';
-// Mark import as potentially unused
-declare type __keep_IdentityToken = IdentityToken;
-import { OneOffQueryResponse } from './one_off_query_response_type';
-// Mark import as potentially unused
-declare type __keep_OneOffQueryResponse = OneOffQueryResponse;
-import { SubscribeApplied } from './subscribe_applied_type';
-// Mark import as potentially unused
-declare type __keep_SubscribeApplied = SubscribeApplied;
-import { UnsubscribeApplied } from './unsubscribe_applied_type';
-// Mark import as potentially unused
-declare type __keep_UnsubscribeApplied = UnsubscribeApplied;
-import { SubscriptionError } from './subscription_error_type';
-// Mark import as potentially unused
-declare type __keep_SubscriptionError = SubscriptionError;
-import { SubscribeMultiApplied } from './subscribe_multi_applied_type';
-// Mark import as potentially unused
-declare type __keep_SubscribeMultiApplied = SubscribeMultiApplied;
-import { UnsubscribeMultiApplied } from './unsubscribe_multi_applied_type';
-// Mark import as potentially unused
-declare type __keep_UnsubscribeMultiApplied = UnsubscribeMultiApplied;
-import { ProcedureResult } from './procedure_result_type';
-// Mark import as potentially unused
-declare type __keep_ProcedureResult = ProcedureResult;
-
-import * as ServerMessageVariants from './server_message_variants';
-
-// The tagged union or sum type for the algebraic type `ServerMessage`.
-export type ServerMessage =
-  | ServerMessageVariants.InitialSubscription
-  | ServerMessageVariants.TransactionUpdate
-  | ServerMessageVariants.TransactionUpdateLight
-  | ServerMessageVariants.IdentityToken
-  | ServerMessageVariants.OneOffQueryResponse
-  | ServerMessageVariants.SubscribeApplied
-  | ServerMessageVariants.UnsubscribeApplied
-  | ServerMessageVariants.SubscriptionError
-  | ServerMessageVariants.SubscribeMultiApplied
-  | ServerMessageVariants.UnsubscribeMultiApplied
-  | ServerMessageVariants.ProcedureResult;
-
-let _cached_ServerMessage_type_value: __AlgebraicTypeType | null = null;
-
-// A value with helper functions to construct the type.
-export const ServerMessage = {
-  // Helper functions for constructing each variant of the tagged union.
-  // ```
-  // const foo = Foo.A(42);
-  // assert!(foo.tag === "A");
-  // assert!(foo.value === 42);
-  // ```
-  InitialSubscription: (
-    value: InitialSubscription
-  ): ServerMessageVariants.InitialSubscription => ({
-    tag: 'InitialSubscription',
-    value,
-  }),
-  TransactionUpdate: (
-    value: TransactionUpdate
-  ): ServerMessageVariants.TransactionUpdate => ({
-    tag: 'TransactionUpdate',
-    value,
-  }),
-  TransactionUpdateLight: (
-    value: TransactionUpdateLight
-  ): ServerMessageVariants.TransactionUpdateLight => ({
-    tag: 'TransactionUpdateLight',
-    value,
-  }),
-  IdentityToken: (
-    value: IdentityToken
-  ): ServerMessageVariants.IdentityToken => ({ tag: 'IdentityToken', value }),
-  OneOffQueryResponse: (
-    value: OneOffQueryResponse
-  ): ServerMessageVariants.OneOffQueryResponse => ({
-    tag: 'OneOffQueryResponse',
-    value,
-  }),
-  SubscribeApplied: (
-    value: SubscribeApplied
-  ): ServerMessageVariants.SubscribeApplied => ({
-    tag: 'SubscribeApplied',
-    value,
-  }),
-  UnsubscribeApplied: (
-    value: UnsubscribeApplied
-  ): ServerMessageVariants.UnsubscribeApplied => ({
-    tag: 'UnsubscribeApplied',
-    value,
-  }),
-  SubscriptionError: (
-    value: SubscriptionError
-  ): ServerMessageVariants.SubscriptionError => ({
-    tag: 'SubscriptionError',
-    value,
-  }),
-  SubscribeMultiApplied: (
-    value: SubscribeMultiApplied
-  ): ServerMessageVariants.SubscribeMultiApplied => ({
-    tag: 'SubscribeMultiApplied',
-    value,
-  }),
-  UnsubscribeMultiApplied: (
-    value: UnsubscribeMultiApplied
-  ): ServerMessageVariants.UnsubscribeMultiApplied => ({
-    tag: 'UnsubscribeMultiApplied',
-    value,
-  }),
-  ProcedureResult: (
-    value: ProcedureResult
-  ): ServerMessageVariants.ProcedureResult => ({
-    tag: 'ProcedureResult',
-    value,
-  }),
-
-  getTypeScriptAlgebraicType(): __AlgebraicTypeType {
-    if (_cached_ServerMessage_type_value)
-      return _cached_ServerMessage_type_value;
-    _cached_ServerMessage_type_value = __AlgebraicTypeValue.Sum({
-      variants: [],
-    });
-    _cached_ServerMessage_type_value.value.variants.push(
-      {
-        name: 'InitialSubscription',
-        algebraicType: InitialSubscription.getTypeScriptAlgebraicType(),
-      },
-      {
-        name: 'TransactionUpdate',
-        algebraicType: TransactionUpdate.getTypeScriptAlgebraicType(),
-      },
-      {
-        name: 'TransactionUpdateLight',
-        algebraicType: TransactionUpdateLight.getTypeScriptAlgebraicType(),
-      },
-      {
-        name: 'IdentityToken',
-        algebraicType: IdentityToken.getTypeScriptAlgebraicType(),
-      },
-      {
-        name: 'OneOffQueryResponse',
-        algebraicType: OneOffQueryResponse.getTypeScriptAlgebraicType(),
-      },
-      {
-        name: 'SubscribeApplied',
-        algebraicType: SubscribeApplied.getTypeScriptAlgebraicType(),
-      },
-      {
-        name: 'UnsubscribeApplied',
-        algebraicType: UnsubscribeApplied.getTypeScriptAlgebraicType(),
-      },
-      {
-        name: 'SubscriptionError',
-        algebraicType: SubscriptionError.getTypeScriptAlgebraicType(),
-      },
-      {
-        name: 'SubscribeMultiApplied',
-        algebraicType: SubscribeMultiApplied.getTypeScriptAlgebraicType(),
-      },
-      {
-        name: 'UnsubscribeMultiApplied',
-        algebraicType: UnsubscribeMultiApplied.getTypeScriptAlgebraicType(),
-      },
-      {
-        name: 'ProcedureResult',
-        algebraicType: ProcedureResult.getTypeScriptAlgebraicType(),
-      }
-    );
-    return _cached_ServerMessage_type_value;
-=======
   TypeBuilder as __TypeBuilder,
   t as __t,
   type AlgebraicTypeType as __AlgebraicTypeType,
@@ -227,7 +25,6 @@
 const ServerMessage = __t.enum('ServerMessage', {
   get InitialSubscription() {
     return InitialSubscription;
->>>>>>> 6b437693
   },
   get TransactionUpdate() {
     return TransactionUpdate;
