import * as _syscalls2_0 from 'spacetime:sys@2.0';

<<<<<<< HEAD
import type { ModuleHooks, u16, u32 } from 'spacetime:sys@2.0';
import { AlgebraicType, ProductType } from '../lib/algebraic_type';
=======
import type { ModuleHooks, u16, u32 } from 'spacetime:sys@1.0';
import {
  AlgebraicType,
  ProductType,
  type Deserializer,
} from '../lib/algebraic_type';
>>>>>>> 4c95bcdd
import RawModuleDef from '../lib/autogen/raw_module_def_type';
import type RawModuleDefV9 from '../lib/autogen/raw_module_def_v_9_type';
import type RawTableDefV9 from '../lib/autogen/raw_table_def_v_9_type';
import type Typespace from '../lib/autogen/typespace_type';
import BinaryReader from '../lib/binary_reader';
import BinaryWriter, { ResizableBuffer } from '../lib/binary_writer';
import { ConnectionId } from '../lib/connection_id';
import { Identity } from '../lib/identity';
import {
  type Index,
  type IndexVal,
  type RangedIndex,
  type UniqueIndex,
} from '../lib/indexes';
import { callProcedure as callProcedure } from './procedures';
import {
  REDUCERS,
  type AuthCtx,
  type JsonObject,
  type JwtClaims,
  type ReducerCtx,
} from '../lib/reducers';
import {
  MODULE_DEF,
  getRegisteredSchema,
  type UntypedSchemaDef,
} from '../lib/schema';
import { type RowType, type Table, type TableMethods } from '../lib/table';
import { Timestamp } from '../lib/timestamp';
import type { Infer } from '../lib/type_builders';
import { toCamelCase } from '../lib/util';
import {
  ANON_VIEWS,
  VIEWS,
  type AnonymousViewCtx,
  type ViewCtx,
} from '../lib/views';
import { isRowTypedQuery, makeQueryBuilder, toSql } from './query';
import type { DbView } from './db_view';
import { SenderError, SpacetimeHostError } from './errors';
import { Range, type Bound } from './range';
import ViewResultHeader from '../lib/autogen/view_result_header_type';

const { freeze } = Object;

export const sys = freeze(wrapSyscalls(_syscalls2_0));

export function parseJsonObject(json: string): JsonObject {
  let value: unknown;

  try {
    value = JSON.parse(json);
  } catch {
    throw new Error('Invalid JSON: failed to parse string');
  }

  if (value === null || typeof value !== 'object' || Array.isArray(value)) {
    throw new Error('Expected a JSON object at the top level');
  }

  // The runtime check above guarantees this cast is safe
  return value as JsonObject;
}

class JwtClaimsImpl implements JwtClaims {
  readonly fullPayload: JsonObject;
  private readonly _identity: Identity;
  /**
   * Creates a new JwtClaims instance.
   * @param rawPayload The JWT payload as a raw JSON string.
   * @param identity The identity for this JWT. We are only taking this because we don't have a blake3 implementation (which we need to compute it).
   */
  constructor(
    public readonly rawPayload: string,
    identity: Identity
  ) {
    this.fullPayload = parseJsonObject(rawPayload);
    this._identity = identity;
  }
  readonly [claim: string]: unknown;
  get identity(): Identity {
    return this._identity;
  }
  get subject() {
    return this.fullPayload['sub'] as string;
  }
  get issuer() {
    return this.fullPayload['iss'] as string;
  }
  get audience() {
    const aud = this.fullPayload['aud'];
    if (aud == null) {
      return [];
    }
    return typeof aud === 'string' ? [aud] : (aud as string[]);
  }
}

class AuthCtxImpl implements AuthCtx {
  public readonly isInternal: boolean;

  // Source of the JWT payload string, if there is one.
  private readonly _jwtSource: () => string | null;
  // Whether we have initialized the JWT claims.
  private _initializedJWT: boolean = false;
  private _jwtClaims?: JwtClaims | null;
  private _senderIdentity: Identity;

  private constructor(opts: {
    isInternal: boolean;
    jwtSource: () => string | null;
    senderIdentity: Identity;
  }) {
    this.isInternal = opts.isInternal;
    this._jwtSource = opts.jwtSource;
    this._senderIdentity = opts.senderIdentity;
  }

  private _initializeJWT() {
    if (this._initializedJWT) return;
    this._initializedJWT = true;

    const token = this._jwtSource();
    if (!token) {
      this._jwtClaims = null;
    } else {
      this._jwtClaims = new JwtClaimsImpl(token, this._senderIdentity);
    }
    // At this point we can safely freeze the object.
    Object.freeze(this);
  }

  /** Lazily compute whether a JWT exists and is parseable. */
  get hasJWT(): boolean {
    this._initializeJWT();
    return this._jwtClaims !== null;
  }

  /** Lazily parse the JwtClaims only when accessed. */
  get jwt(): JwtClaims | null {
    this._initializeJWT();
    return this._jwtClaims!;
  }

  /** Create a context representing internal (non-user) requests. */
  static internal(): AuthCtx {
    return new AuthCtxImpl({
      isInternal: true,
      jwtSource: () => null,
      senderIdentity: Identity.zero(),
    });
  }

  /** If there is a connection id, look up the JWT payload from the system tables. */
  static fromSystemTables(
    connectionId: ConnectionId | null,
    sender: Identity
  ): AuthCtx {
    if (connectionId === null) {
      return new AuthCtxImpl({
        isInternal: false,
        jwtSource: () => null,
        senderIdentity: sender,
      });
    }
    return new AuthCtxImpl({
      isInternal: false,
      jwtSource: () => {
        const payloadBuf = sys.get_jwt_payload(connectionId.__connection_id__);
        if (payloadBuf.length === 0) return null;
        const payloadStr = new TextDecoder().decode(payloadBuf);
        return payloadStr;
      },
      senderIdentity: sender,
    });
  }
}

export const makeReducerCtx = (
  sender: Identity,
  timestamp: Timestamp,
  connectionId: ConnectionId | null
): ReducerCtx<UntypedSchemaDef> => {
  let identity: Identity | null;
  let senderAuth: AuthCtx | null;
  return freeze({
    sender,
    get identity() {
      if (!identity) {
        identity = new Identity(sys.identity().__identity__);
      }
      return identity;
    },
    timestamp,
    connectionId,
    db: getDbView(),
    get senderAuth() {
      if (!senderAuth) {
        senderAuth = AuthCtxImpl.fromSystemTables(connectionId, sender);
      }
      return senderAuth;
    },
  });
};

/**
 * Call into a user function `fn` - the backtrace from an exception thrown in
 * `fn` or one of its descendants in the callgraph will be stripped by host
 * code in `crates/core/src/host/v8/error.rs` such that `fn` will be shown to
 * be the root of the call stack.
 */
export const callUserFunction = function __spacetimedb_end_short_backtrace<
  Args extends any[],
  R,
>(fn: (...args: Args) => R, ...args: Args): R {
  return fn(...args);
};

let reducerArgsDeserializers: Deserializer<any>[];

export const hooks: ModuleHooks = {
  __describe_module__() {
    const writer = new BinaryWriter(128);
    AlgebraicType.serializeValue(
      writer,
      RawModuleDef.algebraicType,
      RawModuleDef.V9(MODULE_DEF)
    );
    return writer.getBuffer();
  },
  __call_reducer__(reducerId, sender, connId, timestamp, argsBuf) {
<<<<<<< HEAD
    const argsType = MODULE_DEF.reducers[reducerId].params;
    const args = ProductType.deserializeValue(
      new BinaryReader(argsBuf),
      argsType,
      MODULE_DEF.typespace
    );
=======
    if (reducerArgsDeserializers == null) {
      reducerArgsDeserializers = MODULE_DEF.reducers.map(({ params }) =>
        ProductType.makeDeserializer(params, MODULE_DEF.typespace)
      );
    }
    const deserializeArgs = reducerArgsDeserializers[reducerId];
    const args = deserializeArgs(new BinaryReader(argsBuf));
>>>>>>> 4c95bcdd
    const senderIdentity = new Identity(sender);
    const ctx: ReducerCtx<any> = makeReducerCtx(
      senderIdentity,
      new Timestamp(timestamp),
      ConnectionId.nullIfZero(new ConnectionId(connId))
    );
    try {
      return callUserFunction(REDUCERS[reducerId], ctx, args) ?? { tag: 'ok' };
    } catch (e) {
      if (e instanceof SenderError) {
        return { tag: 'err', value: e.message };
      }
      throw e;
    }
  },
  __call_view__(id, sender, argsBuf) {
    const { fn, deserializeParams, serializeReturn, returnTypeBaseSize } =
      VIEWS[id];
    const ctx: ViewCtx<any> = freeze({
      sender: new Identity(sender),
      // this is the non-readonly DbView, but the typing for the user will be
      // the readonly one, and if they do call mutating functions it will fail
      // at runtime
      db: getDbView(),
      from: makeQueryBuilder(getRegisteredSchema()),
    });
    // ViewResultHeader.RawSql
    const args = deserializeParams(new BinaryReader(argsBuf));
    const ret = callUserFunction(fn, ctx, args);
    const retBuf = new BinaryWriter(returnTypeBaseSize);
    if (isRowTypedQuery(ret)) {
      const query = toSql(ret);
      const v = ViewResultHeader.RawSql(query);
      AlgebraicType.serializeValue(
        retBuf,
        ViewResultHeader.algebraicType,
        v,
        MODULE_DEF.typespace
      );
      return {
        data: retBuf.getBuffer(),
      };
    } else {
      AlgebraicType.serializeValue(
        retBuf,
        ViewResultHeader.algebraicType,
        ViewResultHeader.RowData,
        MODULE_DEF.typespace
      );
      serializeReturn(retBuf, ret);
      return {
        data: retBuf.getBuffer(),
      };
    }
  },
  __call_view_anon__(id, argsBuf) {
    const { fn, deserializeParams, serializeReturn, returnTypeBaseSize } =
      ANON_VIEWS[id];
    const ctx: AnonymousViewCtx<any> = freeze({
      // this is the non-readonly DbView, but the typing for the user will be
      // the readonly one, and if they do call mutating functions it will fail
      // at runtime
      db: getDbView(),
      from: makeQueryBuilder(getRegisteredSchema()),
    });
    const args = deserializeParams(new BinaryReader(argsBuf));
    const ret = callUserFunction(fn, ctx, args);
    const retBuf = new BinaryWriter(returnTypeBaseSize);
    if (isRowTypedQuery(ret)) {
      const query = toSql(ret);
      const v = ViewResultHeader.RawSql(query);
      AlgebraicType.serializeValue(
        retBuf,
        ViewResultHeader.algebraicType,
        v,
        MODULE_DEF.typespace
      );
      return {
        data: retBuf.getBuffer(),
      };
    } else {
      AlgebraicType.serializeValue(
        retBuf,
        ViewResultHeader.algebraicType,
        ViewResultHeader.RowData,
        MODULE_DEF.typespace
      );
      serializeReturn(retBuf, ret);
      return {
        data: retBuf.getBuffer(),
      };
    }
  },
  __call_procedure__(id, sender, connection_id, timestamp, args) {
    return callProcedure(
      id,
      new Identity(sender),
      ConnectionId.nullIfZero(new ConnectionId(connection_id)),
      new Timestamp(timestamp),
      args
    );
  },
};

let DB_VIEW: DbView<any> | null = null;
function getDbView() {
  DB_VIEW ??= makeDbView(MODULE_DEF);
  return DB_VIEW;
}

function makeDbView(moduleDef: Infer<typeof RawModuleDefV9>): DbView<any> {
  return freeze(
    Object.fromEntries(
      moduleDef.tables.map(table => [
        toCamelCase(table.name),
        makeTableView(moduleDef.typespace, table),
      ])
    )
  );
}

function makeTableView(
  typespace: Infer<typeof Typespace>,
  table: Infer<typeof RawTableDefV9>
): Table<any> {
  const table_id = sys.table_id_from_name(table.name);
  const rowType = typespace.types[table.productTypeRef];
  if (rowType.tag !== 'Product') {
    throw 'impossible';
  }

  const sequences = table.sequences.map(seq => {
    const col = rowType.value.elements[seq.column];
    const colType = col.algebraicType;

    // Determine the sentinel value which users will pass to as a placeholder
    // to cause the sequence to advance.
    // For small integer SATS types which fit in V8 `number`s, this is `0: number`,
    // and for larger integer SATS types it's `0n: BigInt`.
    let sequenceTrigger: bigint | number;
    switch (colType.tag) {
      case 'U8':
      case 'I8':
      case 'U16':
      case 'I16':
      case 'U32':
      case 'I32':
        sequenceTrigger = 0;
        break;
      case 'U64':
      case 'I64':
      case 'U128':
      case 'I128':
      case 'U256':
      case 'I256':
        sequenceTrigger = 0n;
        break;
      default:
        throw new TypeError('invalid sequence type');
    }
    return {
      colName: col.name!,
      sequenceTrigger,
      read: (reader: BinaryReader) =>
        AlgebraicType.deserializeValue(reader, colType, typespace),
    };
  });
  const hasAutoIncrement = sequences.length > 0;

  const iter = () =>
    tableIterator(sys.datastore_table_scan_bsatn(table_id), rowType);

  const integrateGeneratedColumns = hasAutoIncrement
    ? (row: RowType<any>, ret_buf: Uint8Array) => {
        const reader = new BinaryReader(ret_buf);
        for (const { colName, read, sequenceTrigger } of sequences) {
          if (row[colName] === sequenceTrigger) {
            row[colName] = read(reader);
          }
        }
      }
    : null;

  const tableMethods: TableMethods<any> = {
    count: () => sys.datastore_table_row_count(table_id),
    iter,
    [Symbol.iterator]: () => iter(),
    insert: row => {
      using buf = IterBuf.take();
      const writer = new BinaryWriter(buf);
      AlgebraicType.serializeValue(writer, rowType, row, typespace);
      const ret_buf = sys.datastore_insert_bsatn(table_id, writer.getBuffer());
      const ret = { ...row };
      integrateGeneratedColumns?.(ret, ret_buf);

      return ret;
    },
    delete: (row: RowType<any>): boolean => {
      using buf = IterBuf.take();
      const writer = new BinaryWriter(buf);
      writer.writeU32(1);
      AlgebraicType.serializeValue(writer, rowType, row, typespace);
      const count = sys.datastore_delete_all_by_eq_bsatn(
        table_id,
        writer.getBuffer()
      );
      return count > 0;
    },
  };

  const tableView = Object.assign(
    Object.create(null),
    tableMethods
  ) as Table<any>;

  for (const indexDef of table.indexes) {
    const index_id = sys.index_id_from_name(indexDef.name!);

    let column_ids: number[];
    switch (indexDef.algorithm.tag) {
      case 'BTree':
        column_ids = indexDef.algorithm.value;
        break;
      case 'Hash':
        throw new Error('impossible');
      case 'Direct':
        column_ids = [indexDef.algorithm.value];
        break;
    }
    const numColumns = column_ids.length;

    const columnSet = new Set(column_ids);
    const isUnique = table.constraints
      .filter(x => x.data.tag === 'Unique')
      .some(x => columnSet.isSubsetOf(new Set(x.data.value.columns)));

    const indexType = AlgebraicType.Product({
      elements: column_ids.map(id => rowType.value.elements[id]),
    });

    const serializePrefix = (
      writer: BinaryWriter,
      prefix: any[],
      prefix_elems: number
    ) => {
      for (let i = 0; i < prefix_elems; i++) {
        const elemType = indexType.value.elements[i].algebraicType;
        AlgebraicType.serializeValue(writer, elemType, prefix[i], typespace);
      }
      return writer;
    };

    const serializePoint = (
      buffer: ResizableBuffer,
      colVal: any[]
    ): Uint8Array => {
      const writer = new BinaryWriter(buffer);
      serializePrefix(writer, colVal, numColumns);
      return writer.getBuffer();
    };

    const singleElement =
      numColumns === 1 ? indexType.value.elements[0].algebraicType : null;

    const serializeSinglePoint =
      singleElement &&
      ((buffer: ResizableBuffer, colVal: any): Uint8Array => {
        const writer = new BinaryWriter(buffer);
        AlgebraicType.serializeValue(writer, singleElement, colVal, typespace);
        return writer.getBuffer();
      });

    type IndexScanArgs = [
      prefix: Uint8Array,
      prefix_elems: u16,
      rstart: Uint8Array,
      rend: Uint8Array,
    ];

    let index: Index<any, any>;
    if (isUnique && serializeSinglePoint) {
      index = {
        find: (colVal: IndexVal<any, any>): RowType<any> | null => {
          let iter_id;
          {
            using buf = IterBuf.take();
            const point = serializeSinglePoint(buf, colVal);
            iter_id = sys.datastore_index_scan_point_bsatn(index_id, point);
          }
          const iter = tableIterator(iter_id, rowType);
          const { value, done } = iter.next();
          if (done) return null;
          if (!iter.next().done)
            throw new Error(
              '`datastore_index_scan_range_bsatn` on unique field cannot return >1 rows'
            );
          return value;
        },
        delete: (colVal: IndexVal<any, any>): boolean => {
          using buf = IterBuf.take();
          const point = serializeSinglePoint(buf, colVal);
          const num = sys.datastore_delete_by_index_scan_point_bsatn(
            index_id,
            point
          );
          return num > 0;
        },
        update: (row: RowType<any>): RowType<any> => {
          using buf = IterBuf.take();
          const writer = new BinaryWriter(buf);
          AlgebraicType.serializeValue(writer, rowType, row, typespace);
          const ret_buf = sys.datastore_update_bsatn(
            table_id,
            index_id,
            writer.getBuffer()
          );
          integrateGeneratedColumns?.(row, ret_buf);
          return row;
        },
      } as UniqueIndex<any, any>;
    } else if (isUnique) {
      index = {
        find: (colVal: IndexVal<any, any>): RowType<any> | null => {
          if (colVal.length !== numColumns)
            throw new TypeError('wrong number of elements');

          let iter_id;
          {
            using buf = IterBuf.take();
            const point = serializePoint(buf, colVal);
            iter_id = sys.datastore_index_scan_point_bsatn(index_id, point);
          }
          const iter = tableIterator(iter_id, rowType);
          const { value, done } = iter.next();
          if (done) return null;
          if (!iter.next().done)
            throw new Error(
              '`datastore_index_scan_range_bsatn` on unique field cannot return >1 rows'
            );
          return value;
        },
        delete: (colVal: IndexVal<any, any>): boolean => {
          if (colVal.length !== numColumns)
            throw new TypeError('wrong number of elements');

          using buf = IterBuf.take();
          const point = serializePoint(buf, colVal);
          const num = sys.datastore_delete_by_index_scan_point_bsatn(
            index_id,
            point
          );
          return num > 0;
        },
        update: (row: RowType<any>): RowType<any> => {
          using buf = IterBuf.take();
          const writer = new BinaryWriter(buf);
          AlgebraicType.serializeValue(writer, rowType, row, typespace);
          const ret_buf = sys.datastore_update_bsatn(
            table_id,
            index_id,
            writer.getBuffer()
          );
          integrateGeneratedColumns?.(row, ret_buf);
          return row;
        },
      } as UniqueIndex<any, any>;
    } else if (serializeSinglePoint) {
      index = {
        filter: (range: any): IteratorObject<RowType<any>> => {
          let iter_id;
          {
            using buf = IterBuf.take();
            const point = serializeSinglePoint(buf, range);
            iter_id = sys.datastore_index_scan_point_bsatn(index_id, point);
          }
          return tableIterator(iter_id, rowType);
        },
        delete: (range: any): u32 => {
          using buf = IterBuf.take();
          const point = serializeSinglePoint(buf, range);
          return sys.datastore_delete_by_index_scan_point_bsatn(
            index_id,
            point
          );
        },
      } as RangedIndex<any, any>;
    } else {
      const serializeRange = (
        buffer: ResizableBuffer,
        range: any[]
      ): IndexScanArgs => {
        if (range.length > numColumns) throw new TypeError('too many elements');

        const writer = new BinaryWriter(buffer);
        const prefix_elems = range.length - 1;
        serializePrefix(writer, range, prefix_elems);
        const rstartOffset = writer.offset;
        const term = range[range.length - 1];
        const termType =
          indexType.value.elements[range.length - 1].algebraicType;
        let rstart: Uint8Array, rend: Uint8Array;
        if (term instanceof Range) {
          const writeBound = (bound: Bound<any>) => {
            const tags = { included: 0, excluded: 1, unbounded: 2 };
            writer.writeU8(tags[bound.tag]);
            if (bound.tag !== 'unbounded')
              AlgebraicType.serializeValue(
                writer,
                termType,
                bound.value,
                typespace
              );
          };
          writeBound(term.from);
          const rendOffset = writer.offset;
          writeBound(term.to);
          rstart = writer.getBuffer().slice(rstartOffset, rendOffset);
          rend = writer.getBuffer().slice(rendOffset);
        } else {
          writer.writeU8(0);
          AlgebraicType.serializeValue(writer, termType, term, typespace);
          rstart = rend = writer.getBuffer().slice(rstartOffset);
        }
        const buf = writer.getBuffer();
        const prefix = buf.slice(0, rstartOffset);
        return [prefix, prefix_elems, rstart, rend];
      };
      index = {
        filter: (range: any[]): IteratorObject<RowType<any>> => {
          if (range.length === numColumns) {
            let iter_id;
            {
              using buf = IterBuf.take();
              const point = serializePoint(buf, range);
              iter_id = sys.datastore_index_scan_point_bsatn(index_id, point);
            }
            return tableIterator(iter_id, rowType);
          } else {
            let iter_id;
            {
              using buf = IterBuf.take();
              const args = serializeRange(buf, range);
              iter_id = sys.datastore_index_scan_range_bsatn(index_id, ...args);
            }
            return tableIterator(iter_id, rowType);
          }
        },
        delete: (range: any[]): u32 => {
          if (range.length === numColumns) {
            using buf = IterBuf.take();
            const point = serializePoint(buf, range);
            return sys.datastore_delete_by_index_scan_point_bsatn(
              index_id,
              point
            );
          } else {
            using buf = IterBuf.take();
            const args = serializeRange(buf, range);
            return sys.datastore_delete_by_index_scan_range_bsatn(
              index_id,
              ...args
            );
          }
        },
      } as RangedIndex<any, any>;
    }

    if (Object.hasOwn(tableView, indexDef.accessorName!)) {
      freeze(Object.assign(tableView[indexDef.accessorName!], index));
    } else {
      tableView[indexDef.accessorName!] = freeze(index) as any;
    }
  }

  return freeze(tableView);
}

function hasOwn<K extends PropertyKey>(
  o: object,
  k: K
): o is K extends PropertyKey ? { [k in K]: unknown } : never {
  return Object.hasOwn(o, k);
}

function* tableIterator(id: u32, ty: AlgebraicType): Generator<any, undefined> {
  using iter = new IteratorHandle(id);
  const { typespace } = MODULE_DEF;

  using iterBuf = IterBuf.take();
  let buf;
  while ((buf = advanceIter(iter, iterBuf)) != null) {
    const reader = new BinaryReader(buf);
    while (reader.remaining > 0) {
      yield AlgebraicType.deserializeValue(reader, ty, typespace);
    }
  }
}

function advanceIter(iter: IteratorHandle, buf: IterBuf): Uint8Array | null {
  while (true) {
    try {
      return iter.advance(buf.buffer);
    } catch (e) {
      if (e && typeof e === 'object' && hasOwn(e, '__buffer_too_small__')) {
        buf.grow(e.__buffer_too_small__ as number, false);
        continue;
      }
      throw e;
    }
  }
}

class IterBuf extends ResizableBuffer implements Disposable {
  static #bufs: ArrayBuffer[] = [];

  // This should guarantee in most cases that we don't have to reallocate an iterator
  // buffer, unless there's a single row that serializes to >1 MiB.
  static readonly #DEFAULT_BUFFER_CAPACITY = 32 * 1024 * 2;

  static take() {
    const buf =
      IterBuf.#bufs.pop() ?? new ArrayBuffer(IterBuf.#DEFAULT_BUFFER_CAPACITY);
    return new IterBuf(buf);
  }

  [Symbol.dispose]() {
    if (!this.buffer.detached) {
      IterBuf.#bufs.push(this.transfer());
    }
  }
}

/** A class to manage the lifecycle of an iterator handle. */
class IteratorHandle implements Disposable {
  #id: u32 | -1;

  static #finalizationRegistry = new FinalizationRegistry<u32>(
    sys.row_iter_bsatn_close
  );

  constructor(id: u32) {
    this.#id = id;
    IteratorHandle.#finalizationRegistry.register(this, id, this);
  }

  /** Unregister this object with the finalization registry and return the id */
  #detach() {
    const id = this.#id;
    this.#id = -1;
    IteratorHandle.#finalizationRegistry.unregister(this);
    return id;
  }

  /** Call `row_iter_bsatn_advance`, returning null if this iterator was already exhausted. */
  advance(buf: ArrayBuffer): Uint8Array | null {
    if (this.#id === -1) return null;
    const [done, ret] = sys.row_iter_bsatn_advance(this.#id, buf);
    if (done) this.#detach();
    return ret;
  }

  [Symbol.dispose]() {
    if (this.#id >= 0) {
      const id = this.#detach();
      sys.row_iter_bsatn_close(id);
    }
  }
}

type Intersections<Ts extends readonly any[]> = Ts extends [
  infer T,
  ...infer Rest,
]
  ? T & Intersections<Rest>
  : unknown;

function wrapSyscalls<
  Modules extends Record<string, (...args: any[]) => any>[],
>(...modules: Modules): Intersections<Modules> {
  return Object.fromEntries(
    modules.flatMap(Object.entries).map(([k, v]) => [k, wrapSyscall(v)])
  ) as Intersections<Modules>;
}

function wrapSyscall<F extends (...args: any[]) => any>(
  func: F
): (...args: Parameters<F>) => ReturnType<F> {
  const name = func.name;
  return {
    [name](...args: Parameters<F>) {
      try {
        return func(...args);
      } catch (e) {
        if (
          e !== null &&
          typeof e === 'object' &&
          hasOwn(e, '__code_error__') &&
          typeof e.__code_error__ == 'number'
        ) {
          const message =
            hasOwn(e, '__error_message__') &&
            typeof e.__error_message__ === 'string'
              ? e.__error_message__
              : undefined;
          throw new SpacetimeHostError(e.__code_error__, message);
        }
        throw e;
      }
    },
  }[name];
}

function fmtLog(...data: any[]) {
  return data.join(' ');
}

const console_level_error = 0;
const console_level_warn = 1;
const console_level_info = 2;
const console_level_debug = 3;
const console_level_trace = 4;
const _console_level_panic = 101;

const timerMap = new Map<string, u32>();

const console: Console = {
  // @ts-expect-error we want a blank prototype, but typescript complains
  __proto__: {},
  [Symbol.toStringTag]: 'console',
  assert: (condition = false, ...data: any[]) => {
    if (!condition) {
      sys.console_log(console_level_error, fmtLog(...data));
    }
  },
  clear: () => {},
  debug: (...data: any[]) => {
    sys.console_log(console_level_debug, fmtLog(...data));
  },
  error: (...data: any[]) => {
    sys.console_log(console_level_error, fmtLog(...data));
  },
  info: (...data: any[]) => {
    sys.console_log(console_level_info, fmtLog(...data));
  },
  log: (...data: any[]) => {
    sys.console_log(console_level_info, fmtLog(...data));
  },
  table: (tabularData: any, _properties: any) => {
    sys.console_log(console_level_info, fmtLog(tabularData));
  },
  trace: (...data: any[]) => {
    sys.console_log(console_level_trace, fmtLog(...data));
  },
  warn: (...data: any[]) => {
    sys.console_log(console_level_warn, fmtLog(...data));
  },
  dir: (_item: any, _options: any) => {},
  dirxml: (..._data: any[]) => {},
  // Counting
  count: (_label = 'default') => {},
  countReset: (_label = 'default') => {},
  // Grouping
  group: (..._data: any[]) => {},
  groupCollapsed: (..._data: any[]) => {},
  groupEnd: () => {},
  // Timing
  time: (label = 'default') => {
    if (timerMap.has(label)) {
      sys.console_log(console_level_warn, `Timer '${label}' already exists.`);
      return;
    }
    timerMap.set(label, sys.console_timer_start(label));
  },
  timeLog: (label = 'default', ...data: any[]) => {
    sys.console_log(console_level_info, fmtLog(label, ...data));
  },
  timeEnd: (label = 'default') => {
    const spanId = timerMap.get(label);
    if (spanId === undefined) {
      sys.console_log(console_level_warn, `Timer '${label}' does not exist.`);
      return;
    }
    sys.console_timer_end(spanId);
    timerMap.delete(label);
  },
  // Additional console methods to satisfy the Console interface
  timeStamp: () => {},
  profile: () => {},
  profileEnd: () => {},
};

(console as any).Console = console;

globalThis.console = console;<|MERGE_RESOLUTION|>--- conflicted
+++ resolved
@@ -1,16 +1,11 @@
 import * as _syscalls2_0 from 'spacetime:sys@2.0';
 
-<<<<<<< HEAD
 import type { ModuleHooks, u16, u32 } from 'spacetime:sys@2.0';
-import { AlgebraicType, ProductType } from '../lib/algebraic_type';
-=======
-import type { ModuleHooks, u16, u32 } from 'spacetime:sys@1.0';
 import {
   AlgebraicType,
   ProductType,
   type Deserializer,
 } from '../lib/algebraic_type';
->>>>>>> 4c95bcdd
 import RawModuleDef from '../lib/autogen/raw_module_def_type';
 import type RawModuleDefV9 from '../lib/autogen/raw_module_def_v_9_type';
 import type RawTableDefV9 from '../lib/autogen/raw_table_def_v_9_type';
@@ -242,14 +237,6 @@
     return writer.getBuffer();
   },
   __call_reducer__(reducerId, sender, connId, timestamp, argsBuf) {
-<<<<<<< HEAD
-    const argsType = MODULE_DEF.reducers[reducerId].params;
-    const args = ProductType.deserializeValue(
-      new BinaryReader(argsBuf),
-      argsType,
-      MODULE_DEF.typespace
-    );
-=======
     if (reducerArgsDeserializers == null) {
       reducerArgsDeserializers = MODULE_DEF.reducers.map(({ params }) =>
         ProductType.makeDeserializer(params, MODULE_DEF.typespace)
@@ -257,7 +244,6 @@
     }
     const deserializeArgs = reducerArgsDeserializers[reducerId];
     const args = deserializeArgs(new BinaryReader(argsBuf));
->>>>>>> 4c95bcdd
     const senderIdentity = new Identity(sender);
     const ctx: ReducerCtx<any> = makeReducerCtx(
       senderIdentity,
