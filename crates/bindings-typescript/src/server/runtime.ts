--- conflicted
+++ resolved
@@ -29,9 +29,7 @@
 
 import * as _syscalls from 'spacetime:sys@1.0';
 import type { u16, u32, ModuleHooks } from 'spacetime:sys@1.0';
-<<<<<<< HEAD
 import { makeQueryBuilder, type QueryBuilder } from './query';
-=======
 import {
   ANON_VIEWS,
   VIEWS,
@@ -39,7 +37,6 @@
   type ViewCtx,
 } from './views';
 import { bsatnBaseSize } from './util';
->>>>>>> 4143c15b
 
 const { freeze } = Object;
 
