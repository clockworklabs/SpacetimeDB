--- conflicted
+++ resolved
@@ -51,11 +51,8 @@
 scopeguard.workspace = true
 serde_with.workspace = true
 async-stream.workspace = true
-<<<<<<< HEAD
 crossbeam-queue.workspace = true
-=======
 humantime.workspace = true
->>>>>>> 96a1ad4f
 
 [target.'cfg(not(target_env = "msvc"))'.dependencies]
 jemalloc_pprof.workspace = true
@@ -63,11 +60,8 @@
 [dev-dependencies]
 jsonwebtoken.workspace = true
 pretty_assertions = { workspace = true, features = ["unstable"] }
-<<<<<<< HEAD
 proptest.workspace = true
-=======
 toml.workspace = true
->>>>>>> 96a1ad4f
 
 [lints]
 workspace = true