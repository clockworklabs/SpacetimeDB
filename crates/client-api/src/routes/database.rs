use std::borrow::Cow;
use std::env;
use std::num::NonZeroU8;
use std::str::FromStr;
use std::time::Duration;

use crate::auth::{
    anon_auth_middleware, SpacetimeAuth, SpacetimeEnergyUsed, SpacetimeExecutionDurationMicros, SpacetimeIdentity,
    SpacetimeIdentityToken,
};
use crate::routes::subscribe::generate_random_connection_id;
pub use crate::util::{ByteStringBody, NameOrIdentity};
use crate::{
    log_and_500, Action, Authorization, ControlStateDelegate, DatabaseDef, DatabaseResetDef, NodeDelegate, Unauthorized,
};
use axum::body::{Body, Bytes};
use axum::extract::{Path, Query, State};
use axum::response::{ErrorResponse, IntoResponse};
use axum::routing::MethodRouter;
use axum::Extension;
use axum_extra::TypedHeader;
use futures::StreamExt;
use http::StatusCode;
use serde::Deserialize;
use spacetimedb::database_logger::DatabaseLogger;
use spacetimedb::host::module_host::ClientConnectedError;
use spacetimedb::host::ReducerOutcome;
<<<<<<< HEAD
use spacetimedb::host::{MigratePlanResult, ReducerArgs};
use spacetimedb::host::{ReducerCallError, UpdateDatabaseResult};
=======
use spacetimedb::host::UpdateDatabaseResult;
use spacetimedb::host::{FunctionArgs, MigratePlanResult};
>>>>>>> 5ad2dcff
use spacetimedb::identity::Identity;
use spacetimedb::messages::control_db::{Database, HostType};
use spacetimedb_client_api_messages::http::SqlStmtResult;
use spacetimedb_client_api_messages::name::{
    self, DatabaseName, DomainName, MigrationPolicy, PrePublishResult, PrettyPrintStyle, PublishOp, PublishResult,
};
use spacetimedb_lib::db::raw_def::v9::RawModuleDefV9;
use spacetimedb_lib::{sats, Hash, ProductValue, Timestamp};
use spacetimedb_schema::auto_migrate::{
    MigrationPolicy as SchemaMigrationPolicy, MigrationToken, PrettyPrintStyle as AutoMigratePrettyPrintStyle,
};

use super::subscribe::{handle_websocket, HasWebSocketOptions};

fn require_spacetime_auth_for_creation() -> bool {
    env::var("TEMP_REQUIRE_SPACETIME_AUTH").is_ok_and(|v| !v.is_empty())
}

// A hacky function to let us restrict database creation on maincloud.
fn allow_creation(auth: &SpacetimeAuth) -> Result<(), ErrorResponse> {
    if !require_spacetime_auth_for_creation() {
        return Ok(());
    }
    if auth.claims.issuer.trim_end_matches('/') == "https://auth.spacetimedb.com" {
        Ok(())
    } else {
        log::trace!(
            "Rejecting creation request because auth issuer is {}",
            auth.claims.issuer
        );
        Err((
            StatusCode::UNAUTHORIZED,
            "To create a database, you must be logged in with a SpacetimeDB account.",
        )
            .into())
    }
}
#[derive(Deserialize)]
pub struct CallParams {
    name_or_identity: NameOrIdentity,
    reducer: String,
}

pub const NO_SUCH_DATABASE: (StatusCode, &str) = (StatusCode::NOT_FOUND, "No such database.");

pub async fn call<S: ControlStateDelegate + NodeDelegate>(
    State(worker_ctx): State<S>,
    Extension(auth): Extension<SpacetimeAuth>,
    Path(CallParams {
        name_or_identity,
        reducer,
    }): Path<CallParams>,
    TypedHeader(content_type): TypedHeader<headers::ContentType>,
    ByteStringBody(body): ByteStringBody,
) -> axum::response::Result<impl IntoResponse> {
    if content_type != headers::ContentType::json() {
        return Err(axum::extract::rejection::MissingJsonContentType::default().into());
    }
    let caller_identity = auth.claims.identity;

    let args = FunctionArgs::Json(body);

    let db_identity = name_or_identity.resolve(&worker_ctx).await?;
    let database = worker_ctx_find_database(&worker_ctx, &db_identity)
        .await?
        .ok_or_else(|| {
            log::error!("Could not find database: {}", db_identity.to_hex());
            NO_SUCH_DATABASE
        })?;
    let identity = database.owner_identity;

    let leader = worker_ctx
        .leader(database.id)
        .await
        .map_err(log_and_500)?
        .ok_or(StatusCode::NOT_FOUND)?;
    let module = leader.module().await.map_err(log_and_500)?;

    // HTTP callers always need a connection ID to provide to connect/disconnect,
    // so generate one.
    let connection_id = generate_random_connection_id();

    match module.call_identity_connected(auth.into(), connection_id).await {
        // If `call_identity_connected` returns `Err(Rejected)`, then the `client_connected` reducer errored,
        // meaning the connection was refused. Return 403 forbidden.
        Err(ClientConnectedError::Rejected(msg)) => return Err((StatusCode::FORBIDDEN, msg).into()),
        // If `call_identity_connected` returns `Err(OutOfEnergy)`,
        // then, well, the database is out of energy.
        // Return 503 service unavailable.
        Err(err @ ClientConnectedError::OutOfEnergy) => {
            return Err((StatusCode::SERVICE_UNAVAILABLE, err.to_string()).into())
        }
        // If `call_identity_connected` returns `Err(ReducerCall)`,
        // something went wrong while invoking the `client_connected` reducer.
        // I (pgoldman 2025-03-27) am not really sure how this would happen,
        // but we returned 404 not found in this case prior to my editing this code,
        // so I guess let's keep doing that.
        Err(ClientConnectedError::ReducerCall(e)) => {
            return Err((StatusCode::NOT_FOUND, format!("{:#}", anyhow::anyhow!(e))).into())
        }
        // If `call_identity_connected` returns `Err(DBError)`,
        // then the module didn't define `client_connected`,
        // but something went wrong when we tried to insert into `st_client`.
        // That's weird and scary, so return 500 internal error.
        Err(e @ ClientConnectedError::DBError(_)) => {
            return Err((StatusCode::INTERNAL_SERVER_ERROR, e.to_string()).into())
        }

        // If `call_identity_connected` returns `Ok`, then we can actually call the reducer we want.
        Ok(()) => (),
    }
    let result = match module
        .call_reducer(caller_identity, Some(connection_id), None, None, None, &reducer, args)
        .await
    {
        Ok(rcr) => Ok(rcr),
        Err(e) => {
            let status_code = match e {
                ReducerCallError::Args(_) => {
                    log::debug!("Attempt to call reducer with invalid arguments");
                    StatusCode::BAD_REQUEST
                }
                ReducerCallError::NoSuchModule(_) | ReducerCallError::ScheduleReducerNotFound => StatusCode::NOT_FOUND,
                ReducerCallError::NoSuchReducer => {
                    log::debug!("Attempt to call non-existent reducer {reducer}");
                    StatusCode::NOT_FOUND
                }
                ReducerCallError::LifecycleReducer(lifecycle) => {
                    log::debug!("Attempt to call {lifecycle:?} lifecycle reducer {reducer}");
                    StatusCode::BAD_REQUEST
                }
            };

            log::debug!("Error while invoking reducer {e:#}");
            Err((status_code, format!("{:#}", anyhow::anyhow!(e))))
        }
    };

    if let Err(e) = module.call_identity_disconnected(caller_identity, connection_id).await {
        // If `call_identity_disconnected` errors, something is very wrong:
        // it means we tried to delete the `st_client` row but failed.
        // Note that `call_identity_disconnected` swallows errors from the `client_disconnected` reducer.
        // Slap a 500 on it and pray.
        return Err((StatusCode::INTERNAL_SERVER_ERROR, format!("{:#}", anyhow::anyhow!(e))).into());
    }

    match result {
        Ok(result) => {
            let (status, body) = reducer_outcome_response(&identity, &reducer, result.outcome);
            Ok((
                status,
                TypedHeader(SpacetimeEnergyUsed(result.energy_used)),
                TypedHeader(SpacetimeExecutionDurationMicros(result.execution_duration)),
                body,
            ))
        }
        Err(e) => Err((e.0, e.1).into()),
    }
}

fn reducer_outcome_response(identity: &Identity, reducer: &str, outcome: ReducerOutcome) -> (StatusCode, String) {
    match outcome {
        ReducerOutcome::Committed => (StatusCode::OK, "".to_owned()),
        ReducerOutcome::Failed(errmsg) => {
            // TODO: different status code? this is what cloudflare uses, sorta
            (StatusCode::from_u16(530).unwrap(), errmsg)
        }
        ReducerOutcome::BudgetExceeded => {
            log::warn!("Node's energy budget exceeded for identity: {identity} while executing {reducer}");
            (
                StatusCode::PAYMENT_REQUIRED,
                "Module energy budget exhausted.".to_owned(),
            )
        }
    }
}

#[derive(Debug, derive_more::From)]
pub enum DBCallErr {
    HandlerError(ErrorResponse),
    NoSuchDatabase,
    InstanceNotScheduled,
}

#[derive(Deserialize)]
pub struct SchemaParams {
    name_or_identity: NameOrIdentity,
}
#[derive(Deserialize)]
pub struct SchemaQueryParams {
    version: SchemaVersion,
}

#[derive(Deserialize)]
enum SchemaVersion {
    #[serde(rename = "9")]
    V9,
}

pub async fn schema<S>(
    State(worker_ctx): State<S>,
    Path(SchemaParams { name_or_identity }): Path<SchemaParams>,
    Query(SchemaQueryParams { version }): Query<SchemaQueryParams>,
    Extension(auth): Extension<SpacetimeAuth>,
) -> axum::response::Result<impl IntoResponse>
where
    S: ControlStateDelegate + NodeDelegate,
{
    let db_identity = name_or_identity.resolve(&worker_ctx).await?;
    let database = worker_ctx_find_database(&worker_ctx, &db_identity)
        .await?
        .ok_or(NO_SUCH_DATABASE)?;

    let leader = worker_ctx
        .leader(database.id)
        .await
        .map_err(log_and_500)?
        .ok_or(StatusCode::NOT_FOUND)?;
    let module = leader.module().await.map_err(log_and_500)?;

    let module_def = &module.info.module_def;
    let response_json = match version {
        SchemaVersion::V9 => {
            let raw = RawModuleDefV9::from(module_def.clone());
            axum::Json(sats::serde::SerdeWrapper(raw)).into_response()
        }
    };

    Ok((
        TypedHeader(SpacetimeIdentity(auth.claims.identity)),
        TypedHeader(SpacetimeIdentityToken(auth.creds)),
        response_json,
    ))
}

#[derive(Deserialize)]
pub struct DatabaseParam {
    name_or_identity: NameOrIdentity,
}

#[derive(sats::Serialize)]
struct DatabaseResponse {
    database_identity: Identity,
    owner_identity: Identity,
    host_type: HostType,
    initial_program: spacetimedb_lib::Hash,
}

impl From<Database> for DatabaseResponse {
    fn from(db: Database) -> Self {
        DatabaseResponse {
            database_identity: db.database_identity,
            owner_identity: db.owner_identity,
            host_type: db.host_type,
            initial_program: db.initial_program,
        }
    }
}

pub async fn db_info<S: ControlStateDelegate>(
    State(worker_ctx): State<S>,
    Path(DatabaseParam { name_or_identity }): Path<DatabaseParam>,
) -> axum::response::Result<impl IntoResponse> {
    log::trace!("Trying to resolve database identity: {name_or_identity:?}");
    let database_identity = name_or_identity.resolve(&worker_ctx).await?;
    log::trace!("Resolved identity to: {database_identity:?}");
    let database = worker_ctx_find_database(&worker_ctx, &database_identity)
        .await?
        .ok_or(NO_SUCH_DATABASE)?;
    log::trace!("Fetched database from the worker db for database identity: {database_identity:?}");

    let response = DatabaseResponse::from(database);
    Ok(axum::Json(sats::serde::SerdeWrapper(response)))
}

#[derive(Deserialize)]
pub struct LogsParams {
    name_or_identity: NameOrIdentity,
}

#[derive(Deserialize)]
pub struct LogsQuery {
    num_lines: Option<u32>,
    #[serde(default)]
    follow: bool,
}

pub async fn logs<S>(
    State(worker_ctx): State<S>,
    Path(LogsParams { name_or_identity }): Path<LogsParams>,
    Query(LogsQuery { num_lines, follow }): Query<LogsQuery>,
    Extension(auth): Extension<SpacetimeAuth>,
) -> axum::response::Result<impl IntoResponse>
where
    S: ControlStateDelegate + NodeDelegate + Authorization,
{
    // You should not be able to read the logs from a database that you do not own
    // so, unless you are the owner, this will fail.

    let database_identity: Identity = name_or_identity.resolve(&worker_ctx).await?;
    let database = worker_ctx_find_database(&worker_ctx, &database_identity)
        .await?
        .ok_or(NO_SUCH_DATABASE)?;

    worker_ctx
        .authorize_action(auth.claims.identity, database.database_identity, Action::ViewModuleLogs)
        .await
        .map_err(Unauthorized::into_response)?;

    let replica = worker_ctx
        .get_leader_replica_by_database(database.id)
        .ok_or((StatusCode::NOT_FOUND, "Replica not scheduled to this node yet."))?;
    let replica_id = replica.id;

    let logs_dir = worker_ctx.module_logs_dir(replica_id);
    let lines = DatabaseLogger::read_latest(logs_dir, num_lines).await;

    let body = if follow {
        let leader = worker_ctx
            .leader(database.id)
            .await
            .map_err(log_and_500)?
            .ok_or(StatusCode::NOT_FOUND)?;
        let log_rx = leader
            .module()
            .await
            .map_err(log_and_500)?
            .subscribe_to_logs()
            .map_err(log_and_500)?;

        let stream = tokio_stream::wrappers::BroadcastStream::new(log_rx).filter_map(move |x| {
            std::future::ready(match x {
                Ok(log) => Some(log),
                Err(tokio_stream::wrappers::errors::BroadcastStreamRecvError::Lagged(skipped)) => {
                    log::trace!(
                        "Skipped {} lines in log for module {}",
                        skipped,
                        database_identity.to_hex()
                    );
                    None
                }
            })
        });

        let stream = futures::stream::once(std::future::ready(lines.into()))
            .chain(stream)
            .map(Ok::<_, std::convert::Infallible>);

        Body::from_stream(stream)
    } else {
        Body::from(lines)
    };

    Ok((
        TypedHeader(headers::CacheControl::new().with_no_cache()),
        TypedHeader(headers::ContentType::from(mime_ndjson())),
        body,
    ))
}

fn mime_ndjson() -> mime::Mime {
    "application/x-ndjson".parse().unwrap()
}

pub(crate) async fn worker_ctx_find_database(
    worker_ctx: &(impl ControlStateDelegate + ?Sized),
    database_identity: &Identity,
) -> axum::response::Result<Option<Database>> {
    worker_ctx
        .get_database_by_identity(database_identity)
        .map_err(log_and_500)
}

#[derive(Deserialize)]
pub struct SqlParams {
    pub name_or_identity: NameOrIdentity,
}

#[derive(Deserialize)]
pub struct SqlQueryParams {
    /// If `true`, return the query result only after its transaction offset
    /// is confirmed to be durable.
    #[serde(default)]
    pub confirmed: bool,
}

pub async fn sql_direct<S>(
    worker_ctx: S,
    SqlParams { name_or_identity }: SqlParams,
    SqlQueryParams { confirmed }: SqlQueryParams,
    caller_identity: Identity,
    sql: String,
) -> axum::response::Result<Vec<SqlStmtResult<ProductValue>>>
where
    S: NodeDelegate + ControlStateDelegate + Authorization,
{
    // Anyone is authorized to execute SQL queries. The SQL engine will determine
    // which queries this identity is allowed to execute against the database.

    let db_identity = name_or_identity.resolve(&worker_ctx).await?;
    let database = worker_ctx_find_database(&worker_ctx, &db_identity)
        .await?
        .ok_or(NO_SUCH_DATABASE)?;

    let auth = worker_ctx
        .authorize_sql(caller_identity, database.database_identity)
        .await
        .map_err(Unauthorized::into_response)?;

    let host = worker_ctx
        .leader(database.id)
        .await
        .map_err(log_and_500)?
        .ok_or(StatusCode::NOT_FOUND)?;

    host.exec_sql(auth, database, confirmed, sql).await
}

pub async fn sql<S>(
    State(worker_ctx): State<S>,
    Path(name_or_identity): Path<SqlParams>,
    Query(params): Query<SqlQueryParams>,
    Extension(auth): Extension<SpacetimeAuth>,
    body: String,
) -> axum::response::Result<impl IntoResponse>
where
    S: NodeDelegate + ControlStateDelegate + Authorization,
{
    let json = sql_direct(worker_ctx, name_or_identity, params, auth.claims.identity, body).await?;

    let total_duration = json.iter().fold(0, |acc, x| acc + x.total_duration_micros);

    Ok((
        TypedHeader(SpacetimeExecutionDurationMicros(Duration::from_micros(total_duration))),
        axum::Json(json),
    ))
}

#[derive(Deserialize)]
pub struct DNSParams {
    name_or_identity: NameOrIdentity,
}

#[derive(Deserialize)]
pub struct ReverseDNSParams {
    name_or_identity: NameOrIdentity,
}

#[derive(Deserialize)]
pub struct DNSQueryParams {}

pub async fn get_identity<S: ControlStateDelegate>(
    State(ctx): State<S>,
    Path(DNSParams { name_or_identity }): Path<DNSParams>,
    Query(DNSQueryParams {}): Query<DNSQueryParams>,
) -> axum::response::Result<impl IntoResponse> {
    let identity = name_or_identity.resolve(&ctx).await?;
    Ok(identity.to_string())
}

pub async fn get_names<S: ControlStateDelegate>(
    State(ctx): State<S>,
    Path(ReverseDNSParams { name_or_identity }): Path<ReverseDNSParams>,
) -> axum::response::Result<impl IntoResponse> {
    let database_identity = name_or_identity.resolve(&ctx).await?;

    let names = ctx
        .reverse_lookup(&database_identity)
        .map_err(log_and_500)?
        .into_iter()
        .filter_map(|x| String::from(x).try_into().ok())
        .collect();

    let response = name::GetNamesResponse { names };
    Ok(axum::Json(response))
}

#[derive(Deserialize)]
pub struct ResetDatabaseParams {
    name_or_identity: NameOrIdentity,
}

#[derive(Deserialize)]
pub struct ResetDatabaseQueryParams {
    num_replicas: Option<usize>,
    #[serde(default)]
    host_type: HostType,
}

pub async fn reset<S: NodeDelegate + ControlStateDelegate + Authorization>(
    State(ctx): State<S>,
    Path(ResetDatabaseParams { name_or_identity }): Path<ResetDatabaseParams>,
    Query(ResetDatabaseQueryParams {
        num_replicas,
        host_type,
    }): Query<ResetDatabaseQueryParams>,
    Extension(auth): Extension<SpacetimeAuth>,
    program_bytes: Option<Bytes>,
) -> axum::response::Result<axum::Json<PublishResult>> {
    guard_host_type(host_type)?;

    let database_identity = name_or_identity.resolve(&ctx).await?;
    let database = worker_ctx_find_database(&ctx, &database_identity)
        .await?
        .ok_or(NO_SUCH_DATABASE)?;

    ctx.authorize_action(auth.claims.identity, database.database_identity, Action::ResetDatabase)
        .await
        .map_err(Unauthorized::into_response)?;

    let num_replicas = num_replicas.map(validate_replication_factor).transpose()?.flatten();
    ctx.reset_database(
        &auth.claims.identity,
        DatabaseResetDef {
            database_identity,
            program_bytes,
            num_replicas,
            host_type: Some(host_type),
        },
    )
    .await
    .map_err(log_and_500)?;

    Ok(axum::Json(PublishResult::Success {
        domain: name_or_identity.name().cloned(),
        database_identity,
        op: PublishOp::Updated,
    }))
}

#[derive(Deserialize)]
pub struct PublishDatabaseParams {
    name_or_identity: Option<NameOrIdentity>,
}

#[derive(Deserialize)]
pub struct PublishDatabaseQueryParams {
    #[serde(default)]
    clear: bool,
    num_replicas: Option<usize>,
    /// [`Hash`] of [`MigrationToken`]` to be checked if `MigrationPolicy::BreakClients` is set.
    ///
    /// Users obtain such a hash via the `/database/:name_or_identity/pre-publish POST` route.
    /// This is a safeguard to require explicit approval for updates which will break clients.
    token: Option<Hash>,
    #[serde(default)]
    policy: MigrationPolicy,
    #[serde(default)]
    host_type: HostType,
    parent: Option<NameOrIdentity>,
}

pub async fn publish<S: NodeDelegate + ControlStateDelegate + Authorization>(
    State(ctx): State<S>,
    Path(PublishDatabaseParams { name_or_identity }): Path<PublishDatabaseParams>,
    Query(PublishDatabaseQueryParams {
        clear,
        num_replicas,
        token,
        policy,
        host_type,
        parent,
    }): Query<PublishDatabaseQueryParams>,
    Extension(auth): Extension<SpacetimeAuth>,
    program_bytes: Bytes,
) -> axum::response::Result<axum::Json<PublishResult>> {
<<<<<<< HEAD
    // If `clear`, check that the database exists and delegate to `reset`.
    // If it doesn't exist, ignore the `clear` parameter.
    // TODO: Replace with actual redirect at the next possible version bump.
    if clear {
        let name_or_identity = name_or_identity
            .as_ref()
            .ok_or_else(|| bad_request("Clear database requires database name or identity".into()))?;
        if let Ok(identity) = name_or_identity.try_resolve(&ctx).await.map_err(log_and_500)? {
            if ctx.get_database_by_identity(&identity).map_err(log_and_500)?.is_some() {
                return reset(
                    State(ctx),
                    Path(ResetDatabaseParams {
                        name_or_identity: name_or_identity.clone(),
                    }),
                    Query(ResetDatabaseQueryParams {
                        num_replicas,
                        host_type,
                    }),
                    Extension(auth),
                    Some(program_bytes),
                )
                .await;
            }
        }
    }

    guard_host_type(host_type)?;
=======
    // You should not be able to publish to a database that you do not own
    // so, unless you are the owner, this will fail.
>>>>>>> 5ad2dcff

    let (database_identity, db_name) = get_or_create_identity_and_name(&ctx, &auth, name_or_identity.as_ref()).await?;
    let maybe_parent_database_identity = match parent.as_ref() {
        None => None,
        Some(parent) => parent.resolve(&ctx).await.map(Some)?,
    };

    // Check that the replication factor looks somewhat sane.
    let num_replicas = num_replicas.map(validate_replication_factor).transpose()?.flatten();

    log::trace!("Publishing to the identity: {}", database_identity.to_hex());

    // Check if the database already exists.
    let existing = ctx.get_database_by_identity(&database_identity).map_err(log_and_500)?;
    match existing.as_ref() {
        // If not, check that the we caller is sufficiently authenticated.
        None => {
            allow_creation(&auth)?;
            if let Some(parent) = maybe_parent_database_identity {
                ctx.authorize_action(
                    auth.claims.identity,
                    database_identity,
                    Action::CreateDatabase { parent: Some(parent) },
                )
                .await
                .map_err(Unauthorized::into_response)?;
            }
        }
        // If yes, authorize via ctx.
        Some(database) => {
            ctx.authorize_action(auth.claims.identity, database.database_identity, Action::UpdateDatabase)
                .await
                .map_err(Unauthorized::into_response)?;
        }
    }

    // Indicate in the response whether we created or updated the database.
    let publish_op = if existing.is_some() {
        PublishOp::Updated
    } else {
        PublishOp::Created
    };
    // If a parent is given, resolve to an existing database.
    let parent = if let Some(name_or_identity) = parent {
        let identity = name_or_identity
            .resolve(&ctx)
            .await
            .map_err(|_| bad_request(format!("Parent database {name_or_identity} not found").into()))?;
        Some(identity)
    } else {
        None
    };

    let schema_migration_policy = schema_migration_policy(policy, token)?;
    let maybe_updated = ctx
        .publish_database(
            &auth.claims.identity,
            DatabaseDef {
                database_identity,
                program_bytes,
                num_replicas,
                host_type,
                parent,
            },
            schema_migration_policy,
        )
        .await
        .map_err(log_and_500)?;

    match maybe_updated {
        Some(UpdateDatabaseResult::AutoMigrateError(errs)) => {
            Err(bad_request(format!("Database update rejected: {errs}").into()))
        }
        Some(UpdateDatabaseResult::ErrorExecutingMigration(err)) => Err(bad_request(
            format!("Failed to create or update the database: {err}").into(),
        )),
        None
        | Some(
            UpdateDatabaseResult::NoUpdateNeeded
            | UpdateDatabaseResult::UpdatePerformed
            | UpdateDatabaseResult::UpdatePerformedWithClientDisconnect,
        ) => Ok(axum::Json(PublishResult::Success {
            domain: db_name.cloned(),
            database_identity,
            op: publish_op,
        })),
    }
}

/// Try to resolve `name_or_identity` to an [Identity] and [DatabaseName].
///
/// - If the database exists and has a name registered for it, return that.
/// - If the database does not exist, but `name_or_identity` is a name,
///   try to register the name and return alongside a newly allocated [Identity]
/// - Otherwise, if the database does not exist and `name_or_identity` is `None`,
///   allocate a fresh [Identity] and no name.
///
async fn get_or_create_identity_and_name<'a>(
    ctx: &(impl ControlStateDelegate + NodeDelegate),
    auth: &SpacetimeAuth,
    name_or_identity: Option<&'a NameOrIdentity>,
) -> axum::response::Result<(Identity, Option<&'a DatabaseName>)> {
    match name_or_identity {
        Some(noi) => match noi.try_resolve(ctx).await.map_err(log_and_500)? {
            Ok(resolved) => Ok((resolved, noi.name())),
            Err(name) => {
                // `name_or_identity` was a `NameOrIdentity::Name`, but no record
                // exists yet. Create it now with a fresh identity.
                allow_creation(auth)?;
                let database_auth = SpacetimeAuth::alloc(ctx).await?;
                let database_identity = database_auth.claims.identity;
                create_name(ctx, auth, &database_identity, name).await?;
                Ok((database_identity, Some(name)))
            }
        },
        None => {
            let database_auth = SpacetimeAuth::alloc(ctx).await?;
            let database_identity = database_auth.claims.identity;
            Ok((database_identity, None))
        }
    }
}

/// Try to register `name` for database `database_identity`.
async fn create_name(
    ctx: &(impl NodeDelegate + ControlStateDelegate),
    auth: &SpacetimeAuth,
    database_identity: &Identity,
    name: &DatabaseName,
) -> axum::response::Result<()> {
    let tld: name::Tld = name.clone().into();
    let tld = match ctx
        .register_tld(&auth.claims.identity, tld)
        .await
        .map_err(log_and_500)?
    {
        name::RegisterTldResult::Success { domain } | name::RegisterTldResult::AlreadyRegistered { domain } => domain,
        name::RegisterTldResult::Unauthorized { .. } => {
            return Err((
                StatusCode::UNAUTHORIZED,
                axum::Json(PublishResult::PermissionDenied { name: name.clone() }),
            )
                .into())
        }
    };
    let res = ctx
        .create_dns_record(&auth.claims.identity, &tld.into(), database_identity)
        .await
        .map_err(log_and_500)?;
    match res {
        name::InsertDomainResult::Success { .. } => Ok(()),
        name::InsertDomainResult::TldNotRegistered { .. } | name::InsertDomainResult::PermissionDenied { .. } => {
            Err(log_and_500("impossible: we just registered the tld"))
        }
        name::InsertDomainResult::OtherError(e) => Err(log_and_500(e)),
    }
}

fn schema_migration_policy(
    policy: MigrationPolicy,
    token: Option<Hash>,
) -> axum::response::Result<SchemaMigrationPolicy> {
    const MISSING_TOKEN: &str = "Migration policy is set to `BreakClients`, but no migration token was provided.";

    match policy {
        MigrationPolicy::BreakClients => token
            .map(SchemaMigrationPolicy::BreakClients)
            .ok_or_else(|| bad_request(MISSING_TOKEN.into())),
        MigrationPolicy::Compatible => Ok(SchemaMigrationPolicy::Compatible),
    }
}

fn guard_host_type(host_type: HostType) -> Result<(), ErrorResponse> {
    // Feature gate V8 modules.
    // The host must've been compiled with the `unstable` feature.
    // TODO(v8): ungate this when V8 is ready to ship.
    #[cfg(not(feature = "unstable"))]
    if host_type == HostType::Js {
        return Err(bad_request(
            "JS host type requires a host with unstable features".into(),
        ));
    }

    Ok(())
}

fn validate_replication_factor(n: usize) -> Result<Option<NonZeroU8>, ErrorResponse> {
    let n = u8::try_from(n).map_err(|_| bad_request(format!("Replication factor {n} out of bounds").into()))?;
    Ok(NonZeroU8::new(n))
}

fn bad_request(message: Cow<'static, str>) -> ErrorResponse {
    (StatusCode::BAD_REQUEST, message).into()
}

#[derive(serde::Deserialize)]
pub struct PrePublishParams {
    name_or_identity: NameOrIdentity,
}

#[derive(serde::Deserialize)]
pub struct PrePublishQueryParams {
    #[serde(default)]
    style: PrettyPrintStyle,
    #[serde(default)]
    host_type: HostType,
}

pub async fn pre_publish<S: NodeDelegate + ControlStateDelegate + Authorization>(
    State(ctx): State<S>,
    Path(PrePublishParams { name_or_identity }): Path<PrePublishParams>,
    Query(PrePublishQueryParams { style, host_type }): Query<PrePublishQueryParams>,
    Extension(auth): Extension<SpacetimeAuth>,
    program_bytes: Bytes,
) -> axum::response::Result<axum::Json<PrePublishResult>> {
    // User should not be able to print migration plans for a database that they do not own
    let database_identity = resolve_and_authenticate(&ctx, &name_or_identity, &auth).await?;
    let style = match style {
        PrettyPrintStyle::NoColor => AutoMigratePrettyPrintStyle::NoColor,
        PrettyPrintStyle::AnsiColor => AutoMigratePrettyPrintStyle::AnsiColor,
    };

    let migrate_plan = ctx
        .migrate_plan(
            DatabaseDef {
                database_identity,
                program_bytes,
                num_replicas: None,
<<<<<<< HEAD
                host_type: HostType::Wasm,
                parent: None,
=======
                host_type,
>>>>>>> 5ad2dcff
            },
            style,
        )
        .await
        .map_err(log_and_500)?;

    match migrate_plan {
        MigratePlanResult::Success {
            old_module_hash,
            new_module_hash,
            breaks_client,
            plan,
        } => {
            let token = MigrationToken {
                database_identity,
                old_module_hash,
                new_module_hash,
            }
            .hash();

            Ok(PrePublishResult {
                token,
                migrate_plan: plan,
                break_clients: breaks_client,
            })
        }
        MigratePlanResult::AutoMigrationError(e) => Err((
            StatusCode::BAD_REQUEST,
            format!("Automatic migration is not possible: {e}"),
        )
            .into()),
    }
    .map(axum::Json)
}

/// Resolves the [`NameOrIdentity`] to a database identity and checks if the
/// `auth` identity owns the database.
async fn resolve_and_authenticate<S: ControlStateDelegate + Authorization>(
    ctx: &S,
    name_or_identity: &NameOrIdentity,
    auth: &SpacetimeAuth,
) -> axum::response::Result<Identity> {
    let database_identity = name_or_identity.resolve(ctx).await?;
    let database = worker_ctx_find_database(ctx, &database_identity)
        .await?
        .ok_or(NO_SUCH_DATABASE)?;

    ctx.authorize_action(auth.claims.identity, database.database_identity, Action::UpdateDatabase)
        .await
        .map_err(Unauthorized::into_response)?;

    Ok(database_identity)
}

#[derive(Deserialize)]
pub struct DeleteDatabaseParams {
    pub name_or_identity: NameOrIdentity,
}

pub async fn delete_database<S: ControlStateDelegate + Authorization>(
    State(ctx): State<S>,
    Path(DeleteDatabaseParams { name_or_identity }): Path<DeleteDatabaseParams>,
    Extension(auth): Extension<SpacetimeAuth>,
) -> axum::response::Result<impl IntoResponse> {
    let database_identity = name_or_identity.resolve(&ctx).await?;
    let Some(_database) = worker_ctx_find_database(&ctx, &database_identity).await? else {
        return Ok(());
    };

    ctx.authorize_action(auth.claims.identity, database_identity, Action::DeleteDatabase)
        .await
        .map_err(Unauthorized::into_response)?;
    ctx.delete_database(&auth.claims.identity, &database_identity)
        .await
        .map_err(log_and_500)?;

    Ok(())
}

#[derive(Deserialize)]
pub struct AddNameParams {
    name_or_identity: NameOrIdentity,
}

pub async fn add_name<S: ControlStateDelegate>(
    State(ctx): State<S>,
    Path(AddNameParams { name_or_identity }): Path<AddNameParams>,
    Extension(auth): Extension<SpacetimeAuth>,
    name: String,
) -> axum::response::Result<impl IntoResponse> {
    let name = DatabaseName::try_from(name).map_err(|err| (StatusCode::BAD_REQUEST, err.to_string()))?;
    let database_identity = name_or_identity.resolve(&ctx).await?;

    let response = ctx
        .create_dns_record(&auth.claims.identity, &name.into(), &database_identity)
        .await
        // TODO: better error code handling
        .map_err(log_and_500)?;

    let code = match response {
        name::InsertDomainResult::Success { .. } => StatusCode::OK,
        name::InsertDomainResult::TldNotRegistered { .. } => StatusCode::BAD_REQUEST,
        name::InsertDomainResult::PermissionDenied { .. } => StatusCode::UNAUTHORIZED,
        name::InsertDomainResult::OtherError(_) => StatusCode::INTERNAL_SERVER_ERROR,
    };

    Ok((code, axum::Json(response)))
}

#[derive(Deserialize)]
pub struct SetNamesParams {
    name_or_identity: NameOrIdentity,
}

pub async fn set_names<S: ControlStateDelegate + Authorization>(
    State(ctx): State<S>,
    Path(SetNamesParams { name_or_identity }): Path<SetNamesParams>,
    Extension(auth): Extension<SpacetimeAuth>,
    names: axum::Json<Vec<String>>,
) -> axum::response::Result<impl IntoResponse> {
    let validated_names = names
        .0
        .into_iter()
        .map(|s| DatabaseName::from_str(&s).map(DomainName::from).map_err(|e| (s, e)))
        .collect::<Result<Vec<_>, _>>()
        .map_err(|(input, e)| (StatusCode::BAD_REQUEST, format!("Error parsing `{input}`: {e}")))?;

    let database_identity = name_or_identity.resolve(&ctx).await?;

    let database = ctx.get_database_by_identity(&database_identity).map_err(log_and_500)?;
    let Some(database) = database else {
        return Ok((
            StatusCode::NOT_FOUND,
            axum::Json(name::SetDomainsResult::DatabaseNotFound),
        ));
    };

    ctx.authorize_action(auth.claims.identity, database.database_identity, Action::RenameDatabase)
        .await
        .map_err(|e| match e {
            Unauthorized::Unauthorized { .. } => (
                StatusCode::UNAUTHORIZED,
                axum::Json(name::SetDomainsResult::NotYourDatabase {
                    database: database.database_identity,
                }),
            )
                .into(),
            Unauthorized::InternalError(e) => log_and_500(e),
        })?;

    for name in &validated_names {
        if ctx.lookup_identity(name.as_str()).unwrap().is_some() {
            return Ok((
                StatusCode::BAD_REQUEST,
                axum::Json(name::SetDomainsResult::OtherError(format!(
                    "Cannot rename to {} because it already is in use.",
                    name.as_str()
                ))),
            ));
        }
    }

    let response = ctx
        .replace_dns_records(&database_identity, &database.owner_identity, &validated_names)
        .await
        .map_err(log_and_500)?;
    let status = match response {
        name::SetDomainsResult::Success => StatusCode::OK,
        name::SetDomainsResult::PermissionDenied { .. }
        | name::SetDomainsResult::PermissionDeniedOnAny { .. }
        | name::SetDomainsResult::NotYourDatabase { .. } => StatusCode::UNAUTHORIZED,
        name::SetDomainsResult::DatabaseNotFound => StatusCode::NOT_FOUND,
        name::SetDomainsResult::OtherError(_) => StatusCode::INTERNAL_SERVER_ERROR,
    };

    Ok((status, axum::Json(response)))
}

#[derive(serde::Deserialize)]
pub struct TimestampParams {
    name_or_identity: NameOrIdentity,
}

/// Returns the database's view of the current time,
/// as a SATS-JSON encoded [`Timestamp`].
///
/// Takes a particular database's [`NameOrIdentity`] as an argument
/// because in a clusterized SpacetimeDB-cloud deployment,
/// this request will be routed to the node running the requested database.
async fn get_timestamp<S: ControlStateDelegate>(
    State(worker_ctx): State<S>,
    Path(TimestampParams { name_or_identity }): Path<TimestampParams>,
) -> axum::response::Result<impl IntoResponse> {
    let db_identity = name_or_identity.resolve(&worker_ctx).await?;

    let _database = worker_ctx_find_database(&worker_ctx, &db_identity)
        .await?
        .ok_or_else(|| {
            log::error!("Could not find database: {}", db_identity.to_hex());
            NO_SUCH_DATABASE
        })?;

    Ok(axum::Json(sats::serde::SerdeWrapper(Timestamp::now())).into_response())
}

/// This struct allows the edition to customize `/database` routes more meticulously.
pub struct DatabaseRoutes<S> {
    /// POST /database
    pub root_post: MethodRouter<S>,
    /// PUT: /database/:name_or_identity
    pub db_put: MethodRouter<S>,
    /// GET: /database/:name_or_identity
    pub db_get: MethodRouter<S>,
    /// DELETE: /database/:name_or_identity
    pub db_delete: MethodRouter<S>,
    /// GET: /database/:name_or_identity/names
    pub names_get: MethodRouter<S>,
    /// POST: /database/:name_or_identity/names
    pub names_post: MethodRouter<S>,
    /// PUT: /database/:name_or_identity/names
    pub names_put: MethodRouter<S>,
    /// GET: /database/:name_or_identity/identity
    pub identity_get: MethodRouter<S>,
    /// GET: /database/:name_or_identity/subscribe
    pub subscribe_get: MethodRouter<S>,
    /// POST: /database/:name_or_identity/call/:reducer
    pub call_reducer_post: MethodRouter<S>,
    /// GET: /database/:name_or_identity/schema
    pub schema_get: MethodRouter<S>,
    /// GET: /database/:name_or_identity/logs
    pub logs_get: MethodRouter<S>,
    /// POST: /database/:name_or_identity/sql
    pub sql_post: MethodRouter<S>,
    /// POST: /database/:name_or_identity/pre-publish
    pub pre_publish: MethodRouter<S>,
    /// PUT: /database/:name_or_identity/reset
    pub db_reset: MethodRouter<S>,
    /// GET: /database/: name_or_identity/unstable/timestamp
    pub timestamp_get: MethodRouter<S>,
}

impl<S> Default for DatabaseRoutes<S>
where
    S: NodeDelegate + ControlStateDelegate + HasWebSocketOptions + Authorization + Clone + 'static,
{
    fn default() -> Self {
        use axum::routing::{delete, get, post, put};
        Self {
            root_post: post(publish::<S>),
            db_put: put(publish::<S>),
            db_get: get(db_info::<S>),
            db_delete: delete(delete_database::<S>),
            names_get: get(get_names::<S>),
            names_post: post(add_name::<S>),
            names_put: put(set_names::<S>),
            identity_get: get(get_identity::<S>),
            subscribe_get: get(handle_websocket::<S>),
            call_reducer_post: post(call::<S>),
            schema_get: get(schema::<S>),
            logs_get: get(logs::<S>),
            sql_post: post(sql::<S>),
            pre_publish: post(pre_publish::<S>),
            db_reset: put(reset::<S>),
            timestamp_get: get(get_timestamp::<S>),
        }
    }
}

impl<S> DatabaseRoutes<S>
where
    S: NodeDelegate + ControlStateDelegate + Authorization + Clone + 'static,
{
    pub fn into_router(self, ctx: S) -> axum::Router<S> {
        let db_router = axum::Router::<S>::new()
            .route("/", self.db_put)
            .route("/", self.db_get)
            .route("/", self.db_delete)
            .route("/names", self.names_get)
            .route("/names", self.names_post)
            .route("/names", self.names_put)
            .route("/identity", self.identity_get)
            .route("/subscribe", self.subscribe_get)
            .route("/call/:reducer", self.call_reducer_post)
            .route("/schema", self.schema_get)
            .route("/logs", self.logs_get)
            .route("/sql", self.sql_post)
            .route("/unstable/timestamp", self.timestamp_get)
            .route("/pre_publish", self.pre_publish)
            .route("/reset", self.db_reset);

        axum::Router::new()
            .route("/", self.root_post)
            .nest("/:name_or_identity", db_router)
            .route_layer(axum::middleware::from_fn_with_state(ctx, anon_auth_middleware::<S>))
    }
}<|MERGE_RESOLUTION|>--- conflicted
+++ resolved
@@ -25,13 +25,8 @@
 use spacetimedb::database_logger::DatabaseLogger;
 use spacetimedb::host::module_host::ClientConnectedError;
 use spacetimedb::host::ReducerOutcome;
-<<<<<<< HEAD
-use spacetimedb::host::{MigratePlanResult, ReducerArgs};
+use spacetimedb::host::{FunctionArgs, MigratePlanResult};
 use spacetimedb::host::{ReducerCallError, UpdateDatabaseResult};
-=======
-use spacetimedb::host::UpdateDatabaseResult;
-use spacetimedb::host::{FunctionArgs, MigratePlanResult};
->>>>>>> 5ad2dcff
 use spacetimedb::identity::Identity;
 use spacetimedb::messages::control_db::{Database, HostType};
 use spacetimedb_client_api_messages::http::SqlStmtResult;
@@ -531,8 +526,6 @@
     Extension(auth): Extension<SpacetimeAuth>,
     program_bytes: Option<Bytes>,
 ) -> axum::response::Result<axum::Json<PublishResult>> {
-    guard_host_type(host_type)?;
-
     let database_identity = name_or_identity.resolve(&ctx).await?;
     let database = worker_ctx_find_database(&ctx, &database_identity)
         .await?
@@ -598,7 +591,6 @@
     Extension(auth): Extension<SpacetimeAuth>,
     program_bytes: Bytes,
 ) -> axum::response::Result<axum::Json<PublishResult>> {
-<<<<<<< HEAD
     // If `clear`, check that the database exists and delegate to `reset`.
     // If it doesn't exist, ignore the `clear` parameter.
     // TODO: Replace with actual redirect at the next possible version bump.
@@ -624,12 +616,6 @@
             }
         }
     }
-
-    guard_host_type(host_type)?;
-=======
-    // You should not be able to publish to a database that you do not own
-    // so, unless you are the owner, this will fail.
->>>>>>> 5ad2dcff
 
     let (database_identity, db_name) = get_or_create_identity_and_name(&ctx, &auth, name_or_identity.as_ref()).await?;
     let maybe_parent_database_identity = match parent.as_ref() {
@@ -802,20 +788,6 @@
     }
 }
 
-fn guard_host_type(host_type: HostType) -> Result<(), ErrorResponse> {
-    // Feature gate V8 modules.
-    // The host must've been compiled with the `unstable` feature.
-    // TODO(v8): ungate this when V8 is ready to ship.
-    #[cfg(not(feature = "unstable"))]
-    if host_type == HostType::Js {
-        return Err(bad_request(
-            "JS host type requires a host with unstable features".into(),
-        ));
-    }
-
-    Ok(())
-}
-
 fn validate_replication_factor(n: usize) -> Result<Option<NonZeroU8>, ErrorResponse> {
     let n = u8::try_from(n).map_err(|_| bad_request(format!("Replication factor {n} out of bounds").into()))?;
     Ok(NonZeroU8::new(n))
@@ -858,12 +830,8 @@
                 database_identity,
                 program_bytes,
                 num_replicas: None,
-<<<<<<< HEAD
-                host_type: HostType::Wasm,
+                host_type,
                 parent: None,
-=======
-                host_type,
->>>>>>> 5ad2dcff
             },
             style,
         )
