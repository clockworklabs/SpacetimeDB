--- conflicted
+++ resolved
@@ -52,18 +52,13 @@
     reducer: String,
 }
 
-<<<<<<< HEAD
 #[derive(Deserialize)]
 pub struct CallQueryParams {
     client_address: Option<AddressForUrl>,
 }
 
-pub async fn call(
-    State(worker_ctx): State<Arc<dyn WorkerCtx>>,
-=======
 pub async fn call<S: ControlStateDelegate + NodeDelegate>(
     State(worker_ctx): State<S>,
->>>>>>> fa689ba3
     auth: SpacetimeAuthHeader,
     Path(CallParams {
         name_or_address,
@@ -607,15 +602,9 @@
     State(ctx): State<S>,
     Path(ReverseDNSParams { database_address }): Path<ReverseDNSParams>,
 ) -> axum::response::Result<impl IntoResponse> {
-<<<<<<< HEAD
-    let names = ctx
-        .control_db()
-        .spacetime_reverse_dns(&Address::from(database_address))
-        .await
-        .map_err(log_and_500)?;
-=======
+    let database_address = Address::from(database_address);
+
     let names = ctx.reverse_lookup(&database_address).map_err(log_and_500)?;
->>>>>>> fa689ba3
 
     let response = name::ReverseDNSResponse { names };
     Ok(axum::Json(response))
@@ -760,12 +749,7 @@
     #[serde(default)]
     clear: bool,
     name_or_address: Option<NameOrAddress>,
-<<<<<<< HEAD
-    #[serde(default)]
-    register_tld: bool,
     client_address: Option<AddressForUrl>,
-=======
->>>>>>> fa689ba3
 }
 
 pub async fn publish<S: NodeDelegate + ControlStateDelegate>(
@@ -775,17 +759,10 @@
     auth: SpacetimeAuthHeader,
     body: Bytes,
 ) -> axum::response::Result<axum::Json<PublishResult>> {
-<<<<<<< HEAD
-    let PublishDatabaseQueryParams {
-        name_or_address,
-        host_type,
-        clear,
-        register_tld,
-        client_address,
-    } = query_params;
-=======
-    let PublishDatabaseQueryParams { name_or_address, clear } = query_params;
->>>>>>> fa689ba3
+
+    let PublishDatabaseQueryParams { name_or_address, clear, client_address } = query_params;
+
+    let client_address = client_address.map(Address::from);
 
     // You should not be able to publish to a database that you do not own
     // so, unless you are the owner, this will fail.
@@ -828,53 +805,10 @@
         }
     };
 
-<<<<<<< HEAD
-    let client_address = client_address.map(Address::from);
-
-    let op = match control_ctx_find_database(&*ctx, &db_address).await? {
-        Some(db) => {
-            if db.identity != auth.identity {
-                return Err((StatusCode::BAD_REQUEST, "Identity does not own this database.").into());
-            }
-
-            if clear {
-                ctx.insert_database(
-                    &db_address,
-                    &auth.identity,
-                    &program_bytes_addr,
-                    host_type,
-                    num_replicas,
-                    clear,
-                    client_address.as_ref(),
-                )
-                .await
-                .map_err(log_and_500)?;
-                PublishOp::Created
-            } else {
-                let res = ctx
-                    .update_database(&db_address, &program_bytes_addr, num_replicas, client_address.as_ref())
-                    .await
-                    .map_err(log_and_500)?;
-                if let Some(res) = res {
-                    let success = match res {
-                        Ok(success) => success,
-                        Err(e) => {
-                            return Err((StatusCode::BAD_REQUEST, format!("Database update rejected: {e}")).into());
-                        }
-                    };
-                    if let UpdateDatabaseSuccess {
-                        update_result: Some(update_result),
-                        migrate_results: _,
-                    } = success
-                    {
-                        match reducer_outcome_response(&auth.identity, "update", update_result.outcome) {
-                            (StatusCode::OK, _) => {}
-                            (status, body) => return Err((status, body).into()),
-                        }
-=======
     let maybe_updated = ctx
         .publish_database(
             &auth.identity,
+            client_address,
             DatabaseDef {
                 address: db_addr,
                 program_bytes: body.into(),
@@ -897,38 +831,12 @@
                     let ror = reducer_outcome_response(&auth.identity, "update", update_result.outcome);
                     if !matches!(ror, (StatusCode::OK, _)) {
                         return Err(ror.into());
->>>>>>> fa689ba3
                     }
                 }
             }
             Err(e) => return Err((StatusCode::BAD_REQUEST, format!("Database update rejected: {e}")).into()),
         }
-<<<<<<< HEAD
-        None if specified_address => {
-            return Err((
-                StatusCode::NOT_FOUND,
-                format!("Failed to find database at address: {}", db_address.to_hex()),
-            )
-                .into())
-        }
-        None => {
-            ctx.insert_database(
-                &db_address,
-                &auth.identity,
-                &program_bytes_addr,
-                host_type,
-                num_replicas,
-                false,
-                client_address.as_ref(),
-            )
-            .await
-            .map_err(log_and_500)?;
-            PublishOp::Created
-        }
-    };
-=======
     }
->>>>>>> fa689ba3
 
     Ok(axum::Json(PublishResult::Success {
         domain: db_name.as_ref().map(ToString::to_string),
@@ -949,39 +857,19 @@
 ) -> axum::response::Result<impl IntoResponse> {
     let auth = auth_or_bad_request(auth)?;
 
-<<<<<<< HEAD
-    match control_ctx_find_database(&*ctx, &Address::from(address)).await? {
-        Some(db) => {
-            if db.identity != auth.identity {
-                Err((StatusCode::BAD_REQUEST, "Identity does not own this database.").into())
-            } else {
-                ctx.delete_database(&Address::from(address))
-                    .await
-                    .map_err(log_and_500)
-                    .map_err(Into::into)
-            }
-        }
-        None => Ok(()),
-    }
-=======
+    let address = Address::from(address);
+
     ctx.delete_database(&auth.identity, &address)
         .await
         .map_err(log_and_500)?;
 
     Ok(())
->>>>>>> fa689ba3
 }
 
 #[derive(Deserialize)]
 pub struct SetNameQueryParams {
     domain: String,
-<<<<<<< HEAD
     address: AddressForUrl,
-    #[serde(default)]
-    register_tld: bool,
-=======
-    address: Address,
->>>>>>> fa689ba3
 }
 
 pub async fn set_name<S: ControlStateDelegate>(
@@ -991,14 +879,10 @@
 ) -> axum::response::Result<impl IntoResponse> {
     let auth = auth_or_bad_request(auth)?;
 
+    let address = Address::from(address);
+
     let database = ctx
-<<<<<<< HEAD
-        .control_db()
-        .get_database_by_address(&Address::from(address))
-        .await
-=======
         .get_database_by_address(&address)
->>>>>>> fa689ba3
         .map_err(log_and_500)?
         .ok_or((StatusCode::NOT_FOUND, "No such database."))?;
 
@@ -1008,12 +892,7 @@
 
     let domain = domain.parse().map_err(DomainParsingRejection)?;
     let response = ctx
-<<<<<<< HEAD
-        .control_db()
-        .spacetime_insert_domain(&Address::from(address), domain, auth.identity, register_tld)
-=======
         .create_dns_record(&auth.identity, &domain, &address)
->>>>>>> fa689ba3
         .await
         .map_err(|err| match err {
             spacetimedb::control_db::Error::RecordAlreadyExists(_) => StatusCode::CONFLICT,
