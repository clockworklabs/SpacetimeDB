use std::sync::Arc;

use async_trait::async_trait;
use axum::response::ErrorResponse;
use http::StatusCode;

use spacetimedb::auth::identity::{DecodingKey, EncodingKey};
use spacetimedb::client::ClientActorIndex;
use spacetimedb::energy::{EnergyBalance, EnergyQuanta};
use spacetimedb::host::{DynDurabilityFut, HostController, ModuleHost, NoSuchModule, UpdateDatabaseResult};
use spacetimedb::identity::{AuthCtx, Identity};
use spacetimedb::json::client_api::StmtResultJson;
use spacetimedb::messages::control_db::{Database, HostType, Node, Replica};
use spacetimedb::sql;
use spacetimedb::sql::execute::{ctx_sql, translate_col};
use spacetimedb_client_api_messages::name::{DomainName, InsertDomainResult, RegisterTldResult, Tld};
use spacetimedb_lib::ProductTypeElement;
use tokio::sync::watch;

pub mod auth;
pub mod routes;
pub mod util;

/// Defines the state / environment of a SpacetimeDB node from the PoV of the
/// client API.
///
/// Types returned here should be considered internal state and **never** be
/// surfaced to the API.
#[async_trait]
pub trait NodeDelegate: Send + Sync {
    fn gather_metrics(&self) -> Vec<prometheus::proto::MetricFamily>;
    fn client_actor_index(&self) -> &ClientActorIndex;

    /// Return a JWT decoding key for verifying credentials.
    fn public_key(&self) -> &DecodingKey;

    // The issuer to use when signing JWTs.
    fn local_issuer(&self) -> String;

    /// Return the public key used to verify JWTs, as the bytes of a PEM public key file.
    ///
    /// The `/identity/public-key` route calls this method to return the public key to callers.
    fn public_key_bytes(&self) -> &[u8];

    /// Return a JWT encoding key for signing credentials.
    fn private_key(&self) -> &EncodingKey;

    /// Return Ok(None), If this node is not suppose to host leader replica for the given
    /// database else spawn a new `ModuleHost`, if already not running and return the `Host` object.
    async fn leader(&self, database_id: u64) -> anyhow::Result<Option<Host>>;
}

/// Client view to Host
pub struct Host {
    pub replica_id: u64,
    host_controller: HostController,
}

impl Host {
    pub fn new(replica_id: u64, host_controller: HostController) -> Self {
        Self {
            replica_id,
            host_controller,
        }
    }

    pub async fn module(&self) -> Result<ModuleHost, NoSuchModule> {
        self.host_controller.get_module_host(self.replica_id).await
    }

    pub async fn module_watcher(&self) -> Result<watch::Receiver<ModuleHost>, NoSuchModule> {
        self.host_controller.watch_module_host(self.replica_id).await
    }

    pub async fn exec_sql(
        &self,
        auth: AuthCtx,
        database: Database,
        body: String,
    ) -> axum::response::Result<Vec<StmtResultJson>> {
        let module_host = self
            .module()
            .await
            .map_err(|_| (StatusCode::NOT_FOUND, "module not found".to_string()))?;

        let json = self
            .host_controller
            .using_database(
                database,
                self.replica_id,
                move |db| -> axum::response::Result<_, (StatusCode, String)> {
                    tracing::info!(sql = body);
                    let results =
                        sql::execute::run(db, &body, auth, Some(&module_host.info().subscriptions)).map_err(|e| {
                            if let Some(auth_err) = e.get_auth_error() {
                                (StatusCode::UNAUTHORIZED, auth_err.to_string())
                            } else {
                                (StatusCode::BAD_REQUEST, e.to_string())
                            }
                        })?;

                    let json = db.with_read_only(&ctx_sql(db), |tx| {
                        results
                            .into_iter()
                            .map(|result| {
                                let rows = result.data;
                                let schema = result
                                    .head
                                    .fields
                                    .iter()
                                    .map(|x| {
                                        let ty = x.algebraic_type.clone();
                                        let name = translate_col(tx, x.field);
                                        ProductTypeElement::new(ty, name)
                                    })
                                    .collect();
                                StmtResultJson { schema, rows }
                            })
                            .collect::<Vec<_>>()
                    });

                    Ok(json)
                },
            )
            .await
            .map_err(|e| log_and_500(e))??;

        Ok(json)
    }

    pub async fn update(
        &self,
        database: Database,
        host_type: HostType,
        program_bytes: Box<[u8]>,
        durability: DynDurabilityFut,
    ) -> anyhow::Result<UpdateDatabaseResult> {
        self.host_controller
            .update_module_host(database, host_type, self.replica_id, durability, program_bytes)
            .await
    }
}

/// Parameters for publishing a database.
///
/// See [`ControlStateDelegate::publish_database`].
pub struct DatabaseDef {
    /// The [`Identity`] the database shall have.
    ///
    /// Addresses are allocated via [`ControlStateDelegate::create_address`].
    pub database_identity: Identity,
    /// The compiled program of the database module.
    pub program_bytes: Vec<u8>,
    /// The desired number of replicas the database shall have.
    pub num_replicas: u32,
    /// The host type of the supplied program.
    pub host_type: HostType,
}

/// API of the SpacetimeDB control plane.
///
/// The trait is the composition of [`ControlStateReadAccess`] and
/// [`ControlStateWriteAccess`] to reflect the consistency model of SpacetimeDB
/// as of this writing:
///
/// The control plane state represents the _desired_ state of an ensemble of
/// SpacetimeDB nodes. As such, this state can be read from a local (in-memory)
/// representation, which is guaranteed to be "prefix consistent" across all
/// nodes of a cluster. Prefix consistency means that the state being examined
/// is consistent, but reads may not return the most recently written values.
///
/// As a consequence, implementations are not currently required to guarantee
/// read-after-write consistency. In the future, however, write operations may
/// be required to return the observed state after completing. As this may
/// require them to suspend themselves while waiting for the writes to propagate,
/// [`ControlStateWriteAccess`] methods are marked `async` today already.
#[async_trait]
pub trait ControlStateDelegate: ControlStateReadAccess + ControlStateWriteAccess + Send + Sync {}

impl<T: ControlStateReadAccess + ControlStateWriteAccess + Send + Sync> ControlStateDelegate for T {}

/// Query API of the SpacetimeDB control plane.
pub trait ControlStateReadAccess {
    // Nodes
    fn get_node_id(&self) -> Option<u64>;
    fn get_node_by_id(&self, node_id: u64) -> anyhow::Result<Option<Node>>;
    fn get_nodes(&self) -> anyhow::Result<Vec<Node>>;

    // Databases
    fn get_database_by_id(&self, id: u64) -> anyhow::Result<Option<Database>>;
    fn get_database_by_identity(&self, database_identity: &Identity) -> anyhow::Result<Option<Database>>;
    fn get_databases(&self) -> anyhow::Result<Vec<Database>>;

    // Replicas
    fn get_replica_by_id(&self, id: u64) -> anyhow::Result<Option<Replica>>;
    fn get_replicas(&self) -> anyhow::Result<Vec<Replica>>;

    // Energy
    fn get_energy_balance(&self, identity: &Identity) -> anyhow::Result<Option<EnergyBalance>>;

    // DNS
    fn lookup_identity(&self, domain: &DomainName) -> anyhow::Result<Option<Identity>>;
    fn reverse_lookup(&self, database_identity: &Identity) -> anyhow::Result<Vec<DomainName>>;
}

/// Write operations on the SpacetimeDB control plane.
#[async_trait]
pub trait ControlStateWriteAccess: Send + Sync {
    /// Publish a database acc. to [`DatabaseDef`].
    ///
    /// If the database with the given address was successfully published before,
    /// it is updated acc. to the module lifecycle conventions. `Some` result is
    /// returned in that case.
    ///
    /// Otherwise, `None` is returned meaning that the database was freshly
    /// initialized.
    async fn publish_database(
        &self,
        publisher: &Identity,
        spec: DatabaseDef,
    ) -> anyhow::Result<Option<UpdateDatabaseResult>>;

    async fn delete_database(&self, caller_identity: &Identity, database_identity: &Identity) -> anyhow::Result<()>;

    // Energy
    async fn add_energy(&self, identity: &Identity, amount: EnergyQuanta) -> anyhow::Result<()>;
    async fn withdraw_energy(&self, identity: &Identity, amount: EnergyQuanta) -> anyhow::Result<()>;

    // DNS
    async fn register_tld(&self, identity: &Identity, tld: Tld) -> anyhow::Result<RegisterTldResult>;
    async fn create_dns_record(
        &self,
        identity: &Identity,
        domain: &DomainName,
        database_identity: &Identity,
    ) -> anyhow::Result<InsertDomainResult>;
}

impl<T: ControlStateReadAccess + ?Sized> ControlStateReadAccess for Arc<T> {
    // Nodes
    fn get_node_id(&self) -> Option<u64> {
        (**self).get_node_id()
    }
    fn get_node_by_id(&self, node_id: u64) -> anyhow::Result<Option<Node>> {
        (**self).get_node_by_id(node_id)
    }
    fn get_nodes(&self) -> anyhow::Result<Vec<Node>> {
        (**self).get_nodes()
    }

    // Databases
    fn get_database_by_id(&self, id: u64) -> anyhow::Result<Option<Database>> {
        (**self).get_database_by_id(id)
    }
    fn get_database_by_identity(&self, identity: &Identity) -> anyhow::Result<Option<Database>> {
        (**self).get_database_by_identity(identity)
    }
    fn get_databases(&self) -> anyhow::Result<Vec<Database>> {
        (**self).get_databases()
    }

    // Replicas
    fn get_replica_by_id(&self, id: u64) -> anyhow::Result<Option<Replica>> {
        (**self).get_replica_by_id(id)
    }
    fn get_replicas(&self) -> anyhow::Result<Vec<Replica>> {
        (**self).get_replicas()
    }

    // Energy
    fn get_energy_balance(&self, identity: &Identity) -> anyhow::Result<Option<EnergyBalance>> {
        (**self).get_energy_balance(identity)
    }

    // DNS
    fn lookup_identity(&self, domain: &DomainName) -> anyhow::Result<Option<Identity>> {
        (**self).lookup_identity(domain)
    }

    fn reverse_lookup(&self, database_identity: &Identity) -> anyhow::Result<Vec<DomainName>> {
        (**self).reverse_lookup(database_identity)
    }
}

#[async_trait]
impl<T: ControlStateWriteAccess + ?Sized> ControlStateWriteAccess for Arc<T> {
    async fn publish_database(
        &self,
        identity: &Identity,
        spec: DatabaseDef,
    ) -> anyhow::Result<Option<UpdateDatabaseResult>> {
        (**self).publish_database(identity, spec).await
    }

    async fn delete_database(&self, caller_identity: &Identity, database_identity: &Identity) -> anyhow::Result<()> {
        (**self).delete_database(caller_identity, database_identity).await
    }

    async fn add_energy(&self, identity: &Identity, amount: EnergyQuanta) -> anyhow::Result<()> {
        (**self).add_energy(identity, amount).await
    }
    async fn withdraw_energy(&self, identity: &Identity, amount: EnergyQuanta) -> anyhow::Result<()> {
        (**self).withdraw_energy(identity, amount).await
    }

    async fn register_tld(&self, identity: &Identity, tld: Tld) -> anyhow::Result<RegisterTldResult> {
        (**self).register_tld(identity, tld).await
    }

    async fn create_dns_record(
        &self,
        identity: &Identity,
        domain: &DomainName,
        database_identity: &Identity,
    ) -> anyhow::Result<InsertDomainResult> {
        (**self).create_dns_record(identity, domain, database_identity).await
    }
}

#[async_trait]
impl<T: NodeDelegate + ?Sized> NodeDelegate for Arc<T> {
    fn gather_metrics(&self) -> Vec<prometheus::proto::MetricFamily> {
        (**self).gather_metrics()
    }

<<<<<<< HEAD
=======
    fn local_issuer(&self) -> String {
        (**self).local_issuer()
    }

    fn host_controller(&self) -> &HostController {
        (**self).host_controller()
    }

>>>>>>> 942fd8be
    fn client_actor_index(&self) -> &ClientActorIndex {
        (**self).client_actor_index()
    }

    fn public_key(&self) -> &DecodingKey {
        (**self).public_key()
    }

    fn public_key_bytes(&self) -> &[u8] {
        (**self).public_key_bytes()
    }

    fn private_key(&self) -> &EncodingKey {
        (**self).private_key()
    }

    async fn leader(&self, database_id: u64) -> anyhow::Result<Option<Host>> {
        (**self).leader(database_id).await
    }
}

pub fn log_and_500(e: impl std::fmt::Display) -> ErrorResponse {
    log::error!("internal error: {e:#}");
    (StatusCode::INTERNAL_SERVER_ERROR, format!("{e:#}")).into()
}<|MERGE_RESOLUTION|>--- conflicted
+++ resolved
@@ -323,17 +323,10 @@
         (**self).gather_metrics()
     }
 
-<<<<<<< HEAD
-=======
     fn local_issuer(&self) -> String {
         (**self).local_issuer()
     }
 
-    fn host_controller(&self) -> &HostController {
-        (**self).host_controller()
-    }
-
->>>>>>> 942fd8be
     fn client_actor_index(&self) -> &ClientActorIndex {
         (**self).client_actor_index()
     }
