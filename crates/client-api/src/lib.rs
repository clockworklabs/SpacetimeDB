use std::sync::Arc;

use async_trait::async_trait;
use http::StatusCode;

use spacetimedb::address::Address;
use spacetimedb::auth::identity::{DecodingKey, EncodingKey};
use spacetimedb::client::ClientActorIndex;
use spacetimedb::database_instance_context_controller::DatabaseInstanceContextController;
use spacetimedb::host::UpdateDatabaseResult;
use spacetimedb::host::{EnergyQuanta, HostController};
use spacetimedb::identity::Identity;
use spacetimedb::messages::control_db::{Database, DatabaseInstance, IdentityEmail, Node};
use spacetimedb::module_host_context::ModuleHostContext;
use spacetimedb::sendgrid_controller::SendGridController;
use spacetimedb_lib::name::{DomainName, InsertDomainResult, RegisterTldResult, Tld};
use spacetimedb_lib::recovery::RecoveryCode;

pub mod auth;
pub mod routes;
pub mod util;

/// Defines the state / environment of a SpacetimeDB node from the PoV of the
/// client API.
///
/// Types returned here should be considered internal state and **never** be
/// surfaced to the API.
#[async_trait]
pub trait NodeDelegate: Send + Sync {
    fn gather_metrics(&self) -> Vec<prometheus::proto::MetricFamily>;
    fn database_instance_context_controller(&self) -> &DatabaseInstanceContextController;
    fn host_controller(&self) -> &Arc<HostController>;
    fn client_actor_index(&self) -> &ClientActorIndex;
    fn sendgrid_controller(&self) -> Option<&SendGridController>;

    /// Return a JWT decoding key for verifying credentials.
    fn public_key(&self) -> &DecodingKey;

    /// Return the public key used to verify JWTs, as the bytes of a PEM public key file.
    ///
    /// The `/identity/public-key` route calls this method to return the public key to callers.
    fn public_key_bytes(&self) -> &[u8];

    /// Return a JWT encoding key for signing credentials.
    fn private_key(&self) -> &EncodingKey;

    /// Load the [`ModuleHostContext`] for instance `instance_id` of
    /// [`Database`] `db`.
    ///
    /// This method is defined as `async`, as that obliges the implementer to
    /// ensure that any necessary blocking I/O is made async-safe. In other
    /// words, it is the responsibility of the implementation to make use of
    /// `spawn_blocking` or `block_in_place` as appropriate, while the
    /// `client-api` assumes that `await`ing the method never blocks.
    async fn load_module_host_context(&self, db: Database, instance_id: u64) -> anyhow::Result<ModuleHostContext>;
}

/// Parameters for publishing a database.
///
/// See [`ControlStateDelegate::publish_database`].
pub struct DatabaseDef {
    /// The [`Address`] the database shall have.
    ///
    /// Addresses are allocated via [`ControlStateDelegate::create_address`].
    pub address: Address,
    /// The compiled program of the database module.
    pub program_bytes: Vec<u8>,
    /// The desired number of replicas the database shall have.
    pub num_replicas: u32,
}

/// API of the SpacetimeDB control plane.
///
/// The trait is the composition of [`ControlStateReadAccess`] and
/// [`ControlStateWriteAccess`] to reflect the consistency model of SpacetimeDB
/// as of this writing:
///
/// The control plane state represents the _desired_ state of an ensemble of
/// SpacetimeDB nodes. As such, this state can be read from a local (in-memory)
/// representation, which is guaranteed to be "prefix consistent" across all
/// nodes of a cluster. Prefix consistency means that the state being examined
/// is consistent, but reads may not return the most recently written values.
///
/// As a consequence, implementations are not currently required to guarantee
/// read-after-write consistency. In the future, however, write operations may
/// be required to return the observed state after completing. As this may
/// require them to suspend themselves while waiting for the writes to propagate,
/// [`ControlStateWriteAccess`] methods are marked `async` today already.
#[async_trait]
pub trait ControlStateDelegate: ControlStateReadAccess + ControlStateWriteAccess + Send + Sync {}

impl<T: ControlStateReadAccess + ControlStateWriteAccess + Send + Sync> ControlStateDelegate for T {}

/// Query API of the SpacetimeDB control plane.
pub trait ControlStateReadAccess {
    // Nodes
    fn get_node_id(&self) -> Option<u64>;
    fn get_node_by_id(&self, node_id: u64) -> spacetimedb::control_db::Result<Option<Node>>;
    fn get_nodes(&self) -> spacetimedb::control_db::Result<Vec<Node>>;

    // Databases
    fn get_database_by_id(&self, id: u64) -> spacetimedb::control_db::Result<Option<Database>>;
    fn get_database_by_address(&self, address: &Address) -> spacetimedb::control_db::Result<Option<Database>>;
    fn get_databases(&self) -> spacetimedb::control_db::Result<Vec<Database>>;

    // Database instances
    fn get_database_instance_by_id(&self, id: u64) -> spacetimedb::control_db::Result<Option<DatabaseInstance>>;
    fn get_database_instances(&self) -> spacetimedb::control_db::Result<Vec<DatabaseInstance>>;
    fn get_leader_database_instance_by_database(&self, database_id: u64) -> Option<DatabaseInstance>;

    // Identities
    fn get_identities_for_email(&self, email: &str) -> spacetimedb::control_db::Result<Vec<IdentityEmail>>;
    fn get_recovery_codes(&self, email: &str) -> spacetimedb::control_db::Result<Vec<RecoveryCode>>;

    // Energy
    fn get_energy_balance(&self, identity: &Identity) -> spacetimedb::control_db::Result<Option<EnergyQuanta>>;

    // DNS
    fn lookup_address(&self, domain: &DomainName) -> spacetimedb::control_db::Result<Option<Address>>;
    fn reverse_lookup(&self, address: &Address) -> spacetimedb::control_db::Result<Vec<DomainName>>;
}

/// Write operations on the SpacetimeDB control plane.
#[async_trait]
<<<<<<< HEAD
pub trait ControlCtx: ControlNodeDelegate + Send + Sync {
    #[allow(clippy::too_many_arguments)]
    async fn insert_database(
        &self,
        address: &Address,
        identity: &Identity,
        program_bytes_address: &Hash,
        host_type: HostType,
        num_replicas: u32,
        force: bool,
        publisher_address: Option<&Address>,
    ) -> Result<(), anyhow::Error>;
=======
pub trait ControlStateWriteAccess: Send + Sync {
    // Databases
    async fn create_address(&self) -> spacetimedb::control_db::Result<Address>;
>>>>>>> fa689ba3

    /// Publish a database acc. to [`DatabaseDef`].
    ///
    /// If the database with the given address was successfully published before,
    /// it is updated acc. to the module lifecycle conventions. `Some` result is
    /// returned in that case.
    ///
    /// Otherwise, `None` is returned meaning that the database was freshly
    /// initialized.
    async fn publish_database(
        &self,
<<<<<<< HEAD
        address: &Address,
        program_bytes_address: &Hash,
        num_replicas: u32,
        publisher_address: Option<&Address>,
    ) -> Result<Option<UpdateDatabaseResult>, anyhow::Error>;
=======
        identity: &Identity,
        spec: DatabaseDef,
    ) -> spacetimedb::control_db::Result<Option<UpdateDatabaseResult>>;
>>>>>>> fa689ba3

    async fn delete_database(&self, identity: &Identity, address: &Address) -> spacetimedb::control_db::Result<()>;

    // Identities
    async fn create_identity(&self) -> spacetimedb::control_db::Result<Identity>;
    async fn add_email(&self, identity: &Identity, email: &str) -> spacetimedb::control_db::Result<()>;
    async fn insert_recovery_code(
        &self,
        identity: &Identity,
        email: &str,
        code: RecoveryCode,
    ) -> spacetimedb::control_db::Result<()>;

    // Energy
    async fn add_energy(&self, identity: &Identity, amount: EnergyQuanta) -> spacetimedb::control_db::Result<()>;
    async fn withdraw_energy(&self, identity: &Identity, amount: EnergyQuanta) -> spacetimedb::control_db::Result<()>;

    // DNS
    async fn register_tld(&self, identity: &Identity, tld: Tld) -> spacetimedb::control_db::Result<RegisterTldResult>;
    async fn create_dns_record(
        &self,
        identity: &Identity,
        domain: &DomainName,
        address: &Address,
    ) -> spacetimedb::control_db::Result<InsertDomainResult>;
}

pub struct ArcEnv<T: ?Sized>(pub Arc<T>);
impl<T: ?Sized> Clone for ArcEnv<T> {
    fn clone(&self) -> Self {
        Self(self.0.clone())
    }
}

impl<T: ControlStateReadAccess + ?Sized> ControlStateReadAccess for ArcEnv<T> {
    // Nodes
    fn get_node_id(&self) -> Option<u64> {
        self.0.get_node_id()
    }
    fn get_node_by_id(&self, node_id: u64) -> spacetimedb::control_db::Result<Option<Node>> {
        self.0.get_node_by_id(node_id)
    }
    fn get_nodes(&self) -> spacetimedb::control_db::Result<Vec<Node>> {
        self.0.get_nodes()
    }

    // Databases
    fn get_database_by_id(&self, id: u64) -> spacetimedb::control_db::Result<Option<Database>> {
        self.0.get_database_by_id(id)
    }
    fn get_database_by_address(&self, address: &Address) -> spacetimedb::control_db::Result<Option<Database>> {
        self.0.get_database_by_address(address)
    }
    fn get_databases(&self) -> spacetimedb::control_db::Result<Vec<Database>> {
        self.0.get_databases()
    }

    // Database instances
    fn get_database_instance_by_id(&self, id: u64) -> spacetimedb::control_db::Result<Option<DatabaseInstance>> {
        self.0.get_database_instance_by_id(id)
    }
    fn get_database_instances(&self) -> spacetimedb::control_db::Result<Vec<DatabaseInstance>> {
        self.0.get_database_instances()
    }
    fn get_leader_database_instance_by_database(&self, database_id: u64) -> Option<DatabaseInstance> {
        self.0.get_leader_database_instance_by_database(database_id)
    }

    // Identities
    fn get_identities_for_email(&self, email: &str) -> spacetimedb::control_db::Result<Vec<IdentityEmail>> {
        self.0.get_identities_for_email(email)
    }
    fn get_recovery_codes(&self, email: &str) -> spacetimedb::control_db::Result<Vec<RecoveryCode>> {
        self.0.get_recovery_codes(email)
    }

    // Energy
    fn get_energy_balance(&self, identity: &Identity) -> spacetimedb::control_db::Result<Option<EnergyQuanta>> {
        self.0.get_energy_balance(identity)
    }

    // DNS
    fn lookup_address(&self, domain: &DomainName) -> spacetimedb::control_db::Result<Option<Address>> {
        self.0.lookup_address(domain)
    }

    fn reverse_lookup(&self, address: &Address) -> spacetimedb::control_db::Result<Vec<DomainName>> {
        self.0.reverse_lookup(address)
    }
}

#[async_trait]
impl<T: ControlStateWriteAccess + ?Sized> ControlStateWriteAccess for ArcEnv<T> {
    async fn create_address(&self) -> spacetimedb::control_db::Result<Address> {
        self.0.create_address().await
    }

    async fn publish_database(
        &self,
        identity: &Identity,
        spec: DatabaseDef,
    ) -> spacetimedb::control_db::Result<Option<UpdateDatabaseResult>> {
        self.0.publish_database(identity, spec).await
    }

    async fn delete_database(&self, identity: &Identity, address: &Address) -> spacetimedb::control_db::Result<()> {
        self.0.delete_database(identity, address).await
    }

    async fn create_identity(&self) -> spacetimedb::control_db::Result<Identity> {
        self.0.create_identity().await
    }

    async fn add_email(&self, identity: &Identity, email: &str) -> spacetimedb::control_db::Result<()> {
        self.0.add_email(identity, email).await
    }

    async fn insert_recovery_code(
        &self,
        identity: &Identity,
        email: &str,
        code: RecoveryCode,
    ) -> spacetimedb::control_db::Result<()> {
        self.0.insert_recovery_code(identity, email, code).await
    }

    async fn add_energy(&self, identity: &Identity, amount: EnergyQuanta) -> spacetimedb::control_db::Result<()> {
        self.0.add_energy(identity, amount).await
    }
    async fn withdraw_energy(&self, identity: &Identity, amount: EnergyQuanta) -> spacetimedb::control_db::Result<()> {
        self.0.withdraw_energy(identity, amount).await
    }

    async fn register_tld(&self, identity: &Identity, tld: Tld) -> spacetimedb::control_db::Result<RegisterTldResult> {
        self.0.register_tld(identity, tld).await
    }

    async fn create_dns_record(
        &self,
        identity: &Identity,
        domain: &DomainName,
        address: &Address,
    ) -> spacetimedb::control_db::Result<InsertDomainResult> {
        self.0.create_dns_record(identity, domain, address).await
    }
}

#[async_trait]
impl<T: NodeDelegate + ?Sized> NodeDelegate for ArcEnv<T> {
    fn gather_metrics(&self) -> Vec<prometheus::proto::MetricFamily> {
        self.0.gather_metrics()
    }

    fn database_instance_context_controller(&self) -> &DatabaseInstanceContextController {
        self.0.database_instance_context_controller()
    }

    fn host_controller(&self) -> &Arc<HostController> {
        self.0.host_controller()
    }

    fn client_actor_index(&self) -> &ClientActorIndex {
        self.0.client_actor_index()
    }

    fn public_key(&self) -> &DecodingKey {
        self.0.public_key()
    }

    fn public_key_bytes(&self) -> &[u8] {
        self.0.public_key_bytes()
    }

    fn private_key(&self) -> &EncodingKey {
        self.0.private_key()
    }

    fn sendgrid_controller(&self) -> Option<&SendGridController> {
        self.0.sendgrid_controller()
    }

    async fn load_module_host_context(&self, db: Database, instance_id: u64) -> anyhow::Result<ModuleHostContext> {
        self.0.load_module_host_context(db, instance_id).await
    }
}

impl<T: ControlStateReadAccess + ?Sized> ControlStateReadAccess for Arc<T> {
    // Nodes
    fn get_node_id(&self) -> Option<u64> {
        (**self).get_node_id()
    }
    fn get_node_by_id(&self, node_id: u64) -> spacetimedb::control_db::Result<Option<Node>> {
        (**self).get_node_by_id(node_id)
    }
    fn get_nodes(&self) -> spacetimedb::control_db::Result<Vec<Node>> {
        (**self).get_nodes()
    }

    // Databases
    fn get_database_by_id(&self, id: u64) -> spacetimedb::control_db::Result<Option<Database>> {
        (**self).get_database_by_id(id)
    }
    fn get_database_by_address(&self, address: &Address) -> spacetimedb::control_db::Result<Option<Database>> {
        (**self).get_database_by_address(address)
    }
    fn get_databases(&self) -> spacetimedb::control_db::Result<Vec<Database>> {
        (**self).get_databases()
    }

    // Database instances
    fn get_database_instance_by_id(&self, id: u64) -> spacetimedb::control_db::Result<Option<DatabaseInstance>> {
        (**self).get_database_instance_by_id(id)
    }
    fn get_database_instances(&self) -> spacetimedb::control_db::Result<Vec<DatabaseInstance>> {
        (**self).get_database_instances()
    }
    fn get_leader_database_instance_by_database(&self, database_id: u64) -> Option<DatabaseInstance> {
        (**self).get_leader_database_instance_by_database(database_id)
    }

    // Identities
    fn get_identities_for_email(&self, email: &str) -> spacetimedb::control_db::Result<Vec<IdentityEmail>> {
        (**self).get_identities_for_email(email)
    }
    fn get_recovery_codes(&self, email: &str) -> spacetimedb::control_db::Result<Vec<RecoveryCode>> {
        (**self).get_recovery_codes(email)
    }

    // Energy
    fn get_energy_balance(&self, identity: &Identity) -> spacetimedb::control_db::Result<Option<EnergyQuanta>> {
        (**self).get_energy_balance(identity)
    }

    // DNS
    fn lookup_address(&self, domain: &DomainName) -> spacetimedb::control_db::Result<Option<Address>> {
        (**self).lookup_address(domain)
    }

    fn reverse_lookup(&self, address: &Address) -> spacetimedb::control_db::Result<Vec<DomainName>> {
        (**self).reverse_lookup(address)
    }
}

#[async_trait]
impl<T: ControlStateWriteAccess + ?Sized> ControlStateWriteAccess for Arc<T> {
    async fn create_address(&self) -> spacetimedb::control_db::Result<Address> {
        (**self).create_address().await
    }

    async fn publish_database(
        &self,
        identity: &Identity,
        spec: DatabaseDef,
    ) -> spacetimedb::control_db::Result<Option<UpdateDatabaseResult>> {
        (**self).publish_database(identity, spec).await
    }

    async fn delete_database(&self, identity: &Identity, address: &Address) -> spacetimedb::control_db::Result<()> {
        (**self).delete_database(identity, address).await
    }

    async fn create_identity(&self) -> spacetimedb::control_db::Result<Identity> {
        (**self).create_identity().await
    }

    async fn add_email(&self, identity: &Identity, email: &str) -> spacetimedb::control_db::Result<()> {
        (**self).add_email(identity, email).await
    }

    async fn insert_recovery_code(
        &self,
        identity: &Identity,
        email: &str,
        code: RecoveryCode,
    ) -> spacetimedb::control_db::Result<()> {
        (**self).insert_recovery_code(identity, email, code).await
    }

    async fn add_energy(&self, identity: &Identity, amount: EnergyQuanta) -> spacetimedb::control_db::Result<()> {
        (**self).add_energy(identity, amount).await
    }
    async fn withdraw_energy(&self, identity: &Identity, amount: EnergyQuanta) -> spacetimedb::control_db::Result<()> {
        (**self).withdraw_energy(identity, amount).await
    }

    async fn register_tld(&self, identity: &Identity, tld: Tld) -> spacetimedb::control_db::Result<RegisterTldResult> {
        (**self).register_tld(identity, tld).await
    }

    async fn create_dns_record(
        &self,
        identity: &Identity,
        domain: &DomainName,
        address: &Address,
    ) -> spacetimedb::control_db::Result<InsertDomainResult> {
        (**self).create_dns_record(identity, domain, address).await
    }
}

#[async_trait]
impl<T: NodeDelegate + ?Sized> NodeDelegate for Arc<T> {
    fn gather_metrics(&self) -> Vec<prometheus::proto::MetricFamily> {
        (**self).gather_metrics()
    }

    fn database_instance_context_controller(&self) -> &DatabaseInstanceContextController {
        (**self).database_instance_context_controller()
    }

    fn host_controller(&self) -> &Arc<HostController> {
        (**self).host_controller()
    }

    fn client_actor_index(&self) -> &ClientActorIndex {
        (**self).client_actor_index()
    }

    fn public_key(&self) -> &DecodingKey {
        (**self).public_key()
    }

    fn public_key_bytes(&self) -> &[u8] {
        (**self).public_key_bytes()
    }

    fn private_key(&self) -> &EncodingKey {
        (**self).private_key()
    }

    fn sendgrid_controller(&self) -> Option<&SendGridController> {
        (**self).sendgrid_controller()
    }

    async fn load_module_host_context(&self, db: Database, instance_id: u64) -> anyhow::Result<ModuleHostContext> {
        (**self).load_module_host_context(db, instance_id).await
    }
}

pub fn log_and_500(e: impl std::fmt::Display) -> StatusCode {
    log::error!("internal error: {e:#}");
    StatusCode::INTERNAL_SERVER_ERROR
}<|MERGE_RESOLUTION|>--- conflicted
+++ resolved
@@ -122,24 +122,9 @@
 
 /// Write operations on the SpacetimeDB control plane.
 #[async_trait]
-<<<<<<< HEAD
-pub trait ControlCtx: ControlNodeDelegate + Send + Sync {
-    #[allow(clippy::too_many_arguments)]
-    async fn insert_database(
-        &self,
-        address: &Address,
-        identity: &Identity,
-        program_bytes_address: &Hash,
-        host_type: HostType,
-        num_replicas: u32,
-        force: bool,
-        publisher_address: Option<&Address>,
-    ) -> Result<(), anyhow::Error>;
-=======
 pub trait ControlStateWriteAccess: Send + Sync {
     // Databases
     async fn create_address(&self) -> spacetimedb::control_db::Result<Address>;
->>>>>>> fa689ba3
 
     /// Publish a database acc. to [`DatabaseDef`].
     ///
@@ -151,17 +136,10 @@
     /// initialized.
     async fn publish_database(
         &self,
-<<<<<<< HEAD
-        address: &Address,
-        program_bytes_address: &Hash,
-        num_replicas: u32,
-        publisher_address: Option<&Address>,
-    ) -> Result<Option<UpdateDatabaseResult>, anyhow::Error>;
-=======
-        identity: &Identity,
+        identity: &Identity,
+        publisher_address: Option<Address>,
         spec: DatabaseDef,
     ) -> spacetimedb::control_db::Result<Option<UpdateDatabaseResult>>;
->>>>>>> fa689ba3
 
     async fn delete_database(&self, identity: &Identity, address: &Address) -> spacetimedb::control_db::Result<()>;
 
@@ -262,9 +240,10 @@
     async fn publish_database(
         &self,
         identity: &Identity,
+        publisher_address: Option<Address>,
         spec: DatabaseDef,
     ) -> spacetimedb::control_db::Result<Option<UpdateDatabaseResult>> {
-        self.0.publish_database(identity, spec).await
+        self.0.publish_database(identity, publisher_address, spec).await
     }
 
     async fn delete_database(&self, identity: &Identity, address: &Address) -> spacetimedb::control_db::Result<()> {
@@ -414,9 +393,10 @@
     async fn publish_database(
         &self,
         identity: &Identity,
+        publisher_address: Option<Address>,
         spec: DatabaseDef,
     ) -> spacetimedb::control_db::Result<Option<UpdateDatabaseResult>> {
-        (**self).publish_database(identity, spec).await
+        (**self).publish_database(identity, publisher_address, spec).await
     }
 
     async fn delete_database(&self, identity: &Identity, address: &Address) -> spacetimedb::control_db::Result<()> {
