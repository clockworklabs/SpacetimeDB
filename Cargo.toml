[workspace]
members = [
  "crates/standalone",
  "crates/lib",
  "crates/core",
  "crates/bindings-sys",
  "crates/bindings",
  "crates/bench",
  "crates/bindings-macro",
  "crates/cli",
  "crates/sats",
  "crates/testing",
  "crates/vm",
  "crates/replay",
  "crates/client-api",
  "crates/client-sdk",
  "crates/client-api-messages",
  "crates/sqltest",
  "modules/rust-wasm-test",
  "modules/benchmarks",
  "modules/spacetimedb-quickstart",
]
default-members = ["crates/cli"]

[profile.release]
opt-level = 3
debug = true
debug-assertions = false
overflow-checks = false
lto = true
panic = 'unwind'
incremental = false
codegen-units = 16
rpath = false

[profile.release-fast]
inherits = "release"
<<<<<<< HEAD
opt-level = 3
=======
>>>>>>> 2edc9c2f
lto = "thin"

[profile.dev]
opt-level = 0
debug = true
debug-assertions = true
overflow-checks = true
lto = false
panic = 'unwind'
incremental = true
codegen-units = 256
rpath = false

[profile.bench]
debug = true<|MERGE_RESOLUTION|>--- conflicted
+++ resolved
@@ -35,10 +35,6 @@
 
 [profile.release-fast]
 inherits = "release"
-<<<<<<< HEAD
-opt-level = 3
-=======
->>>>>>> 2edc9c2f
 lto = "thin"
 
 [profile.dev]
