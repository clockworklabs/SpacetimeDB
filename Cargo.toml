--- conflicted
+++ resolved
@@ -93,37 +93,6 @@
 rust-version = "1.84.0"
 
 [workspace.dependencies]
-<<<<<<< HEAD
-spacetimedb = { path = "crates/bindings", version = "1.1.0" }
-spacetimedb-auth = { path = "crates/auth", version = "1.1.0" }
-spacetimedb-bindings-macro = { path = "crates/bindings-macro", version = "1.1.0" }
-spacetimedb-bindings-sys = { path = "crates/bindings-sys", version = "1.1.0" }
-spacetimedb-cli = { path = "crates/cli", version = "1.1.0" }
-spacetimedb-client-api = { path = "crates/client-api", version = "1.1.0" }
-spacetimedb-client-api-messages = { path = "crates/client-api-messages", version = "1.1.0" }
-spacetimedb-codegen = { path = "crates/codegen", version = "1.1.0" }
-spacetimedb-commitlog = { path = "crates/commitlog", version = "1.1.0" }
-spacetimedb-core = { path = "crates/core", version = "1.1.0" }
-spacetimedb-data-structures = { path = "crates/data-structures", version = "1.1.0" }
-spacetimedb-durability = { path = "crates/durability", version = "1.1.0" }
-spacetimedb-execution = { path = "crates/execution", version = "1.1.0" }
-spacetimedb-expr = { path = "crates/expr", version = "1.1.0" }
-spacetimedb-lib = { path = "crates/lib", default-features = false, version = "1.1.0" }
-spacetimedb-metrics = { path = "crates/metrics", version = "1.1.0" }
-spacetimedb-paths = { path = "crates/paths", version = "1.1.0" }
-spacetimedb-physical-plan = { path = "crates/physical-plan", version = "1.1.0" }
-spacetimedb-primitives = { path = "crates/primitives", version = "1.1.0" }
-spacetimedb-query = { path = "crates/query", version = "1.1.0" }
-spacetimedb-sats = { path = "crates/sats", version = "1.1.0" }
-spacetimedb-schema = { path = "crates/schema", version = "1.1.0" }
-spacetimedb-standalone = { path = "crates/standalone", version = "1.1.0" }
-spacetimedb-sql-parser = { path = "crates/sql-parser", version = "1.1.0" }
-spacetimedb-table = { path = "crates/table", version = "1.1.0" }
-spacetimedb-vm = { path = "crates/vm", version = "1.1.0" }
-spacetimedb-fs-utils = { path = "crates/fs-utils", version = "1.1.0" }
-spacetimedb-snapshot = { path = "crates/snapshot", version = "1.1.0" }
-spacetimedb-subscription = { path = "crates/subscription", version = "1.1.0" }
-=======
 spacetimedb = { path = "crates/bindings", version = "1.1.1" }
 spacetimedb-auth = { path = "crates/auth", version = "1.1.1" }
 spacetimedb-bindings-macro = { path = "crates/bindings-macro", version = "1.1.1" }
@@ -131,6 +100,7 @@
 spacetimedb-cli = { path = "crates/cli", version = "1.1.1" }
 spacetimedb-client-api = { path = "crates/client-api", version = "1.1.1" }
 spacetimedb-client-api-messages = { path = "crates/client-api-messages", version = "1.1.1" }
+spacetimedb-codegen = { path = "crates/codegen", version = "1.1.1" }
 spacetimedb-commitlog = { path = "crates/commitlog", version = "1.1.1" }
 spacetimedb-core = { path = "crates/core", version = "1.1.1" }
 spacetimedb-data-structures = { path = "crates/data-structures", version = "1.1.1" }
@@ -152,7 +122,6 @@
 spacetimedb-fs-utils = { path = "crates/fs-utils", version = "1.1.1" }
 spacetimedb-snapshot = { path = "crates/snapshot", version = "1.1.1" }
 spacetimedb-subscription = { path = "crates/subscription", version = "1.1.1" }
->>>>>>> 59faab8a
 
 ahash = "0.8"
 anyhow = "1.0.68"
