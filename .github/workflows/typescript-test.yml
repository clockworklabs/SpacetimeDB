name: TypeScript - Tests

on:
  push:
    branches:
      - master
  pull_request:
  merge_group:

concurrency:
  group: ${{ github.workflow }}-${{ github.event.pull_request.number || format('sha-{0}', github.sha) }}
  cancel-in-progress: true

jobs:
  build-and-test:
<<<<<<< HEAD
    runs-on: spacetimedb-new-runner
    container:
      image: localhost:5000/spacetimedb-ci:latest
      options: --privileged
=======
    runs-on: ubuntu-latest
    env:
      CARGO_TARGET_DIR: ${{ github.workspace }}/target
>>>>>>> e30d503c

    steps:
      - name: Checkout repository
        uses: actions/checkout@v4

      - name: Set up Node.js
        uses: actions/setup-node@v4
        with:
          node-version: 18

      - uses: pnpm/action-setup@v4
        with:
          run_install: true

      - name: Get pnpm store directory
        shell: bash
        working-directory: crates/bindings-typescript
        run: |
          echo "STORE_PATH=$(pnpm store path --silent)" >> $GITHUB_ENV

      - uses: actions/cache@v4
        name: Setup pnpm cache
        with:
          path: ${{ env.STORE_PATH }}
          key: ${{ runner.os }}-pnpm-store-${{ hashFiles('**/pnpm-lock.yaml') }}
          restore-keys: |
            ${{ runner.os }}-pnpm-store-
      
      - name: Build module library and SDK
        working-directory: crates/bindings-typescript
        run: pnpm build

      - name: Run module library and SDK tests
        working-directory: crates/bindings-typescript 
        run: pnpm test

      # - name: Extract SpacetimeDB branch name from file
      #   id: extract-branch
      #   run: |
      #     # Define the path to the branch file
      #     BRANCH_FILE=".github/spacetimedb-branch.txt"

      #     # Default to master if file doesn't exist
      #     if [ ! -f "$BRANCH_FILE" ]; then
      #       echo "::notice::No SpacetimeDB branch file found, using 'master'"
      #       echo "branch=master" >> $GITHUB_OUTPUT
      #       exit 0
      #     fi

      #     # Read and trim whitespace from the file
      #     branch=$(cat "$BRANCH_FILE" | sed -e 's/^[[:space:]]*//' -e 's/[[:space:]]*$//')

      #     # Fallback to master if empty
      #     if [ -z "$branch" ]; then
      #       echo "::warning::SpacetimeDB branch file is empty, using 'master'"
      #       branch="master"
      #     fi

      #     echo "branch=$branch" >> $GITHUB_OUTPUT
      #     echo "Using SpacetimeDB branch from file: $branch"

      - name: Install Rust toolchain
        uses: dtolnay/rust-toolchain@stable

      - name: Cache Rust dependencies
        uses: Swatinem/rust-cache@v2
        with:
          workspaces: ${{ github.workspace }}
          shared-key: spacetimedb
          # Let the main CI job save the cache since it builds the most things
          save-if: false

      - name: Install SpacetimeDB CLI from the local checkout
        run: |
          cargo install --force --path crates/cli --locked --message-format=short
          cargo install --force --path crates/standalone --locked --message-format=short
          # Add a handy alias using the old binary name, so that we don't have to rewrite all scripts (incl. in submodules).
          rm -f $CARGO_HOME/bin/spacetime
          ln -s $CARGO_HOME/bin/spacetimedb-cli $CARGO_HOME/bin/spacetime
          # Clear any existing information
          spacetime server clear -y

      - name: Generate client bindings
        working-directory: modules/quickstart-chat
        run: |
          spacetime generate --lang typescript --out-dir ../../crates/bindings-typescript/examples/quickstart-chat/src/module_bindings
          cd ../../crates/bindings-typescript
          pnpm format

      - name: Check for changes
        working-directory: crates/bindings-typescript
        run: |
          "${GITHUB_WORKSPACE}"/tools/check-diff.sh examples/quickstart-chat/src/module_bindings || {
            echo "Error: Bindings are dirty. Please generate bindings again and commit them to this branch."
            exit 1
          }

      # - name: Start SpacetimeDB
      #   run: |
      #     spacetime start &
      #     disown

      # - name: Publish module to SpacetimeDB
      #   working-directory: SpacetimeDB/modules/quickstart-chat
      #   run: |
      #     spacetime logout && spacetime login --server-issued-login local
      #     spacetime publish -s local quickstart-chat -c -y

      # - name: Publish module to SpacetimeDB
      #   working-directory: SpacetimeDB/modules/quickstart-chat
      #   run: |
      #     spacetime logs quickstart-chat

      - name: Check that quickstart-chat builds
        working-directory: crates/bindings-typescript/examples/quickstart-chat
        run: pnpm build

      # - name: Run quickstart-chat tests
      #   working-directory: examples/quickstart-chat
      #   run: pnpm test
      #
      # # Run this step always, even if the previous steps fail
      # - name: Print rows in the user table
      #   if: always()
      #   run: spacetime sql quickstart-chat "SELECT * FROM user"<|MERGE_RESOLUTION|>--- conflicted
+++ resolved
@@ -13,16 +13,12 @@
 
 jobs:
   build-and-test:
-<<<<<<< HEAD
     runs-on: spacetimedb-new-runner
     container:
       image: localhost:5000/spacetimedb-ci:latest
       options: --privileged
-=======
-    runs-on: ubuntu-latest
     env:
       CARGO_TARGET_DIR: ${{ github.workspace }}/target
->>>>>>> e30d503c
 
     steps:
       - name: Checkout repository
