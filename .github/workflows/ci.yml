on:
  pull_request:
  push:
    branches:
      - master
  merge_group:
  workflow_dispatch:
    inputs:
      pr_number:
        description: 'Pull Request Number'
        required: false
        default: ''

name: CI

concurrency:
  group: ${{ github.workflow }}-${{ github.event.pull_request.number || github.event.inputs.pr_number || format('sha-{0}', github.sha) }}
  cancel-in-progress: true

jobs:
  docker_smoketests:
    name: Smoketests
    strategy:
      matrix:
        runner: [spacetimedb-new-runner, windows-latest]
        include:
          - runner: spacetimedb-new-runner
            smoketest_args: --docker
            container:
              image: localhost:5000/spacetimedb-ci:latest
              options: --privileged
          - runner: windows-latest
            smoketest_args: --no-build-cli
            container: null
    runs-on: ${{ matrix.runner }}
    container: ${{ matrix.container }}
    timeout-minutes: 120
    env:
      CARGO_TARGET_DIR: ${{ github.workspace }}/target
    steps:
      - name: Find Git ref
        env:
          GH_TOKEN: ${{ secrets.GITHUB_TOKEN }}
        shell: bash
        run: |
          PR_NUMBER="${{ github.event.inputs.pr_number || null }}"
          if test -n "${PR_NUMBER}"; then
            GIT_REF="$( gh pr view --repo clockworklabs/SpacetimeDB $PR_NUMBER --json headRefName --jq .headRefName )"
          else
            GIT_REF="${{ github.ref }}"
          fi
          echo "GIT_REF=${GIT_REF}" >>"$GITHUB_ENV"
      - name: Checkout sources
        uses: actions/checkout@v4
        with:
          ref: ${{ env.GIT_REF }}
      - uses: dsherret/rust-toolchain-file@v1
      - name: Cache Rust dependencies
        uses: Swatinem/rust-cache@v2
        with:
          workspaces: ${{ github.workspace }}
          shared-key: spacetimedb
          cache-on-failure: true
          cache-all-crates: true
          cache-workspace-crates: true

      - uses: actions/setup-dotnet@v4
        with:
          global-json-file: global.json

      # nodejs and pnpm are required for the typescript quickstart smoketest
      - name: Set up Node.js
        uses: actions/setup-node@v4
        with:
          node-version: 18

      - uses: pnpm/action-setup@v4
        with:
          run_install: true

      - name: Install psql (Windows)
        if: runner.os == 'Windows'
        run: choco install psql -y --no-progress
        shell: powershell
      - name: Build crates
        run: cargo build -p spacetimedb-cli -p spacetimedb-standalone -p spacetimedb-update
      - name: Start Docker daemon
        if: runner.os == 'Linux'
        run: /usr/local/bin/start-docker.sh

      - name: Build and start database (Linux)
        if: runner.os == 'Linux'
        run: |
          # Our .dockerignore omits `target`, which our CI Dockerfile needs.
          rm .dockerignore
          docker compose -f .github/docker-compose.yml up -d
      - name: Build and start database (Windows)
        if: runner.os == 'Windows'
        run: |
          # Fail properly if any individual command fails
          $ErrorActionPreference = 'Stop'
          $PSNativeCommandUseErrorActionPreference = $true

          Start-Process target/debug/spacetimedb-cli.exe -ArgumentList 'start --pg-port 5432'
          cd modules
          # the sdk-manifests on windows-latest are messed up, so we need to update them
          dotnet workload config --update-mode manifests
          dotnet workload update
      - uses: actions/setup-python@v5
        with: { python-version: '3.12' }
        if: runner.os == 'Windows'
      - name: Install python deps
        run: python -m pip install -r smoketests/requirements.txt
      - name: Run smoketests (windows)
        # Note: clear_database and replication only work in private
<<<<<<< HEAD
        run: cargo ci smoketests -- ${{ matrix.smoketest_args }} -x clear_database replication teams
=======
        run: python -m smoketests ${{ matrix.smoketest_args }} -x clear_database replication teams
        if: runner.os == 'Windows'
      - name: Run smoketests (Linux)
        # Note: clear_database and replication only work in private
        run: cargo ci smoketests -- ${{ matrix.smoketest_args }} -x clear_database replication teams
        if: runner.os != 'Windows'
>>>>>>> 5ac65739
      - name: Stop containers (Linux)
        if: always() && runner.os == 'Linux'
        run: docker compose -f .github/docker-compose.yml down

  test:
    name: Test Suite
    runs-on: spacetimedb-new-runner
    container:
      image: localhost:5000/spacetimedb-ci:latest
      options: >-
        --privileged
    env:
      CARGO_TARGET_DIR: ${{ github.workspace }}/target
    steps:
      - name: Find Git ref
        env:
          GH_TOKEN: ${{ secrets.GITHUB_TOKEN }}
        run: |
          PR_NUMBER="${{ github.event.inputs.pr_number || null }}"
          if test -n "${PR_NUMBER}"; then
            GIT_REF="$( gh pr view --repo clockworklabs/SpacetimeDB $PR_NUMBER --json headRefName --jq .headRefName )"
          else
            GIT_REF="${{ github.ref }}"
          fi
          echo "GIT_REF=${GIT_REF}" >>"$GITHUB_ENV"

      - name: Checkout sources
        uses: actions/checkout@v4
        with:
          ref: ${{ env.GIT_REF }}

      - uses: dsherret/rust-toolchain-file@v1
      - name: Cache Rust dependencies
        uses: Swatinem/rust-cache@v2
        with:
          workspaces: ${{ github.workspace }}
          shared-key: spacetimedb
          # Let the smoketests job save the cache since it builds the most things
          save-if: false

      - uses: actions/setup-dotnet@v3
        with:
          global-json-file: global.json

      - name: Set up Node.js
        uses: actions/setup-node@v4
        with:
          node-version: 18

      - uses: pnpm/action-setup@v4
        with:
          run_install: true

      - name: Build typescript module sdk
        working-directory: crates/bindings-typescript
        run: pnpm build

      - name: Run tests
        run: cargo ci test

  lints:
    name: Lints
    runs-on: spacetimedb-new-runner
    container:
      image: localhost:5000/spacetimedb-ci:latest
      options: >-
        --privileged
    env:
      CARGO_TARGET_DIR: ${{ github.workspace }}/target
    steps:
      - name: Checkout sources
        uses: actions/checkout@v3

      - uses: dsherret/rust-toolchain-file@v1
      - run: echo ::add-matcher::.github/workflows/rust_matcher.json

      - name: Cache Rust dependencies
        uses: Swatinem/rust-cache@v2
        with:
          workspaces: ${{ github.workspace }}
          shared-key: spacetimedb
          # Let the smoketests job save the cache since it builds the most things
          save-if: false

      - uses: actions/setup-dotnet@v3
        with:
          global-json-file: global.json

      - name: Run ci lint
        run: cargo ci lint

  wasm_bindings:
    name: Build and test wasm bindings
    runs-on: spacetimedb-new-runner
    container:
      image: localhost:5000/spacetimedb-ci:latest
      options: >-
        --privileged
    env:
      CARGO_TARGET_DIR: ${{ github.workspace }}/target
    steps:
      - uses: actions/checkout@v3

      - uses: dsherret/rust-toolchain-file@v1
      - run: echo ::add-matcher::.github/workflows/rust_matcher.json

      - name: Cache Rust dependencies
        uses: Swatinem/rust-cache@v2
        with:
          workspaces: ${{ github.workspace }}
          shared-key: spacetimedb
          # Let the smoketests job save the cache since it builds the most things
          save-if: false

      - name: Run bindgen tests
        run: cargo ci wasm-bindings

  publish_checks:
    name: Check that packages are publishable
    runs-on: spacetimedb-new-runner
    container:
      image: localhost:5000/spacetimedb-ci:latest
      options: >-
        --privileged
    permissions: read-all
    steps:
      - uses: actions/checkout@v3
      - name: Set up Python env
        run: |
          test -d venv || python3 -m venv venv
          venv/bin/pip3 install argparse toml
      - name: Run checks
        run: |
          set -ueo pipefail
          FAILED=0
          ROOTS=(spacetimedb spacetimedb-sdk)
          CRATES=$(venv/bin/python3 tools/find-publish-list.py --recursive --directories --quiet "${ROOTS[@]}")
          for crate_dir in $CRATES; do
            if ! venv/bin/python3 tools/crate-publish-checks.py "${crate_dir}"; then
              FAILED=$(( $FAILED + 1 ))
            fi
          done
          if [ $FAILED -gt 0 ]; then
            exit 1
          fi

  update:
    name: Test spacetimedb-update flow (${{ matrix.target }})
    permissions: read-all
    strategy:
      matrix:
        include:
          - runner: spacetimedb-new-runner
            target: x86_64-unknown-linux-gnu
            container:
              image: localhost:5000/spacetimedb-ci:latest
              options: --privileged
          - { target: aarch64-unknown-linux-gnu, runner: arm-runner }
          - { target: aarch64-apple-darwin, runner: macos-latest }
          - { target: x86_64-pc-windows-msvc, runner: windows-latest }
    runs-on: ${{ matrix.runner }}
    container: ${{ matrix.container }}
    steps:
      - name: Checkout
        uses: actions/checkout@v3

      - name: Install Rust
        uses: dsherret/rust-toolchain-file@v1

      - name: Install rust target
        run: rustup target add ${{ matrix.target }}

      - name: Install packages
        if: ${{ matrix.runner == 'arm-runner' }}
        shell: bash
        run: sudo apt install -y libssl-dev

      - name: Build spacetimedb-update
        run: cargo build --features github-token-auth --target ${{ matrix.target }} -p spacetimedb-update
        if: runner.os == 'Windows'

      - name: Run self-install
        env:
          GITHUB_TOKEN: ${{ secrets.GITHUB_TOKEN }}
        shell: bash
        run: |
          ROOT_DIR="$(mktemp -d)"
          # NOTE(bfops): We need the `github-token-auth` feature because we otherwise tend to get ratelimited when we try to fetch `/releases/latest`.
          # My best guess is that, on the GitHub runners, the "anonymous" ratelimit is shared by *all* users of that runner (I think this because it
          # happens very frequently on the `macos-runner`, but we haven't seen it on any others).
          cargo run --features github-token-auth --target ${{ matrix.target }} -p spacetimedb-update -- self-install --root-dir="${ROOT_DIR}" --yes
          "${ROOT_DIR}"/spacetime --root-dir="${ROOT_DIR}" help
        if: runner.os == 'Windows'

      - name: Test spacetimedb-update
        env:
          GITHUB_TOKEN: ${{ secrets.GITHUB_TOKEN }}
        run: cargo ci update-flow --target=${{ matrix.target }} --github-token-auth
        if: runner.os != 'Windows'

  unreal_engine_tests:
    name: Unreal Engine Tests
    # This can't go on e.g. ubuntu-latest because that runner runs out of disk space. ChatGPT suggested that the general solution tends to be to use
    # a custom runner.
    runs-on: spacetimedb-new-runner
    # Disable the tests because they are very flaky at the moment.
    # TODO: Remove this line and re-enable the `if` line just below here.
    if: false
    # Skip if this is an external contribution. GitHub secrets will be empty, so the step would fail anyway.
    # if: ${{ github.event_name != 'pull_request' || !github.event.pull_request.head.repo.fork }}
    container:
      image: ghcr.io/epicgames/unreal-engine:dev-5.6
      credentials:
        # Note(bfops): I don't think that `github.actor` needs to match the user that the token is for, because I'm using a token for my account and
        # it seems to be totally happy.
        # However, the token needs to be for a user that has access to the EpicGames org (see
        # https://dev.epicgames.com/documentation/en-us/unreal-engine/downloading-source-code-in-unreal-engine?application_version=5.6)
        username: ${{ github.actor }}
        password: ${{ secrets.GHCR_TOKEN }}
      # Run as root because otherwise we get permission denied for various directories inside the container. I tried doing dances to allow it to run
      # without this (reassigning env vars and stuff), but was unable to get it to work and it felt like an uphill battle.
      options: --user 0:0
    steps:
      # Uncomment this before merging so that it will run properly if run manually through the GH actions flow. It was playing weird with rolled back
      # commits though.
      #      - name: Find Git ref
      #        env:
      #          GH_TOKEN: ${{ secrets.GITHUB_TOKEN }}
      #        shell: bash
      #        run: |
      #          PR_NUMBER="${{ github.event.inputs.pr_number || null }}"
      #          if test -n "${PR_NUMBER}"; then
      #            GIT_REF="$( gh pr view --repo clockworklabs/SpacetimeDB $PR_NUMBER --json headRefName --jq .headRefName )"
      #          else
      #            GIT_REF="${{ github.ref }}"
      #          fi
      #          echo "GIT_REF=${GIT_REF}" >>"$GITHUB_ENV"
      - name: Checkout sources
        uses: actions/checkout@v4
        with:
          ref: ${{ env.GIT_REF }}
      - uses: dsherret/rust-toolchain-file@v1
      - name: Run Unreal Engine tests
        working-directory: sdks/unreal
        env:
          UE_ROOT_PATH: /home/ue4/UnrealEngine
        run: |

          apt-get update
          apt-get install -y acl curl ca-certificates

          REPO="$GITHUB_WORKSPACE"
          # Let ue4 read/write the workspace & tool caches without changing ownership
          for p in "$REPO" "${RUNNER_TEMP:-/__t}" "${RUNNER_TOOL_CACHE:-/__t}"; do
            [ -d "$p" ] && setfacl -R -m u:ue4:rwX -m d:u:ue4:rwX "$p" || true
          done

          # Rust tool caches live under the runner tool cache so they persist
          export CARGO_HOME="${RUNNER_TOOL_CACHE:-/__t}/cargo"
          export RUSTUP_HOME="${RUNNER_TOOL_CACHE:-/__t}/rustup"
          mkdir -p "$CARGO_HOME" "$RUSTUP_HOME"
          chown -R ue4:ue4 "$CARGO_HOME" "$RUSTUP_HOME"

          # Make sure the UE build script is executable (and parents traversable)
          UE_DIR="${UE_ROOT_PATH:-/home/ue4/UnrealEngine}"
          chmod a+rx "$UE_DIR" "$UE_DIR/Engine" "$UE_DIR/Engine/Build" "$UE_DIR/Engine/Build/BatchFiles/Linux" || true
          chmod a+rx "$UE_DIR/Engine/Build/BatchFiles/Linux/Build.sh" || true

          # Run the build & tests as ue4 (who owns the UE tree)
          sudo -E -H -u ue4 env \
            HOME=/home/ue4 \
            XDG_CONFIG_HOME=/home/ue4/.config \
            CARGO_HOME="$CARGO_HOME" \
            RUSTUP_HOME="$RUSTUP_HOME" \
            PATH="$CARGO_HOME/bin:$PATH" \
            bash -lc '
              set -euxo pipefail
              # Install rustup for ue4 if needed (uses the shared caches)
              if ! command -v cargo >/dev/null 2>&1; then
                curl -sSf https://sh.rustup.rs | sh -s -- -y
              fi
              rustup show >/dev/null
              git config --global --add safe.directory "$GITHUB_WORKSPACE" || true

              cd "$GITHUB_WORKSPACE/sdks/unreal"
              cargo --version
              cargo test -- --test-threads=1
            '

  ci_command_docs:
    name: Check CI command docs
    runs-on: ubuntu-latest
    steps:
      - name: Find Git ref
        env:
          GH_TOKEN: ${{ secrets.GITHUB_TOKEN }}
        shell: bash
        run: |
          PR_NUMBER="${{ github.event.inputs.pr_number || null }}"
          if test -n "${PR_NUMBER}"; then
            GIT_REF="$( gh pr view --repo clockworklabs/SpacetimeDB $PR_NUMBER --json headRefName --jq .headRefName )"
          else
            GIT_REF="${{ github.ref }}"
          fi
          echo "GIT_REF=${GIT_REF}" >>"$GITHUB_ENV"

      - name: Checkout sources
        uses: actions/checkout@v4
        with:
          ref: ${{ env.GIT_REF }}

      - uses: dsherret/rust-toolchain-file@v1

      - name: Check for docs change
        run: cargo ci self-docs --check

  cli_docs:
    name: Check CLI docs
    permissions: read-all
    runs-on: spacetimedb-new-runner
    container:
      image: localhost:5000/spacetimedb-ci:latest
      options: >-
        --privileged
    env:
      CARGO_TARGET_DIR: ${{ github.workspace }}/target
    steps:
      - name: Find Git ref
        env:
          GH_TOKEN: ${{ secrets.GITHUB_TOKEN }}
        shell: bash
        run: |
          PR_NUMBER="${{ github.event.inputs.pr_number || null }}"
          if test -n "${PR_NUMBER}"; then
            GIT_REF="$( gh pr view --repo clockworklabs/SpacetimeDB $PR_NUMBER --json headRefName --jq .headRefName )"
          else
            GIT_REF="${{ github.ref }}"
          fi
          echo "GIT_REF=${GIT_REF}" >>"$GITHUB_ENV"

      - name: Checkout sources
        uses: actions/checkout@v4
        with:
          ref: ${{ env.GIT_REF }}

      - name: Set up Node.js
        uses: actions/setup-node@v4
        with:
          node-version: 18

      - uses: pnpm/action-setup@v4
        with:
          run_install: true

      - name: Get pnpm store directory
        shell: bash
        run: |
          echo "STORE_PATH=$(pnpm store path --silent)" >> $GITHUB_ENV

      - uses: actions/cache@v4
        name: Setup pnpm cache
        with:
          path: ${{ env.STORE_PATH }}
          key: ${{ runner.os }}-pnpm-store-${{ hashFiles('**/pnpm-lock.yaml') }}
          restore-keys: |
            ${{ runner.os }}-pnpm-store-

      - uses: dsherret/rust-toolchain-file@v1

      - name: Cache Rust dependencies
        uses: Swatinem/rust-cache@v2
        with:
          workspaces: ${{ github.workspace }}
          shared-key: spacetimedb
          # Let the smoketests job save the cache since it builds the most things
          save-if: false

      - name: Check for docs change
        run: |
          cargo ci cli-docs

  unity-testsuite:
    # Skip if this is an external contribution.
    # The license secrets will be empty, so the step would fail anyway.
    if: ${{ github.event_name != 'pull_request' || !github.event.pull_request.head.repo.fork }}
    permissions:
      contents: read
      checks: write
    runs-on: spacetimedb-new-runner
    container:
      image: localhost:5000/spacetimedb-ci:latest
      options: >-
        --privileged
        --cgroupns=host
    timeout-minutes: 30
    env:
      CARGO_TARGET_DIR: ${{ github.workspace }}/target
    steps:
      - name: Checkout repository
        id: checkout-stdb
        uses: actions/checkout@v4

      # Run cheap .NET tests first. If those fail, no need to run expensive Unity tests.

      - name: Setup dotnet
        uses: actions/setup-dotnet@v3
        with:
          global-json-file: global.json

      - name: Override NuGet packages
        run: |
          dotnet pack crates/bindings-csharp/BSATN.Runtime
          dotnet pack crates/bindings-csharp/Runtime

          # Write out the nuget config file to `nuget.config`. This causes the spacetimedb-csharp-sdk repository
          # to be aware of the local versions of the `bindings-csharp` packages in SpacetimeDB, and use them if
          # available. Otherwise, `spacetimedb-csharp-sdk` will use the NuGet versions of the packages.
          # This means that (if version numbers match) we will test the local versions of the C# packages, even
          # if they're not pushed to NuGet.
          # See https://learn.microsoft.com/en-us/nuget/reference/nuget-config-file for more info on the config file.
          cd sdks/csharp
          ./tools~/write-nuget-config.sh ../..

      # Now, setup the Unity tests.
      - name: Patch spacetimedb dependency in Cargo.toml
        working-directory: demo/Blackholio/server-rust
        run: |
          sed -i "s|spacetimedb *=.*|spacetimedb = \{ path = \"../../../crates/bindings\" \}|" Cargo.toml
          cat Cargo.toml

      - name: Install Rust toolchain
        uses: dtolnay/rust-toolchain@stable

      - name: Cache Rust dependencies
        uses: Swatinem/rust-cache@v2
        with:
          workspaces: ${{ github.workspace }}
          shared-key: spacetimedb
          # Let the main CI job save the cache since it builds the most things
          save-if: false

      - name: Install SpacetimeDB CLI from the local checkout
        run: |
          cargo install --force --path crates/cli --locked --message-format=short
          cargo install --force --path crates/standalone --locked --message-format=short
          # Add a handy alias using the old binary name, so that we don't have to rewrite all scripts (incl. in submodules).
          ln -sf $CARGO_HOME/bin/spacetimedb-cli $CARGO_HOME/bin/spacetime

      - name: Generate client bindings
        working-directory: demo/Blackholio/server-rust
        run: bash ./generate.sh -y

      - name: Check for changes
        run: |
          tools/check-diff.sh demo/Blackholio/client-unity/Assets/Scripts/autogen || {
              echo 'Error: Bindings are dirty. Please run `demo/Blackholio/server-rust/generate.sh`.'
              exit 1
          }

      - name: Check Unity meta files
        uses: DeNA/unity-meta-check@v3
        with:
          enable_pr_comment: ${{ github.event_name == 'pull_request' }}
          target_path: sdks/csharp
        env:
          GITHUB_TOKEN: '${{ secrets.GITHUB_TOKEN }}'

      - name: Start SpacetimeDB
        run: |
          spacetime start &
          disown

      - name: Publish unity-tests module to SpacetimeDB
        working-directory: demo/Blackholio/server-rust
        run: |
          spacetime logout && spacetime login --server-issued-login local
          bash ./publish.sh

      - name: Patch com.clockworklabs.spacetimedbsdk dependency in manifest.json
        working-directory: demo/Blackholio/client-unity/Packages
        run: |
          # Replace the com.clockworklabs.spacetimedbsdk dependency with the current branch.
          # Note: Pointing to a local directory does not work, because our earlier steps nuke our meta files, which then causes Unity to not properly respect the DLLs (e.g.
          # codegen does not work properly).
          yq e -i '.dependencies["com.clockworklabs.spacetimedbsdk"] = "https://github.com/clockworklabs/SpacetimeDB.git?path=sdks/csharp#${{ github.head_ref }}"' manifest.json
          cat manifest.json

      - uses: actions/cache@v3
        with:
          path: demo/Blackholio/client-unity/Library
          key: Unity-${{ github.head_ref }}
          restore-keys: Unity-

        # We need this to support "Docker in Docker"
      - name: Start Docker daemon
        run: /usr/local/bin/start-docker.sh
      - name: Run Unity tests
        uses: game-ci/unity-test-runner@v4
        with:
          unityVersion: 2022.3.32f1 # Adjust Unity version to a valid tag
          projectPath: demo/Blackholio/client-unity # Path to the Unity project subdirectory
          githubToken: ${{ secrets.GITHUB_TOKEN }}
          testMode: playmode
          useHostNetwork: true
          artifactsPath: ''
        env:
          UNITY_EMAIL: ${{ secrets.UNITY_EMAIL }}
          UNITY_PASSWORD: ${{ secrets.UNITY_PASSWORD }}
          UNITY_SERIAL: ${{ secrets.UNITY_SERIAL }}

  csharp-testsuite:
    runs-on: spacetimedb-new-runner
    container:
      image: localhost:5000/spacetimedb-ci:latest
      options: >-
        --privileged
        --cgroupns=host
    timeout-minutes: 30
    env:
      CARGO_TARGET_DIR: ${{ github.workspace }}/target
    steps:
      - name: Checkout repository
        id: checkout-stdb
        uses: actions/checkout@v4

      # Run cheap .NET tests first. If those fail, no need to run expensive Unity tests.

      - name: Setup dotnet
        uses: actions/setup-dotnet@v3
        with:
          global-json-file: global.json

      - name: Override NuGet packages
        run: |
          dotnet pack crates/bindings-csharp/BSATN.Runtime
          dotnet pack crates/bindings-csharp/Runtime

          # Write out the nuget config file to `nuget.config`. This causes the spacetimedb-csharp-sdk repository
          # to be aware of the local versions of the `bindings-csharp` packages in SpacetimeDB, and use them if
          # available. Otherwise, `spacetimedb-csharp-sdk` will use the NuGet versions of the packages.
          # This means that (if version numbers match) we will test the local versions of the C# packages, even
          # if they're not pushed to NuGet.
          # See https://learn.microsoft.com/en-us/nuget/reference/nuget-config-file for more info on the config file.
          cd sdks/csharp
          ./tools~/write-nuget-config.sh ../..

      - name: Run .NET tests
        working-directory: sdks/csharp
        run: dotnet test -warnaserror

      - name: Verify C# formatting
        working-directory: sdks/csharp
        run: dotnet format --no-restore --verify-no-changes SpacetimeDB.ClientSDK.sln

      - name: Install Rust toolchain
        uses: dtolnay/rust-toolchain@stable

      - name: Cache Rust dependencies
        uses: Swatinem/rust-cache@v2
        with:
          workspaces: ${{ github.workspace }}
          shared-key: spacetimedb
          # Let the main CI job save the cache since it builds the most things
          save-if: false

      - name: Install SpacetimeDB CLI from the local checkout
        run: |
          cargo install --force --path crates/cli --locked --message-format=short
          cargo install --force --path crates/standalone --locked --message-format=short
          # Add a handy alias using the old binary name, so that we don't have to rewrite all scripts (incl. in submodules).
          ln -sf $CARGO_HOME/bin/spacetimedb-cli $CARGO_HOME/bin/spacetime

      - name: Check quickstart-chat bindings are up to date
        working-directory: sdks/csharp
        run: |
          bash tools~/gen-quickstart.sh
          "${GITHUB_WORKSPACE}"/tools/check-diff.sh examples~/quickstart-chat || {
              echo 'Error: quickstart-chat bindings have changed. Please run `sdks/csharp/tools~/gen-quickstart.sh`.'
              exit 1
          }

      - name: Check client-api bindings are up to date
        working-directory: sdks/csharp
        run: |
          bash tools~/gen-client-api.sh
          "${GITHUB_WORKSPACE}"/tools/check-diff.sh src/SpacetimeDB/ClientApi || {
              echo 'Error: Client API bindings are dirty. Please run `sdks/csharp/tools~/gen-client-api.sh`.'
              exit 1
          }

      - name: Start SpacetimeDB
        run: |
          spacetime start &
          disown

      - name: Run regression tests
        run: |
          bash sdks/csharp/tools~/run-regression-tests.sh
          tools/check-diff.sh sdks/csharp/examples~/regression-tests || {
              echo 'Error: Bindings are dirty. Please run `sdks/csharp/tools~/gen-regression-tests.sh`.'
              exit 1
          }<|MERGE_RESOLUTION|>--- conflicted
+++ resolved
@@ -113,16 +113,12 @@
         run: python -m pip install -r smoketests/requirements.txt
       - name: Run smoketests (windows)
         # Note: clear_database and replication only work in private
-<<<<<<< HEAD
         run: cargo ci smoketests -- ${{ matrix.smoketest_args }} -x clear_database replication teams
-=======
-        run: python -m smoketests ${{ matrix.smoketest_args }} -x clear_database replication teams
         if: runner.os == 'Windows'
       - name: Run smoketests (Linux)
         # Note: clear_database and replication only work in private
         run: cargo ci smoketests -- ${{ matrix.smoketest_args }} -x clear_database replication teams
         if: runner.os != 'Windows'
->>>>>>> 5ac65739
       - name: Stop containers (Linux)
         if: always() && runner.os == 'Linux'
         run: docker compose -f .github/docker-compose.yml down
