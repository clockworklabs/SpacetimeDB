--- conflicted
+++ resolved
@@ -33,13 +33,9 @@
             smoketest_args: --no-build-cli
             container: null
     runs-on: ${{ matrix.runner }}
-<<<<<<< HEAD
+    container: ${{ matrix.container }}
     env:
       CARGO_TARGET_DIR: ${{ github.workspace }}/target
-=======
-    container: ${{ matrix.container }}
-    
->>>>>>> 8c22386c
     steps:
       - name: Find Git ref
         env:
@@ -85,15 +81,11 @@
         if: runner.os == 'Windows'
         run: choco install psql -y --no-progress
         shell: powershell
-<<<<<<< HEAD
       - name: Build crates
         run: cargo build -p spacetimedb-cli -p spacetimedb-standalone -p spacetimedb-update
-=======
       - name: Start Docker daemon
         if: runner.os == 'Linux'
         run: /usr/local/bin/start-docker.sh
-
->>>>>>> 8c22386c
       - name: Build and start database (Linux)
         if: runner.os == 'Linux'
         run: |
@@ -126,17 +118,13 @@
 
   test:
     name: Test Suite
-<<<<<<< HEAD
-    runs-on: spacetimedb-runner
-    env:
-      CARGO_TARGET_DIR: ${{ github.workspace }}/target
-=======
     runs-on: spacetimedb-new-runner
     container:
       image: localhost:5000/spacetimedb-ci:latest
       options: >-
         --privileged
->>>>>>> 8c22386c
+    env:
+      CARGO_TARGET_DIR: ${{ github.workspace }}/target
     steps:
       - name: Find Git ref
         env:
@@ -208,17 +196,13 @@
 
   lints:
     name: Lints
-<<<<<<< HEAD
-    runs-on: spacetimedb-runner
-    env:
-      CARGO_TARGET_DIR: ${{ github.workspace }}/target
-=======
     runs-on: spacetimedb-new-runner
     container:
       image: localhost:5000/spacetimedb-ci:latest
       options: >-
         --privileged
->>>>>>> 8c22386c
+    env:
+      CARGO_TARGET_DIR: ${{ github.workspace }}/target
     steps:
       - name: Checkout sources
         uses: actions/checkout@v3
@@ -265,17 +249,13 @@
 
   wasm_bindings:
     name: Build and test wasm bindings
-<<<<<<< HEAD
-    runs-on: spacetimedb-runner
-    env:
-      CARGO_TARGET_DIR: ${{ github.workspace }}/target
-=======
     runs-on: spacetimedb-new-runner
     container:
       image: localhost:5000/spacetimedb-ci:latest
       options: >-
         --privileged
->>>>>>> 8c22386c
+    env:
+      CARGO_TARGET_DIR: ${{ github.workspace }}/target
     steps:
       - uses: actions/checkout@v3
 
@@ -465,17 +445,13 @@
   cli_docs:
     name: Check CLI docs
     permissions: read-all
-<<<<<<< HEAD
-    runs-on: ubuntu-latest
-    env:
-      CARGO_TARGET_DIR: ${{ github.workspace }}/target
-=======
     runs-on: spacetimedb-new-runner
     container:
       image: localhost:5000/spacetimedb-ci:latest
       options: >-
         --privileged
->>>>>>> 8c22386c
+    env:
+      CARGO_TARGET_DIR: ${{ github.workspace }}/target
     steps:
       - name: Find Git ref
         env:
