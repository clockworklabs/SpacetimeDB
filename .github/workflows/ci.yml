on:
  pull_request:
  push:
    branches:
      - master
  merge_group:
  workflow_dispatch:
    inputs:
      pr_number:
        description: 'Pull Request Number'
        required: false
        default: ''

name: CI

concurrency:
  group: ${{ github.workflow }}-${{ github.event.pull_request.number || github.event.inputs.pr_number || format('sha-{0}', github.sha) }}
  cancel-in-progress: true

jobs:
  docker_smoketests:
    name: Smoketests
    strategy:
      fail-fast: false
      matrix:
        runner: [spacetimedb-new-runner, windows-latest]
        include:
          - runner: spacetimedb-new-runner
            smoketest_args: --docker
            container:
              image: localhost:5000/spacetimedb-ci:latest
              options: --privileged
          - runner: windows-latest
            smoketest_args: --no-build-cli
            container: null
    runs-on: ${{ matrix.runner }}
    container: ${{ matrix.container }}
    timeout-minutes: 120
    env:
      CARGO_TARGET_DIR: ${{ github.workspace }}/target
      # Note: clear_database and replication only work in private
      SMOKETEST_ARGS: ${{ matrix.smoketest_args }} -x clear_database replication teams
    steps:
      - name: Find Git ref
        env:
          GH_TOKEN: ${{ secrets.GITHUB_TOKEN }}
        shell: bash
        run: |
          PR_NUMBER="${{ github.event.inputs.pr_number || null }}"
          if test -n "${PR_NUMBER}"; then
            GIT_REF="$( gh pr view --repo clockworklabs/SpacetimeDB $PR_NUMBER --json headRefName --jq .headRefName )"
          else
            GIT_REF="${{ github.ref }}"
          fi
          echo "GIT_REF=${GIT_REF}" >>"$GITHUB_ENV"
      - name: Checkout sources
        uses: actions/checkout@v4
        with:
          ref: ${{ env.GIT_REF }}
      - uses: dsherret/rust-toolchain-file@v1
      - name: Cache Rust dependencies
        uses: Swatinem/rust-cache@v2
        with:
          workspaces: ${{ github.workspace }}
          shared-key: spacetimedb
          cache-on-failure: false
          cache-all-crates: true
          cache-workspace-crates: true

      - uses: actions/setup-dotnet@v4
        with:
          global-json-file: global.json

      # nodejs and pnpm are required for the typescript quickstart smoketest
      - name: Set up Node.js
        uses: actions/setup-node@v4
        with:
          node-version: 18

      - uses: pnpm/action-setup@v4
        with:
          run_install: true

      - name: Install psql (Windows)
        if: runner.os == 'Windows'
        run: choco install psql -y --no-progress
        shell: powershell
      - name: Expand Docker network pool
        if: runner.os == 'Linux'
        run: |
          echo 'current contents:'
          cat /etc/docker/daemon.json
          echo 'New contents':
          echo '{
            "storage-driver": "vfs",
            "default-address-pools": [
              { "base": "10.10.0.0/16", "size": 24 },
              { "base": "10.20.0.0/16", "size": 24 }
            ]
          }' | sudo tee /etc/docker/daemon.json
          sudo service docker restart
      - name: Start Docker daemon
        if: runner.os == 'Linux'
        run: /usr/local/bin/start-docker.sh
      - name: Check docker info
        if: runner.os == 'Linux'
        run: |
          docker info
      - name: Build crates
        run: cargo build -p spacetimedb-cli -p spacetimedb-standalone -p spacetimedb-update

      # the sdk-manifests on windows-latest are messed up, so we need to update them
      - name: Fix sdk-manifests
        if: runner.os == 'Windows'
        working-directory: modules
        # Powershell doesn't early-exit properly from a multi-line command if one fails
        shell: bash
        run: |
          dotnet workload config --update-mode manifests
          dotnet workload update
      - uses: actions/setup-python@v5
        with: { python-version: '3.12' }
        if: runner.os == 'Windows'
      - name: Install python deps
        run: python -m pip install -r smoketests/requirements.txt
<<<<<<< HEAD
      - name: Run smoketests (Linux)
        if: runner.os == 'Linux'
        run: |
          export RUST_LOG=debug
          # Our .dockerignore omits `target`, which our CI Dockerfile needs.
          rm .dockerignore
          cargo ci smoketests --docker .github/docker-compose.yml --parallel -- ${SMOKETEST_ARGS}
      - name: Install OpenSSL via vcpkg
        uses: lukka/run-vcpkg@v11
        with:
          vcpkgGitCommitId: 'latest'
        if: runner.os == 'Windows'
      - name: Run smoketests (Windows)
        if: runner.os == 'Windows'
        env:
          OPENSSL_NO_VENDOR: 1
          VCPKG_ROOT: ${{ env.VCPKG_ROOT }}
          # Required so openssl-sys finds vcpkg libs
          OPENSSL_DIR: ${{ env.VCPKG_ROOT }}/installed/x64-windows
        run: |
          export OPENSSL_NO_VENDOR=1
          cargo ci smoketests --parallel -- ${SMOKETEST_ARGS}
=======
      - name: Run smoketests (windows)
        # Note: clear_database and replication only work in private
        run: python -m smoketests ${{ matrix.smoketest_args }} -x clear_database replication teams
        if: runner.os == 'Windows'
      - name: Run smoketests (Linux)
        # Note: clear_database and replication only work in private
        run: cargo ci smoketests -- ${{ matrix.smoketest_args }} -x clear_database replication teams
        if: runner.os != 'Windows'
      - name: Stop containers (Linux)
        if: always() && runner.os == 'Linux'
        run: docker compose -f .github/docker-compose.yml down
>>>>>>> 94302a85

  test:
    name: Test Suite
    runs-on: spacetimedb-new-runner
    container:
      image: localhost:5000/spacetimedb-ci:latest
      options: >-
        --privileged
    env:
      CARGO_TARGET_DIR: ${{ github.workspace }}/target
    steps:
      - name: Find Git ref
        env:
          GH_TOKEN: ${{ secrets.GITHUB_TOKEN }}
        run: |
          PR_NUMBER="${{ github.event.inputs.pr_number || null }}"
          if test -n "${PR_NUMBER}"; then
            GIT_REF="$( gh pr view --repo clockworklabs/SpacetimeDB $PR_NUMBER --json headRefName --jq .headRefName )"
          else
            GIT_REF="${{ github.ref }}"
          fi
          echo "GIT_REF=${GIT_REF}" >>"$GITHUB_ENV"

      - name: Checkout sources
        uses: actions/checkout@v4
        with:
          ref: ${{ env.GIT_REF }}

      - uses: dsherret/rust-toolchain-file@v1
      - name: Cache Rust dependencies
        uses: Swatinem/rust-cache@v2
        with:
          workspaces: ${{ github.workspace }}
          shared-key: spacetimedb
          # Let the smoketests job save the cache since it builds the most things
          save-if: false

      - uses: actions/setup-dotnet@v3
        with:
          global-json-file: global.json

      - name: Set up Node.js
        uses: actions/setup-node@v4
        with:
          node-version: 18

      - uses: pnpm/action-setup@v4
        with:
          run_install: true

      - name: Build typescript module sdk
        working-directory: crates/bindings-typescript
        run: pnpm build

      - name: Run tests
        run: cargo ci test

  lints:
    name: Lints
    runs-on: spacetimedb-new-runner
    container:
      image: localhost:5000/spacetimedb-ci:latest
      options: >-
        --privileged
    env:
      CARGO_TARGET_DIR: ${{ github.workspace }}/target
    steps:
      - name: Checkout sources
        uses: actions/checkout@v3

      - uses: dsherret/rust-toolchain-file@v1
      - run: echo ::add-matcher::.github/workflows/rust_matcher.json

      - name: Cache Rust dependencies
        uses: Swatinem/rust-cache@v2
        with:
          workspaces: ${{ github.workspace }}
          shared-key: spacetimedb
          # Let the smoketests job save the cache since it builds the most things
          save-if: false

      - uses: actions/setup-dotnet@v3
        with:
          global-json-file: global.json

      - name: Run ci lint
        run: cargo ci lint

  wasm_bindings:
    name: Build and test wasm bindings
    runs-on: spacetimedb-new-runner
    container:
      image: localhost:5000/spacetimedb-ci:latest
      options: >-
        --privileged
    env:
      CARGO_TARGET_DIR: ${{ github.workspace }}/target
    steps:
      - uses: actions/checkout@v3

      - uses: dsherret/rust-toolchain-file@v1
      - run: echo ::add-matcher::.github/workflows/rust_matcher.json

      - name: Cache Rust dependencies
        uses: Swatinem/rust-cache@v2
        with:
          workspaces: ${{ github.workspace }}
          shared-key: spacetimedb
          # Let the smoketests job save the cache since it builds the most things
          save-if: false

      - name: Run bindgen tests
        run: cargo ci wasm-bindings

  publish_checks:
    name: Check that packages are publishable
    runs-on: spacetimedb-new-runner
    container:
      image: localhost:5000/spacetimedb-ci:latest
      options: >-
        --privileged
    permissions: read-all
    steps:
      - uses: actions/checkout@v3
      - name: Set up Python env
        run: |
          test -d venv || python3 -m venv venv
          venv/bin/pip3 install argparse toml
      - name: Run checks
        run: |
          set -ueo pipefail
          FAILED=0
          ROOTS=(spacetimedb spacetimedb-sdk)
          CRATES=$(venv/bin/python3 tools/find-publish-list.py --recursive --directories --quiet "${ROOTS[@]}")
          for crate_dir in $CRATES; do
            if ! venv/bin/python3 tools/crate-publish-checks.py "${crate_dir}"; then
              FAILED=$(( $FAILED + 1 ))
            fi
          done
          if [ $FAILED -gt 0 ]; then
            exit 1
          fi

  update:
    name: Test spacetimedb-update flow (${{ matrix.target }})
    permissions: read-all
    strategy:
      matrix:
        include:
          - runner: spacetimedb-new-runner
            target: x86_64-unknown-linux-gnu
            container:
              image: localhost:5000/spacetimedb-ci:latest
              options: --privileged
          - { target: aarch64-unknown-linux-gnu, runner: arm-runner }
          - { target: aarch64-apple-darwin, runner: macos-latest }
          - { target: x86_64-pc-windows-msvc, runner: windows-latest }
    runs-on: ${{ matrix.runner }}
    container: ${{ matrix.container }}
    steps:
      - name: Checkout
        uses: actions/checkout@v3

      - name: Install Rust
        uses: dsherret/rust-toolchain-file@v1

      - name: Install rust target
        run: rustup target add ${{ matrix.target }}

      - name: Install packages
        if: ${{ matrix.runner == 'arm-runner' }}
        shell: bash
        run: sudo apt install -y libssl-dev

      - name: Build spacetimedb-update
        run: cargo build --features github-token-auth --target ${{ matrix.target }} -p spacetimedb-update
        if: runner.os == 'Windows'

      - name: Run self-install
        env:
          GITHUB_TOKEN: ${{ secrets.GITHUB_TOKEN }}
        shell: bash
        run: |
          ROOT_DIR="$(mktemp -d)"
          # NOTE(bfops): We need the `github-token-auth` feature because we otherwise tend to get ratelimited when we try to fetch `/releases/latest`.
          # My best guess is that, on the GitHub runners, the "anonymous" ratelimit is shared by *all* users of that runner (I think this because it
          # happens very frequently on the `macos-runner`, but we haven't seen it on any others).
          cargo run --features github-token-auth --target ${{ matrix.target }} -p spacetimedb-update -- self-install --root-dir="${ROOT_DIR}" --yes
          "${ROOT_DIR}"/spacetime --root-dir="${ROOT_DIR}" help
        if: runner.os == 'Windows'

      - name: Test spacetimedb-update
        env:
          GITHUB_TOKEN: ${{ secrets.GITHUB_TOKEN }}
        run: cargo ci update-flow --target=${{ matrix.target }} --github-token-auth
        if: runner.os != 'Windows'

  unreal_engine_tests:
    name: Unreal Engine Tests
    # This can't go on e.g. ubuntu-latest because that runner runs out of disk space. ChatGPT suggested that the general solution tends to be to use
    # a custom runner.
    runs-on: spacetimedb-new-runner
    # Disable the tests because they are very flaky at the moment.
    # TODO: Remove this line and re-enable the `if` line just below here.
    if: false
    # Skip if this is an external contribution. GitHub secrets will be empty, so the step would fail anyway.
    # if: ${{ github.event_name != 'pull_request' || !github.event.pull_request.head.repo.fork }}
    container:
      image: ghcr.io/epicgames/unreal-engine:dev-5.6
      credentials:
        # Note(bfops): I don't think that `github.actor` needs to match the user that the token is for, because I'm using a token for my account and
        # it seems to be totally happy.
        # However, the token needs to be for a user that has access to the EpicGames org (see
        # https://dev.epicgames.com/documentation/en-us/unreal-engine/downloading-source-code-in-unreal-engine?application_version=5.6)
        username: ${{ github.actor }}
        password: ${{ secrets.GHCR_TOKEN }}
      # Run as root because otherwise we get permission denied for various directories inside the container. I tried doing dances to allow it to run
      # without this (reassigning env vars and stuff), but was unable to get it to work and it felt like an uphill battle.
      options: --user 0:0
    steps:
      # Uncomment this before merging so that it will run properly if run manually through the GH actions flow. It was playing weird with rolled back
      # commits though.
      #      - name: Find Git ref
      #        env:
      #          GH_TOKEN: ${{ secrets.GITHUB_TOKEN }}
      #        shell: bash
      #        run: |
      #          PR_NUMBER="${{ github.event.inputs.pr_number || null }}"
      #          if test -n "${PR_NUMBER}"; then
      #            GIT_REF="$( gh pr view --repo clockworklabs/SpacetimeDB $PR_NUMBER --json headRefName --jq .headRefName )"
      #          else
      #            GIT_REF="${{ github.ref }}"
      #          fi
      #          echo "GIT_REF=${GIT_REF}" >>"$GITHUB_ENV"
      - name: Checkout sources
        uses: actions/checkout@v4
        with:
          ref: ${{ env.GIT_REF }}
      - uses: dsherret/rust-toolchain-file@v1
      - name: Run Unreal Engine tests
        working-directory: sdks/unreal
        env:
          UE_ROOT_PATH: /home/ue4/UnrealEngine
        run: |

          apt-get update
          apt-get install -y acl curl ca-certificates

          REPO="$GITHUB_WORKSPACE"
          # Let ue4 read/write the workspace & tool caches without changing ownership
          for p in "$REPO" "${RUNNER_TEMP:-/__t}" "${RUNNER_TOOL_CACHE:-/__t}"; do
            [ -d "$p" ] && setfacl -R -m u:ue4:rwX -m d:u:ue4:rwX "$p" || true
          done

          # Rust tool caches live under the runner tool cache so they persist
          export CARGO_HOME="${RUNNER_TOOL_CACHE:-/__t}/cargo"
          export RUSTUP_HOME="${RUNNER_TOOL_CACHE:-/__t}/rustup"
          mkdir -p "$CARGO_HOME" "$RUSTUP_HOME"
          chown -R ue4:ue4 "$CARGO_HOME" "$RUSTUP_HOME"

          # Make sure the UE build script is executable (and parents traversable)
          UE_DIR="${UE_ROOT_PATH:-/home/ue4/UnrealEngine}"
          chmod a+rx "$UE_DIR" "$UE_DIR/Engine" "$UE_DIR/Engine/Build" "$UE_DIR/Engine/Build/BatchFiles/Linux" || true
          chmod a+rx "$UE_DIR/Engine/Build/BatchFiles/Linux/Build.sh" || true

          # Run the build & tests as ue4 (who owns the UE tree)
          sudo -E -H -u ue4 env \
            HOME=/home/ue4 \
            XDG_CONFIG_HOME=/home/ue4/.config \
            CARGO_HOME="$CARGO_HOME" \
            RUSTUP_HOME="$RUSTUP_HOME" \
            PATH="$CARGO_HOME/bin:$PATH" \
            bash -lc '
              set -euxo pipefail
              # Install rustup for ue4 if needed (uses the shared caches)
              if ! command -v cargo >/dev/null 2>&1; then
                curl -sSf https://sh.rustup.rs | sh -s -- -y
              fi
              rustup show >/dev/null
              git config --global --add safe.directory "$GITHUB_WORKSPACE" || true

              cd "$GITHUB_WORKSPACE/sdks/unreal"
              cargo --version
              cargo test -- --test-threads=1
            '

  ci_command_docs:
    name: Check CI command docs
    runs-on: ubuntu-latest
    steps:
      - name: Find Git ref
        env:
          GH_TOKEN: ${{ secrets.GITHUB_TOKEN }}
        shell: bash
        run: |
          PR_NUMBER="${{ github.event.inputs.pr_number || null }}"
          if test -n "${PR_NUMBER}"; then
            GIT_REF="$( gh pr view --repo clockworklabs/SpacetimeDB $PR_NUMBER --json headRefName --jq .headRefName )"
          else
            GIT_REF="${{ github.ref }}"
          fi
          echo "GIT_REF=${GIT_REF}" >>"$GITHUB_ENV"

      - name: Checkout sources
        uses: actions/checkout@v4
        with:
          ref: ${{ env.GIT_REF }}

      - uses: dsherret/rust-toolchain-file@v1

      - name: Check for docs change
        run: cargo ci self-docs --check

  cli_docs:
    name: Check CLI docs
    permissions: read-all
    runs-on: spacetimedb-new-runner
    container:
      image: localhost:5000/spacetimedb-ci:latest
      options: >-
        --privileged
    env:
      CARGO_TARGET_DIR: ${{ github.workspace }}/target
    steps:
      - name: Find Git ref
        env:
          GH_TOKEN: ${{ secrets.GITHUB_TOKEN }}
        shell: bash
        run: |
          PR_NUMBER="${{ github.event.inputs.pr_number || null }}"
          if test -n "${PR_NUMBER}"; then
            GIT_REF="$( gh pr view --repo clockworklabs/SpacetimeDB $PR_NUMBER --json headRefName --jq .headRefName )"
          else
            GIT_REF="${{ github.ref }}"
          fi
          echo "GIT_REF=${GIT_REF}" >>"$GITHUB_ENV"

      - name: Checkout sources
        uses: actions/checkout@v4
        with:
          ref: ${{ env.GIT_REF }}

      - name: Set up Node.js
        uses: actions/setup-node@v4
        with:
          node-version: 18

      - uses: pnpm/action-setup@v4
        with:
          run_install: true

      - name: Get pnpm store directory
        shell: bash
        run: |
          echo "STORE_PATH=$(pnpm store path --silent)" >> $GITHUB_ENV

      - uses: actions/cache@v4
        name: Setup pnpm cache
        with:
          path: ${{ env.STORE_PATH }}
          key: ${{ runner.os }}-pnpm-store-${{ hashFiles('**/pnpm-lock.yaml') }}
          restore-keys: |
            ${{ runner.os }}-pnpm-store-

      - uses: dsherret/rust-toolchain-file@v1

      - name: Cache Rust dependencies
        uses: Swatinem/rust-cache@v2
        with:
          workspaces: ${{ github.workspace }}
          shared-key: spacetimedb
          # Let the smoketests job save the cache since it builds the most things
          save-if: false

      - name: Check for docs change
        run: |
          cargo ci cli-docs

  unity-testsuite:
    # Skip if this is an external contribution.
    # The license secrets will be empty, so the step would fail anyway.
    if: ${{ github.event_name != 'pull_request' || !github.event.pull_request.head.repo.fork }}
    permissions:
      contents: read
      checks: write
    runs-on: spacetimedb-new-runner
    container:
      image: localhost:5000/spacetimedb-ci:latest
      options: >-
        --privileged
        --cgroupns=host
    timeout-minutes: 30
    env:
      CARGO_TARGET_DIR: ${{ github.workspace }}/target
    steps:
      - name: Checkout repository
        id: checkout-stdb
        uses: actions/checkout@v4

      # Run cheap .NET tests first. If those fail, no need to run expensive Unity tests.

      - name: Setup dotnet
        uses: actions/setup-dotnet@v3
        with:
          global-json-file: global.json

      - name: Override NuGet packages
        run: |
          dotnet pack crates/bindings-csharp/BSATN.Runtime
          dotnet pack crates/bindings-csharp/Runtime

          # Write out the nuget config file to `nuget.config`. This causes the spacetimedb-csharp-sdk repository
          # to be aware of the local versions of the `bindings-csharp` packages in SpacetimeDB, and use them if
          # available. Otherwise, `spacetimedb-csharp-sdk` will use the NuGet versions of the packages.
          # This means that (if version numbers match) we will test the local versions of the C# packages, even
          # if they're not pushed to NuGet.
          # See https://learn.microsoft.com/en-us/nuget/reference/nuget-config-file for more info on the config file.
          cd sdks/csharp
          ./tools~/write-nuget-config.sh ../..

      # Now, setup the Unity tests.
      - name: Patch spacetimedb dependency in Cargo.toml
        working-directory: demo/Blackholio/server-rust
        run: |
          sed -i "s|spacetimedb *=.*|spacetimedb = \{ path = \"../../../crates/bindings\" \}|" Cargo.toml
          cat Cargo.toml

      - name: Install Rust toolchain
        uses: dtolnay/rust-toolchain@stable

      - name: Cache Rust dependencies
        uses: Swatinem/rust-cache@v2
        with:
          workspaces: ${{ github.workspace }}
          shared-key: spacetimedb
          # Let the main CI job save the cache since it builds the most things
          save-if: false

      - name: Install SpacetimeDB CLI from the local checkout
        run: |
          cargo install --force --path crates/cli --locked --message-format=short
          cargo install --force --path crates/standalone --locked --message-format=short
          # Add a handy alias using the old binary name, so that we don't have to rewrite all scripts (incl. in submodules).
          ln -sf $CARGO_HOME/bin/spacetimedb-cli $CARGO_HOME/bin/spacetime

      - name: Generate client bindings
        working-directory: demo/Blackholio/server-rust
        run: bash ./generate.sh -y

      - name: Check for changes
        run: |
          tools/check-diff.sh demo/Blackholio/client-unity/Assets/Scripts/autogen || {
              echo 'Error: Bindings are dirty. Please run `demo/Blackholio/server-rust/generate.sh`.'
              exit 1
          }

      - name: Check Unity meta files
        uses: DeNA/unity-meta-check@v3
        with:
          enable_pr_comment: ${{ github.event_name == 'pull_request' }}
          target_path: sdks/csharp
        env:
          GITHUB_TOKEN: '${{ secrets.GITHUB_TOKEN }}'

      - name: Start SpacetimeDB
        run: |
          spacetime start &
          disown

      - name: Publish unity-tests module to SpacetimeDB
        working-directory: demo/Blackholio/server-rust
        run: |
          spacetime logout && spacetime login --server-issued-login local
          bash ./publish.sh

      - name: Patch com.clockworklabs.spacetimedbsdk dependency in manifest.json
        working-directory: demo/Blackholio/client-unity/Packages
        run: |
          # Replace the com.clockworklabs.spacetimedbsdk dependency with the current branch.
          # Note: Pointing to a local directory does not work, because our earlier steps nuke our meta files, which then causes Unity to not properly respect the DLLs (e.g.
          # codegen does not work properly).
          yq e -i '.dependencies["com.clockworklabs.spacetimedbsdk"] = "https://github.com/clockworklabs/SpacetimeDB.git?path=sdks/csharp#${{ github.head_ref }}"' manifest.json
          cat manifest.json

      - uses: actions/cache@v3
        with:
          path: demo/Blackholio/client-unity/Library
          key: Unity-${{ github.head_ref }}
          restore-keys: Unity-

        # We need this to support "Docker in Docker"
      - name: Start Docker daemon
        run: /usr/local/bin/start-docker.sh
      - name: Run Unity tests
        uses: game-ci/unity-test-runner@v4
        with:
          unityVersion: 2022.3.32f1 # Adjust Unity version to a valid tag
          projectPath: demo/Blackholio/client-unity # Path to the Unity project subdirectory
          githubToken: ${{ secrets.GITHUB_TOKEN }}
          testMode: playmode
          useHostNetwork: true
          artifactsPath: ''
        env:
          UNITY_EMAIL: ${{ secrets.UNITY_EMAIL }}
          UNITY_PASSWORD: ${{ secrets.UNITY_PASSWORD }}
          UNITY_SERIAL: ${{ secrets.UNITY_SERIAL }}

  csharp-testsuite:
    runs-on: spacetimedb-new-runner
    container:
      image: localhost:5000/spacetimedb-ci:latest
      options: >-
        --privileged
        --cgroupns=host
    timeout-minutes: 30
    env:
      CARGO_TARGET_DIR: ${{ github.workspace }}/target
    steps:
      - name: Checkout repository
        id: checkout-stdb
        uses: actions/checkout@v4

      # Run cheap .NET tests first. If those fail, no need to run expensive Unity tests.

      - name: Setup dotnet
        uses: actions/setup-dotnet@v3
        with:
          global-json-file: global.json

      - name: Override NuGet packages
        run: |
          dotnet pack crates/bindings-csharp/BSATN.Runtime
          dotnet pack crates/bindings-csharp/Runtime

          # Write out the nuget config file to `nuget.config`. This causes the spacetimedb-csharp-sdk repository
          # to be aware of the local versions of the `bindings-csharp` packages in SpacetimeDB, and use them if
          # available. Otherwise, `spacetimedb-csharp-sdk` will use the NuGet versions of the packages.
          # This means that (if version numbers match) we will test the local versions of the C# packages, even
          # if they're not pushed to NuGet.
          # See https://learn.microsoft.com/en-us/nuget/reference/nuget-config-file for more info on the config file.
          cd sdks/csharp
          ./tools~/write-nuget-config.sh ../..

      - name: Run .NET tests
        working-directory: sdks/csharp
        run: dotnet test -warnaserror

      - name: Verify C# formatting
        working-directory: sdks/csharp
        run: dotnet format --no-restore --verify-no-changes SpacetimeDB.ClientSDK.sln

      - name: Install Rust toolchain
        uses: dtolnay/rust-toolchain@stable

      - name: Cache Rust dependencies
        uses: Swatinem/rust-cache@v2
        with:
          workspaces: ${{ github.workspace }}
          shared-key: spacetimedb
          # Let the main CI job save the cache since it builds the most things
          save-if: false

      - name: Install SpacetimeDB CLI from the local checkout
        run: |
          cargo install --force --path crates/cli --locked --message-format=short
          cargo install --force --path crates/standalone --locked --message-format=short
          # Add a handy alias using the old binary name, so that we don't have to rewrite all scripts (incl. in submodules).
          ln -sf $CARGO_HOME/bin/spacetimedb-cli $CARGO_HOME/bin/spacetime

      - name: Check quickstart-chat bindings are up to date
        working-directory: sdks/csharp
        run: |
          bash tools~/gen-quickstart.sh
          "${GITHUB_WORKSPACE}"/tools/check-diff.sh examples~/quickstart-chat || {
              echo 'Error: quickstart-chat bindings have changed. Please run `sdks/csharp/tools~/gen-quickstart.sh`.'
              exit 1
          }

      - name: Check client-api bindings are up to date
        working-directory: sdks/csharp
        run: |
          bash tools~/gen-client-api.sh
          "${GITHUB_WORKSPACE}"/tools/check-diff.sh src/SpacetimeDB/ClientApi || {
              echo 'Error: Client API bindings are dirty. Please run `sdks/csharp/tools~/gen-client-api.sh`.'
              exit 1
          }

      - name: Start SpacetimeDB
        run: |
          spacetime start &
          disown

      - name: Run regression tests
        run: |
          bash sdks/csharp/tools~/run-regression-tests.sh
          tools/check-diff.sh sdks/csharp/examples~/regression-tests || {
              echo 'Error: Bindings are dirty. Please run `sdks/csharp/tools~/gen-regression-tests.sh`.'
              exit 1
          }<|MERGE_RESOLUTION|>--- conflicted
+++ resolved
@@ -123,7 +123,6 @@
         if: runner.os == 'Windows'
       - name: Install python deps
         run: python -m pip install -r smoketests/requirements.txt
-<<<<<<< HEAD
       - name: Run smoketests (Linux)
         if: runner.os == 'Linux'
         run: |
@@ -146,19 +145,6 @@
         run: |
           export OPENSSL_NO_VENDOR=1
           cargo ci smoketests --parallel -- ${SMOKETEST_ARGS}
-=======
-      - name: Run smoketests (windows)
-        # Note: clear_database and replication only work in private
-        run: python -m smoketests ${{ matrix.smoketest_args }} -x clear_database replication teams
-        if: runner.os == 'Windows'
-      - name: Run smoketests (Linux)
-        # Note: clear_database and replication only work in private
-        run: cargo ci smoketests -- ${{ matrix.smoketest_args }} -x clear_database replication teams
-        if: runner.os != 'Windows'
-      - name: Stop containers (Linux)
-        if: always() && runner.os == 'Linux'
-        run: docker compose -f .github/docker-compose.yml down
->>>>>>> 94302a85
 
   test:
     name: Test Suite
