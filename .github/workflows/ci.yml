--- conflicted
+++ resolved
@@ -525,7 +525,6 @@
             exit 1
           fi
 
-<<<<<<< HEAD
   llm_ci_check:
     name: Verify docs/rustdoc_json hashes
     permissions:
@@ -541,7 +540,7 @@
       - name: Run hash check (both langs)
         working-directory: crates/xtask-llm-benchmark
         run: cargo llm ci-check
-=======
+        
   unity-testsuite:
     # Skip if this is an external contribution.
     # The license secrets will be empty, so the step would fail anyway.
@@ -762,5 +761,4 @@
           tools/check-diff.sh sdks/csharp/examples~/regression-tests || {
               echo 'Error: Bindings are dirty. Please run `sdks/csharp/tools~/gen-regression-tests.sh`.'
               exit 1
-          }
->>>>>>> 653a2a1b
+          }