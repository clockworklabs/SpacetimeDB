--- conflicted
+++ resolved
@@ -92,204 +92,8 @@
       - uses: actions/setup-python@v5
         with: { python-version: '3.12' }
         if: runner.os == 'Windows'
-<<<<<<< HEAD
       - name: Run smoketests (Linux)
         if: runner.os == 'Linux'
-=======
-      - name: Install python deps
-        run: python -m pip install -r smoketests/requirements.txt
-      - name: Run smoketests
-        # Note: clear_database and replication only work in private
-        run: cargo ci smoketests -- ${{ matrix.smoketest_args }} -x clear_database replication teams
-      - name: Stop containers (Linux)
-        if: always() && runner.os == 'Linux'
-        run: docker compose -f .github/docker-compose.yml down
-
-  test:
-    name: Test Suite
-    runs-on: spacetimedb-new-runner
-    container:
-      image: localhost:5000/spacetimedb-ci:latest
-      options: >-
-        --privileged
-    env:
-      CARGO_TARGET_DIR: ${{ github.workspace }}/target
-    steps:
-      - name: Find Git ref
-        env:
-          GH_TOKEN: ${{ secrets.GITHUB_TOKEN }}
-        run: |
-          PR_NUMBER="${{ github.event.inputs.pr_number || null }}"
-          if test -n "${PR_NUMBER}"; then
-            GIT_REF="$( gh pr view --repo clockworklabs/SpacetimeDB $PR_NUMBER --json headRefName --jq .headRefName )"
-          else
-            GIT_REF="${{ github.ref }}"
-          fi
-          echo "GIT_REF=${GIT_REF}" >>"$GITHUB_ENV"
-
-      - name: Checkout sources
-        uses: actions/checkout@v4
-        with:
-          ref: ${{ env.GIT_REF }}
-
-      - uses: dsherret/rust-toolchain-file@v1
-      - name: Cache Rust dependencies
-        uses: Swatinem/rust-cache@v2
-        with:
-          workspaces: ${{ github.workspace }}
-          shared-key: spacetimedb
-          # Let the smoketests job save the cache since it builds the most things
-          save-if: false
-          prefix-key: v1
-
-      - uses: actions/setup-dotnet@v3
-        with:
-          global-json-file: global.json
-
-      - name: Set up Node.js
-        uses: actions/setup-node@v4
-        with:
-          node-version: 18
-
-      - uses: pnpm/action-setup@v4
-        with:
-          run_install: true
-
-      - name: Build typescript module sdk
-        working-directory: crates/bindings-typescript
-        run: pnpm build
-
-      - name: Run tests
-        run: cargo ci test
-
-  lints:
-    name: Lints
-    runs-on: spacetimedb-new-runner
-    container:
-      image: localhost:5000/spacetimedb-ci:latest
-      options: >-
-        --privileged
-    env:
-      CARGO_TARGET_DIR: ${{ github.workspace }}/target
-    steps:
-      - name: Checkout sources
-        uses: actions/checkout@v3
-
-      - uses: dsherret/rust-toolchain-file@v1
-      - run: echo ::add-matcher::.github/workflows/rust_matcher.json
-
-      - name: Cache Rust dependencies
-        uses: Swatinem/rust-cache@v2
-        with:
-          workspaces: ${{ github.workspace }}
-          shared-key: spacetimedb
-          # Let the smoketests job save the cache since it builds the most things
-          save-if: false
-          prefix-key: v1
-
-      - uses: actions/setup-dotnet@v3
-        with:
-          global-json-file: global.json
-
-      - name: Run ci lint
-        run: cargo ci lint
-
-  wasm_bindings:
-    name: Build and test wasm bindings
-    runs-on: spacetimedb-new-runner
-    container:
-      image: localhost:5000/spacetimedb-ci:latest
-      options: >-
-        --privileged
-    env:
-      CARGO_TARGET_DIR: ${{ github.workspace }}/target
-    steps:
-      - uses: actions/checkout@v3
-
-      - uses: dsherret/rust-toolchain-file@v1
-      - run: echo ::add-matcher::.github/workflows/rust_matcher.json
-
-      - name: Cache Rust dependencies
-        uses: Swatinem/rust-cache@v2
-        with:
-          workspaces: ${{ github.workspace }}
-          shared-key: spacetimedb
-          # Let the smoketests job save the cache since it builds the most things
-          save-if: false
-          prefix-key: v1
-
-      - name: Run bindgen tests
-        run: cargo ci wasm-bindings
-
-  publish_checks:
-    name: Check that packages are publishable
-    runs-on: spacetimedb-new-runner
-    container:
-      image: localhost:5000/spacetimedb-ci:latest
-      options: >-
-        --privileged
-    permissions: read-all
-    steps:
-      - uses: actions/checkout@v3
-      - name: Set up Python env
-        run: |
-          test -d venv || python3 -m venv venv
-          venv/bin/pip3 install argparse toml
-      - name: Run checks
-        run: |
-          set -ueo pipefail
-          FAILED=0
-          ROOTS=(spacetimedb spacetimedb-sdk)
-          CRATES=$(venv/bin/python3 tools/find-publish-list.py --recursive --directories --quiet "${ROOTS[@]}")
-          for crate_dir in $CRATES; do
-            if ! venv/bin/python3 tools/crate-publish-checks.py "${crate_dir}"; then
-              FAILED=$(( $FAILED + 1 ))
-            fi
-          done
-          if [ $FAILED -gt 0 ]; then
-            exit 1
-          fi
-
-  update:
-    name: Test spacetimedb-update flow (${{ matrix.target }})
-    permissions: read-all
-    strategy:
-      matrix:
-        include:
-          - runner: spacetimedb-new-runner
-            target: x86_64-unknown-linux-gnu
-            container:
-              image: localhost:5000/spacetimedb-ci:latest
-              options: --privileged
-          - { target: aarch64-unknown-linux-gnu, runner: arm-runner }
-          - { target: aarch64-apple-darwin, runner: macos-latest }
-          - { target: x86_64-pc-windows-msvc, runner: windows-latest }
-    runs-on: ${{ matrix.runner }}
-    container: ${{ matrix.container }}
-    steps:
-      - name: Checkout
-        uses: actions/checkout@v3
-
-      - name: Install Rust
-        uses: dsherret/rust-toolchain-file@v1
-
-      - name: Install rust target
-        run: rustup target add ${{ matrix.target }}
-
-      - name: Install packages
-        if: ${{ matrix.runner == 'arm-runner' }}
-        shell: bash
-        run: sudo apt install -y libssl-dev
-
-      - name: Build spacetimedb-update
-        run: cargo build --features github-token-auth --target ${{ matrix.target }} -p spacetimedb-update
-        if: runner.os == 'Windows'
-
-      - name: Run self-install
-        env:
-          GITHUB_TOKEN: ${{ secrets.GITHUB_TOKEN }}
-        shell: bash
->>>>>>> 39f01289
         run: |
           export RUST_LOG=debug
           # Pre-build the crates because this docker compose file uses whatever's pre-built
@@ -299,419 +103,4 @@
           cargo ci smoketests --docker .github/docker-compose.yml --parallel -- ${SMOKETEST_ARGS}
       - name: Run smoketests (Windows)
         if: runner.os == 'Windows'
-<<<<<<< HEAD
-        run: cargo ci smoketests --parallel -- ${SMOKETEST_ARGS}
-=======
-
-      - name: Test spacetimedb-update
-        env:
-          GITHUB_TOKEN: ${{ secrets.GITHUB_TOKEN }}
-        run: cargo ci update-flow --target=${{ matrix.target }} --github-token-auth
-        if: runner.os != 'Windows'
-
-  unreal_engine_tests:
-    name: Unreal Engine Tests
-    # This can't go on e.g. ubuntu-latest because that runner runs out of disk space. ChatGPT suggested that the general solution tends to be to use
-    # a custom runner.
-    runs-on: spacetimedb-new-runner
-    # Disable the tests because they are very flaky at the moment.
-    # TODO: Remove this line and re-enable the `if` line just below here.
-    if: false
-    # Skip if this is an external contribution. GitHub secrets will be empty, so the step would fail anyway.
-    # if: ${{ github.event_name != 'pull_request' || !github.event.pull_request.head.repo.fork }}
-    container:
-      image: ghcr.io/epicgames/unreal-engine:dev-5.6
-      credentials:
-        # Note(bfops): I don't think that `github.actor` needs to match the user that the token is for, because I'm using a token for my account and
-        # it seems to be totally happy.
-        # However, the token needs to be for a user that has access to the EpicGames org (see
-        # https://dev.epicgames.com/documentation/en-us/unreal-engine/downloading-source-code-in-unreal-engine?application_version=5.6)
-        username: ${{ github.actor }}
-        password: ${{ secrets.GHCR_TOKEN }}
-      # Run as root because otherwise we get permission denied for various directories inside the container. I tried doing dances to allow it to run
-      # without this (reassigning env vars and stuff), but was unable to get it to work and it felt like an uphill battle.
-      options: --user 0:0
-    steps:
-      # Uncomment this before merging so that it will run properly if run manually through the GH actions flow. It was playing weird with rolled back
-      # commits though.
-      #      - name: Find Git ref
-      #        env:
-      #          GH_TOKEN: ${{ secrets.GITHUB_TOKEN }}
-      #        shell: bash
-      #        run: |
-      #          PR_NUMBER="${{ github.event.inputs.pr_number || null }}"
-      #          if test -n "${PR_NUMBER}"; then
-      #            GIT_REF="$( gh pr view --repo clockworklabs/SpacetimeDB $PR_NUMBER --json headRefName --jq .headRefName )"
-      #          else
-      #            GIT_REF="${{ github.ref }}"
-      #          fi
-      #          echo "GIT_REF=${GIT_REF}" >>"$GITHUB_ENV"
-      - name: Checkout sources
-        uses: actions/checkout@v4
-        with:
-          ref: ${{ env.GIT_REF }}
-      - uses: dsherret/rust-toolchain-file@v1
-      - name: Run Unreal Engine tests
-        working-directory: sdks/unreal
-        env:
-          UE_ROOT_PATH: /home/ue4/UnrealEngine
-        run: |
-
-          apt-get update
-          apt-get install -y acl curl ca-certificates
-
-          REPO="$GITHUB_WORKSPACE"
-          # Let ue4 read/write the workspace & tool caches without changing ownership
-          for p in "$REPO" "${RUNNER_TEMP:-/__t}" "${RUNNER_TOOL_CACHE:-/__t}"; do
-            [ -d "$p" ] && setfacl -R -m u:ue4:rwX -m d:u:ue4:rwX "$p" || true
-          done
-
-          # Rust tool caches live under the runner tool cache so they persist
-          export CARGO_HOME="${RUNNER_TOOL_CACHE:-/__t}/cargo"
-          export RUSTUP_HOME="${RUNNER_TOOL_CACHE:-/__t}/rustup"
-          mkdir -p "$CARGO_HOME" "$RUSTUP_HOME"
-          chown -R ue4:ue4 "$CARGO_HOME" "$RUSTUP_HOME"
-
-          # Make sure the UE build script is executable (and parents traversable)
-          UE_DIR="${UE_ROOT_PATH:-/home/ue4/UnrealEngine}"
-          chmod a+rx "$UE_DIR" "$UE_DIR/Engine" "$UE_DIR/Engine/Build" "$UE_DIR/Engine/Build/BatchFiles/Linux" || true
-          chmod a+rx "$UE_DIR/Engine/Build/BatchFiles/Linux/Build.sh" || true
-
-          # Run the build & tests as ue4 (who owns the UE tree)
-          sudo -E -H -u ue4 env \
-            HOME=/home/ue4 \
-            XDG_CONFIG_HOME=/home/ue4/.config \
-            CARGO_HOME="$CARGO_HOME" \
-            RUSTUP_HOME="$RUSTUP_HOME" \
-            PATH="$CARGO_HOME/bin:$PATH" \
-            bash -lc '
-              set -euxo pipefail
-              # Install rustup for ue4 if needed (uses the shared caches)
-              if ! command -v cargo >/dev/null 2>&1; then
-                curl -sSf https://sh.rustup.rs | sh -s -- -y
-              fi
-              rustup show >/dev/null
-              git config --global --add safe.directory "$GITHUB_WORKSPACE" || true
-
-              cd "$GITHUB_WORKSPACE/sdks/unreal"
-              cargo --version
-              cargo test -- --test-threads=1
-            '
-
-  ci_command_docs:
-    name: Check CI command docs
-    runs-on: ubuntu-latest
-    steps:
-      - name: Find Git ref
-        env:
-          GH_TOKEN: ${{ secrets.GITHUB_TOKEN }}
-        shell: bash
-        run: |
-          PR_NUMBER="${{ github.event.inputs.pr_number || null }}"
-          if test -n "${PR_NUMBER}"; then
-            GIT_REF="$( gh pr view --repo clockworklabs/SpacetimeDB $PR_NUMBER --json headRefName --jq .headRefName )"
-          else
-            GIT_REF="${{ github.ref }}"
-          fi
-          echo "GIT_REF=${GIT_REF}" >>"$GITHUB_ENV"
-
-      - name: Checkout sources
-        uses: actions/checkout@v4
-        with:
-          ref: ${{ env.GIT_REF }}
-
-      - uses: dsherret/rust-toolchain-file@v1
-
-      - name: Check for docs change
-        run: cargo ci self-docs --check
-
-  cli_docs:
-    name: Check CLI docs
-    permissions: read-all
-    runs-on: spacetimedb-new-runner
-    container:
-      image: localhost:5000/spacetimedb-ci:latest
-      options: >-
-        --privileged
-    env:
-      CARGO_TARGET_DIR: ${{ github.workspace }}/target
-    steps:
-      - name: Find Git ref
-        env:
-          GH_TOKEN: ${{ secrets.GITHUB_TOKEN }}
-        shell: bash
-        run: |
-          PR_NUMBER="${{ github.event.inputs.pr_number || null }}"
-          if test -n "${PR_NUMBER}"; then
-            GIT_REF="$( gh pr view --repo clockworklabs/SpacetimeDB $PR_NUMBER --json headRefName --jq .headRefName )"
-          else
-            GIT_REF="${{ github.ref }}"
-          fi
-          echo "GIT_REF=${GIT_REF}" >>"$GITHUB_ENV"
-
-      - name: Checkout sources
-        uses: actions/checkout@v4
-        with:
-          ref: ${{ env.GIT_REF }}
-
-      - name: Set up Node.js
-        uses: actions/setup-node@v4
-        with:
-          node-version: 18
-
-      - uses: pnpm/action-setup@v4
-        with:
-          run_install: true
-
-      - name: Get pnpm store directory
-        shell: bash
-        run: |
-          echo "STORE_PATH=$(pnpm store path --silent)" >> $GITHUB_ENV
-
-      - uses: actions/cache@v4
-        name: Setup pnpm cache
-        with:
-          path: ${{ env.STORE_PATH }}
-          key: ${{ runner.os }}-pnpm-store-${{ hashFiles('**/pnpm-lock.yaml') }}
-          restore-keys: |
-            ${{ runner.os }}-pnpm-store-
-
-      - uses: dsherret/rust-toolchain-file@v1
-
-      - name: Cache Rust dependencies
-        uses: Swatinem/rust-cache@v2
-        with:
-          workspaces: ${{ github.workspace }}
-          shared-key: spacetimedb
-          # Let the smoketests job save the cache since it builds the most things
-          save-if: false
-          prefix-key: v1
-
-      - name: Check for docs change
-        run: |
-          cargo ci cli-docs
-
-  unity-testsuite:
-    # Skip if this is an external contribution.
-    # The license secrets will be empty, so the step would fail anyway.
-    if: ${{ github.event_name != 'pull_request' || !github.event.pull_request.head.repo.fork }}
-    permissions:
-      contents: read
-      checks: write
-    runs-on: spacetimedb-new-runner
-    container:
-      image: localhost:5000/spacetimedb-ci:latest
-      options: >-
-        --privileged
-        --cgroupns=host
-    timeout-minutes: 30
-    env:
-      CARGO_TARGET_DIR: ${{ github.workspace }}/target
-    steps:
-      - name: Checkout repository
-        id: checkout-stdb
-        uses: actions/checkout@v4
-
-      # Run cheap .NET tests first. If those fail, no need to run expensive Unity tests.
-
-      - name: Setup dotnet
-        uses: actions/setup-dotnet@v3
-        with:
-          global-json-file: global.json
-
-      - name: Override NuGet packages
-        run: |
-          dotnet pack crates/bindings-csharp/BSATN.Runtime
-          dotnet pack crates/bindings-csharp/Runtime
-
-          # Write out the nuget config file to `nuget.config`. This causes the spacetimedb-csharp-sdk repository
-          # to be aware of the local versions of the `bindings-csharp` packages in SpacetimeDB, and use them if
-          # available. Otherwise, `spacetimedb-csharp-sdk` will use the NuGet versions of the packages.
-          # This means that (if version numbers match) we will test the local versions of the C# packages, even
-          # if they're not pushed to NuGet.
-          # See https://learn.microsoft.com/en-us/nuget/reference/nuget-config-file for more info on the config file.
-          cd sdks/csharp
-          ./tools~/write-nuget-config.sh ../..
-
-      # Now, setup the Unity tests.
-      - name: Patch spacetimedb dependency in Cargo.toml
-        working-directory: demo/Blackholio/server-rust
-        run: |
-          sed -i "s|spacetimedb *=.*|spacetimedb = \{ path = \"../../../crates/bindings\" \}|" Cargo.toml
-          cat Cargo.toml
-
-      - name: Install Rust toolchain
-        uses: dsherret/rust-toolchain-file@v1
-
-      - name: Cache Rust dependencies
-        uses: Swatinem/rust-cache@v2
-        with:
-          workspaces: ${{ github.workspace }}
-          shared-key: spacetimedb
-          # Let the main CI job save the cache since it builds the most things
-          save-if: false
-          prefix-key: v1
-
-      - name: Install SpacetimeDB CLI from the local checkout
-        run: |
-          cargo install --force --path crates/cli --locked --message-format=short
-          cargo install --force --path crates/standalone --locked --message-format=short
-          # Add a handy alias using the old binary name, so that we don't have to rewrite all scripts (incl. in submodules).
-          ln -sf $CARGO_HOME/bin/spacetimedb-cli $CARGO_HOME/bin/spacetime
-
-      - name: Generate client bindings
-        working-directory: demo/Blackholio/server-rust
-        run: bash ./generate.sh -y
-
-      - name: Check for changes
-        run: |
-          tools/check-diff.sh demo/Blackholio/client-unity/Assets/Scripts/autogen || {
-              echo 'Error: Bindings are dirty. Please run `demo/Blackholio/server-rust/generate.sh`.'
-              exit 1
-          }
-
-      - name: Check Unity meta files
-        uses: DeNA/unity-meta-check@v3
-        with:
-          enable_pr_comment: ${{ github.event_name == 'pull_request' }}
-          target_path: sdks/csharp
-        env:
-          GITHUB_TOKEN: '${{ secrets.GITHUB_TOKEN }}'
-
-      - name: Start SpacetimeDB
-        run: |
-          spacetime start &
-          disown
-
-      - name: Publish unity-tests module to SpacetimeDB
-        working-directory: demo/Blackholio/server-rust
-        run: |
-          spacetime logout && spacetime login --server-issued-login local
-          bash ./publish.sh
-
-      - name: Patch com.clockworklabs.spacetimedbsdk dependency in manifest.json
-        working-directory: demo/Blackholio/client-unity/Packages
-        run: |
-          # Replace the com.clockworklabs.spacetimedbsdk dependency with the current branch.
-          # Note: Pointing to a local directory does not work, because our earlier steps nuke our meta files, which then causes Unity to not properly respect the DLLs (e.g.
-          # codegen does not work properly).
-          yq e -i '.dependencies["com.clockworklabs.spacetimedbsdk"] = "https://github.com/clockworklabs/SpacetimeDB.git?path=sdks/csharp#${{ github.head_ref }}"' manifest.json
-          cat manifest.json
-
-      - uses: actions/cache@v3
-        with:
-          path: demo/Blackholio/client-unity/Library
-          key: Unity-${{ github.head_ref }}
-          restore-keys: Unity-
-
-        # We need this to support "Docker in Docker"
-      - name: Start Docker daemon
-        run: /usr/local/bin/start-docker.sh
-      - name: Run Unity tests
-        uses: game-ci/unity-test-runner@v4
-        with:
-          unityVersion: 2022.3.32f1 # Adjust Unity version to a valid tag
-          projectPath: demo/Blackholio/client-unity # Path to the Unity project subdirectory
-          githubToken: ${{ secrets.GITHUB_TOKEN }}
-          testMode: playmode
-          useHostNetwork: true
-          artifactsPath: ''
-        env:
-          UNITY_EMAIL: ${{ secrets.UNITY_EMAIL }}
-          UNITY_PASSWORD: ${{ secrets.UNITY_PASSWORD }}
-          UNITY_SERIAL: ${{ secrets.UNITY_SERIAL }}
-
-  csharp-testsuite:
-    runs-on: spacetimedb-new-runner
-    container:
-      image: localhost:5000/spacetimedb-ci:latest
-      options: >-
-        --privileged
-        --cgroupns=host
-    timeout-minutes: 30
-    env:
-      CARGO_TARGET_DIR: ${{ github.workspace }}/target
-    steps:
-      - name: Checkout repository
-        id: checkout-stdb
-        uses: actions/checkout@v4
-
-      # Run cheap .NET tests first. If those fail, no need to run expensive Unity tests.
-
-      - name: Setup dotnet
-        uses: actions/setup-dotnet@v3
-        with:
-          global-json-file: global.json
-
-      - name: Override NuGet packages
-        run: |
-          dotnet pack crates/bindings-csharp/BSATN.Runtime
-          dotnet pack crates/bindings-csharp/Runtime
-
-          # Write out the nuget config file to `nuget.config`. This causes the spacetimedb-csharp-sdk repository
-          # to be aware of the local versions of the `bindings-csharp` packages in SpacetimeDB, and use them if
-          # available. Otherwise, `spacetimedb-csharp-sdk` will use the NuGet versions of the packages.
-          # This means that (if version numbers match) we will test the local versions of the C# packages, even
-          # if they're not pushed to NuGet.
-          # See https://learn.microsoft.com/en-us/nuget/reference/nuget-config-file for more info on the config file.
-          cd sdks/csharp
-          ./tools~/write-nuget-config.sh ../..
-
-      - name: Run .NET tests
-        working-directory: sdks/csharp
-        run: dotnet test -warnaserror
-
-      - name: Verify C# formatting
-        working-directory: sdks/csharp
-        run: dotnet format --no-restore --verify-no-changes SpacetimeDB.ClientSDK.sln
-
-      - name: Install Rust toolchain
-        uses: dsherret/rust-toolchain-file@v1
-
-      - name: Cache Rust dependencies
-        uses: Swatinem/rust-cache@v2
-        with:
-          workspaces: ${{ github.workspace }}
-          shared-key: spacetimedb
-          # Let the main CI job save the cache since it builds the most things
-          save-if: false
-          prefix-key: v1
-
-      - name: Install SpacetimeDB CLI from the local checkout
-        run: |
-          cargo install --force --path crates/cli --locked --message-format=short
-          cargo install --force --path crates/standalone --locked --message-format=short
-          # Add a handy alias using the old binary name, so that we don't have to rewrite all scripts (incl. in submodules).
-          ln -sf $CARGO_HOME/bin/spacetimedb-cli $CARGO_HOME/bin/spacetime
-
-      - name: Check quickstart-chat bindings are up to date
-        working-directory: sdks/csharp
-        run: |
-          bash tools~/gen-quickstart.sh
-          "${GITHUB_WORKSPACE}"/tools/check-diff.sh examples~/quickstart-chat || {
-              echo 'Error: quickstart-chat bindings have changed. Please run `sdks/csharp/tools~/gen-quickstart.sh`.'
-              exit 1
-          }
-
-      - name: Check client-api bindings are up to date
-        working-directory: sdks/csharp
-        run: |
-          bash tools~/gen-client-api.sh
-          "${GITHUB_WORKSPACE}"/tools/check-diff.sh src/SpacetimeDB/ClientApi || {
-              echo 'Error: Client API bindings are dirty. Please run `sdks/csharp/tools~/gen-client-api.sh`.'
-              exit 1
-          }
-
-      - name: Start SpacetimeDB
-        run: |
-          spacetime start &
-          disown
-
-      - name: Run regression tests
-        run: |
-          bash sdks/csharp/tools~/run-regression-tests.sh
-          tools/check-diff.sh sdks/csharp/examples~/regression-tests || {
-              echo 'Error: Bindings are dirty. Please run `sdks/csharp/tools~/gen-regression-tests.sh`.'
-              exit 1
-          }
->>>>>>> 39f01289
+        run: cargo ci smoketests --parallel -- ${SMOKETEST_ARGS}