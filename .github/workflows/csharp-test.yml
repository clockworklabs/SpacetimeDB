name: C#/Unity - Test Suite

on:
  push:
    branches:
      - master
  pull_request:

jobs:
  unity-testsuite:
    runs-on: ubuntu-latest
    steps:
      - name: Checkout repository
        uses: actions/checkout@v4

      # Run cheap .NET tests first. If those fail, no need to run expensive Unity tests.

      - name: Setup dotnet
        uses: actions/setup-dotnet@v3
        with:
          global-json-file: modules/global.json

      - name: Override NuGet packages
        run: |
          dotnet pack crates/bindings-csharp/BSATN.Runtime
          dotnet pack crates/bindings-csharp/Runtime

          # Write out the nuget config file to `nuget.config`. This causes the spacetimedb-csharp-sdk repository
          # to be aware of the local versions of the `bindings-csharp` packages in SpacetimeDB, and use them if
          # available. Otherwise, `spacetimedb-csharp-sdk` will use the NuGet versions of the packages.
          # This means that (if version numbers match) we will test the local versions of the C# packages, even
          # if they're not pushed to NuGet.
          # See https://learn.microsoft.com/en-us/nuget/reference/nuget-config-file for more info on the config file.
          cd sdks/csharp
          ./tools~/write-nuget-config.sh ../..

      - name: Run .NET tests
        working-directory: sdks/csharp
        run: dotnet test -warnaserror

      - name: Verify C# formatting
        working-directory: sdks/csharp
        run: dotnet format --no-restore --verify-no-changes SpacetimeDB.ClientSDK.sln

      # Now, setup the Unity tests.

      - name: Patch spacetimedb dependency in Cargo.toml
        working-directory: demo/Blackholio/server-rust
        run: |
          sed -i "s|spacetimedb *=.*|spacetimedb = \{ path = \"../../../crates/bindings\" \}|" Cargo.toml
          cat Cargo.toml

      - name: Install Rust toolchain
        uses: dtolnay/rust-toolchain@stable

      - name: Cache Rust dependencies
        uses: Swatinem/rust-cache@v2
        id: cache-rust-deps
        with:
          workspaces: demo/Blackholio/server-rust
          key: ${{ steps.checkout-stdb.outputs.commit }}
          # Cache Rust deps even if unit tests have failed.
          cache-on-failure: true
          # Cache the CLI as well.
          cache-all-crates: true

      - name: Install SpacetimeDB CLI from the local checkout
        # Rebuild only if we didn't get a precise cache hit.
        if: steps.cache-rust-deps.outputs.cache-hit == 'false'
        run: |
          cargo install --force --path crates/cli --locked --message-format=short
          cargo install --force --path crates/standalone --locked --message-format=short
          # Add a handy alias using the old binary name, so that we don't have to rewrite all scripts (incl. in submodules).
          ln -sf $HOME/.cargo/bin/spacetimedb-cli $HOME/.cargo/bin/spacetime
        env:
          # Share the target directory with our local project to avoid rebuilding same SpacetimeDB crates twice.
          CARGO_TARGET_DIR: demo/Blackholio/server-rust/target

      - name: Generate client bindings
        working-directory: demo/Blackholio/server-rust
        run: bash ./generate.sh -y

      - name: Check for changes
        run: |
          # This was copied from tools/check-diff.sh.
          # It's required because `spacetime generate` creates lines with the SpacetimeDB commit
          # version, which would make this `git diff` check very brittle if included.
          PATTERN='^// This was generated using spacetimedb cli version.*'
          git diff --exit-code --ignore-matching-lines="$PATTERN" -- demo/Blackholio/client-unity/Assets/Scripts/autogen || {
              echo "Error: Bindings are dirty. Please generate bindings again and commit them to this branch."
              exit 1
          }

      - name: Check Unity meta files
        uses: DeNA/unity-meta-check@v3
        with:
          enable_pr_comment: ${{ github.event_name == 'pull_request' }}
          target_path: sdks/csharp
        env:
          GITHUB_TOKEN: "${{ secrets.GITHUB_TOKEN }}"

      - name: Start SpacetimeDB
        run: |
          spacetime start &
          disown

      - name: Run regression tests
        run: bash sdks/csharp/tools~/run-regression-tests.sh .

      - name: Publish unity-tests module to SpacetimeDB
        working-directory: demo/Blackholio/server-rust
        run: |
          spacetime logout && spacetime login --server-issued-login local
          bash ./publish.sh

      - name: Patch com.clockworklabs.spacetimedbsdk dependency in manifest.json
        working-directory: demo/Blackholio/client-unity/Packages
        run: |
          # Replace the com.clockworklabs.spacetimedbsdk dependency with the current branch.
          # Note: Pointing to a local directory does not work, because our earlier steps nuke our meta files, which then causes Unity to not properly respect the DLLs (e.g.
          # codegen does not work properly).
          yq e -i '.dependencies["com.clockworklabs.spacetimedbsdk"] = "https://github.com/clockworklabs/SpacetimeDB.git?path=sdks/csharp#${{ github.head_ref }}"' manifest.json
          cat manifest.json

      - uses: actions/cache@v3
        with:
          path: demo/Blackholio/client-unity/Library
          key: Unity-${{ github.head_ref }}
          restore-keys: Unity-

      - name: Run Unity tests
        uses: game-ci/unity-test-runner@v4
        with:
          unityVersion: 2022.3.32f1  # Adjust Unity version to a valid tag
          projectPath: demo/Blackholio/client-unity  # Path to the Unity project subdirectory
          githubToken: ${{ secrets.GITHUB_TOKEN }}
          testMode: playmode
          useHostNetwork: true
        env:
          UNITY_EMAIL: ${{ secrets.UNITY_EMAIL }}
          UNITY_PASSWORD: ${{ secrets.UNITY_PASSWORD }}
          UNITY_SERIAL: ${{ secrets.UNITY_SERIAL }}
        # Skip if this is an external contribution.
        # The license secrets will be empty, so the step would fail anyway.
<<<<<<< HEAD
        if: !github.event.pull_request.head.repo.fork
=======
        if: ${{ !github.event.pull_request.head.repo.fork }}
>>>>>>> b4013eb8
<|MERGE_RESOLUTION|>--- conflicted
+++ resolved
@@ -142,8 +142,4 @@
           UNITY_SERIAL: ${{ secrets.UNITY_SERIAL }}
         # Skip if this is an external contribution.
         # The license secrets will be empty, so the step would fail anyway.
-<<<<<<< HEAD
-        if: !github.event.pull_request.head.repo.fork
-=======
-        if: ${{ !github.event.pull_request.head.repo.fork }}
->>>>>>> b4013eb8
+        if: ${{ !github.event.pull_request.head.repo.fork }}