name: C#/Unity - Test Suite

on:
  push:
    branches:
      - master
  pull_request:

concurrency:
  group: ${{ github.workflow }}-${{ github.event.pull_request.number || format('sha-{0}', github.sha) }}
  cancel-in-progress: true

jobs:
  unity-testsuite:
    runs-on: spacetimedb-new-runner
    container:
      image: localhost:5000/spacetimedb-ci:latest
      options: >-
        --privileged
        --cgroupns=host
    # Cancel any previous testsuites running on the same PR and/or ref.
    concurrency:
      group: unity-test-${{ github.event.pull_request.number || github.ref }}
      cancel-in-progress: true
    timeout-minutes: 30
    env:
      CARGO_TARGET_DIR: ${{ github.workspace }}/target
    steps:
      - name: Checkout repository
        id: checkout-stdb
        uses: actions/checkout@v4

      # Run cheap .NET tests first. If those fail, no need to run expensive Unity tests.

      - name: Setup dotnet
        uses: actions/setup-dotnet@v3
        with:
          global-json-file: global.json

      - name: Override NuGet packages
        run: |
          dotnet pack crates/bindings-csharp/BSATN.Runtime
          dotnet pack crates/bindings-csharp/Runtime

          # Write out the nuget config file to `nuget.config`. This causes the spacetimedb-csharp-sdk repository
          # to be aware of the local versions of the `bindings-csharp` packages in SpacetimeDB, and use them if
          # available. Otherwise, `spacetimedb-csharp-sdk` will use the NuGet versions of the packages.
          # This means that (if version numbers match) we will test the local versions of the C# packages, even
          # if they're not pushed to NuGet.
          # See https://learn.microsoft.com/en-us/nuget/reference/nuget-config-file for more info on the config file.
          cd sdks/csharp
          ./tools~/write-nuget-config.sh ../..

      - name: Run .NET tests
        working-directory: sdks/csharp
        run: dotnet test -warnaserror

      - name: Verify C# formatting
        working-directory: sdks/csharp
        run: dotnet format --no-restore --verify-no-changes SpacetimeDB.ClientSDK.sln

      # Now, setup the Unity tests.

      - name: Patch spacetimedb dependency in Cargo.toml
        working-directory: demo/Blackholio/server-rust
        run: |
          sed -i "s|spacetimedb *=.*|spacetimedb = \{ path = \"../../../crates/bindings\" \}|" Cargo.toml
          cat Cargo.toml

      - name: Install Rust toolchain
        uses: dtolnay/rust-toolchain@stable

      - name: Cache Rust dependencies
        uses: Swatinem/rust-cache@v2
        with:
          workspaces: ${{ github.workspace }}
          shared-key: spacetimedb
          # Let the main CI job save the cache since it builds the most things
          save-if: false

      - name: Install SpacetimeDB CLI from the local checkout
        run: |
          cargo install --force --path crates/cli --locked --message-format=short
          cargo install --force --path crates/standalone --locked --message-format=short
          # Add a handy alias using the old binary name, so that we don't have to rewrite all scripts (incl. in submodules).
<<<<<<< HEAD
          ln -sf $HOME/.cargo/bin/spacetimedb-cli $HOME/.cargo/bin/spacetime
=======
          ln -sf $CARGO_HOME/bin/spacetimedb-cli $CARGO_HOME/bin/spacetime
        env:
          # Share the target directory with our local project to avoid rebuilding same SpacetimeDB crates twice.
          CARGO_TARGET_DIR: demo/Blackholio/server-rust/target
>>>>>>> 8c22386c

      - name: Check quickstart-chat bindings are up to date
        working-directory: sdks/csharp
        run: |
          bash tools~/gen-quickstart.sh
          "${GITHUB_WORKSPACE}"/tools/check-diff.sh examples~/quickstart-chat || {
              echo 'Error: quickstart-chat bindings have changed. Please run `sdks/csharp/tools~/gen-quickstart.sh`.'
              exit 1
          }

      - name: Check client-api bindings are up to date
        working-directory: sdks/csharp
        run: |
          bash tools~/gen-client-api.sh
          "${GITHUB_WORKSPACE}"/tools/check-diff.sh src/SpacetimeDB/ClientApi || {
              echo 'Error: Client API bindings are dirty. Please run `sdks/csharp/tools~/gen-client-api.sh`.'
              exit 1
          }

      - name: Generate client bindings
        working-directory: demo/Blackholio/server-rust
        run: bash ./generate.sh -y

      - name: Check for changes
        run: |
          tools/check-diff.sh demo/Blackholio/client-unity/Assets/Scripts/autogen || {
              echo 'Error: Bindings are dirty. Please run `demo/Blackholio/server-rust/generate.sh`.'
              exit 1
          }

      - name: Check Unity meta files
        uses: DeNA/unity-meta-check@v3
        with:
          enable_pr_comment: ${{ github.event_name == 'pull_request' }}
          target_path: sdks/csharp
        env:
          GITHUB_TOKEN: "${{ secrets.GITHUB_TOKEN }}"

      - name: Start SpacetimeDB
        run: |
          spacetime start &
          disown

      - name: Run regression tests
        run: |
          bash sdks/csharp/tools~/run-regression-tests.sh
          tools/check-diff.sh sdks/csharp/examples~/regression-tests || {
              echo 'Error: Bindings are dirty. Please run `sdks/csharp/tools~/gen-regression-tests.sh`.'
              exit 1
          }

      - name: Publish unity-tests module to SpacetimeDB
        working-directory: demo/Blackholio/server-rust
        run: |
          spacetime logout && spacetime login --server-issued-login local
          bash ./publish.sh

      - name: Patch com.clockworklabs.spacetimedbsdk dependency in manifest.json
        working-directory: demo/Blackholio/client-unity/Packages
        run: |
          # Replace the com.clockworklabs.spacetimedbsdk dependency with the current branch.
          # Note: Pointing to a local directory does not work, because our earlier steps nuke our meta files, which then causes Unity to not properly respect the DLLs (e.g.
          # codegen does not work properly).
          yq e -i '.dependencies["com.clockworklabs.spacetimedbsdk"] = "https://github.com/clockworklabs/SpacetimeDB.git?path=sdks/csharp#${{ github.head_ref }}"' manifest.json
          cat manifest.json

      - uses: actions/cache@v3
        with:
          path: demo/Blackholio/client-unity/Library
          key: Unity-${{ github.head_ref }}
          restore-keys: Unity-

        # We need this to support "Docker in Docker"
      - name: Start Docker daemon
        run: /usr/local/bin/start-docker.sh
      - name: Run Unity tests
        uses: game-ci/unity-test-runner@v4
        with:
          unityVersion: 2022.3.32f1  # Adjust Unity version to a valid tag
          projectPath: demo/Blackholio/client-unity  # Path to the Unity project subdirectory
          githubToken: ${{ secrets.GITHUB_TOKEN }}
          testMode: playmode
          useHostNetwork: true
        env:
          UNITY_EMAIL: ${{ secrets.UNITY_EMAIL }}
          UNITY_PASSWORD: ${{ secrets.UNITY_PASSWORD }}
          UNITY_SERIAL: ${{ secrets.UNITY_SERIAL }}
        # Skip if this is an external contribution.
        # The license secrets will be empty, so the step would fail anyway.
        if: ${{ github.event_name != 'pull_request' || !github.event.pull_request.head.repo.fork }}<|MERGE_RESOLUTION|>--- conflicted
+++ resolved
@@ -83,14 +83,7 @@
           cargo install --force --path crates/cli --locked --message-format=short
           cargo install --force --path crates/standalone --locked --message-format=short
           # Add a handy alias using the old binary name, so that we don't have to rewrite all scripts (incl. in submodules).
-<<<<<<< HEAD
-          ln -sf $HOME/.cargo/bin/spacetimedb-cli $HOME/.cargo/bin/spacetime
-=======
           ln -sf $CARGO_HOME/bin/spacetimedb-cli $CARGO_HOME/bin/spacetime
-        env:
-          # Share the target directory with our local project to avoid rebuilding same SpacetimeDB crates twice.
-          CARGO_TARGET_DIR: demo/Blackholio/server-rust/target
->>>>>>> 8c22386c
 
       - name: Check quickstart-chat bindings are up to date
         working-directory: sdks/csharp
