--- conflicted
+++ resolved
@@ -16,11 +16,7 @@
         include:
           - { name: x86_64 Linux, target: x86_64-unknown-linux-gnu, runner: bare-metal, container: 'ubuntu' }
           - { name: aarch64 Linux, target: aarch64-unknown-linux-gnu, runner: arm-runner }
-<<<<<<< HEAD
-          - { name: x86_64 Linux musl, target: x86_64-unknown-linux-musl, runner: bare-metal, container: 'alpine' }
-=======
-          - { name: x86_64 Linux musl, target: x86_64-unknown-linux-musl, runner: bare-metal }
->>>>>>> 80ad69ca
+          - { name: x86_64 Linux musl, target: x86_64-unknown-linux-musl, runner: bare-metal, container: alpine }
           # FIXME: arm musl build. "JavaScript Actions in Alpine containers are only supported on x64 Linux runners"
           # - { name: aarch64 Linux musl, target: aarch64-unknown-linux-musl, runner: arm-runner }
           - { name: aarch64 macOS, target: aarch64-apple-darwin, runner: macos-latest }
@@ -29,11 +25,7 @@
 
     name: Build CLI for ${{ matrix.name }}
     runs-on: ${{ matrix.runner }}
-<<<<<<< HEAD
     container: ${{ matrix.container || '' }}
-=======
-    container: ${{ endsWith(matrix.target, '-musl') && 'alpine' || '' }}
->>>>>>> 80ad69ca
 
     steps:
       - name: Checkout
