from .. import Smoketest, random_string
from subprocess import CalledProcessError
import time
import itertools

class UpdateModule(Smoketest):
    AUTOPUBLISH = False

    MODULE_CODE = """
use spacetimedb::{log, ReducerContext, Table};

#[spacetimedb::table(name = person)]
pub struct Person {
    #[primary_key]
    #[auto_inc]
    id: u64,
    name: String,
}

#[spacetimedb::reducer]
pub fn add(ctx: &ReducerContext, name: String) {
    ctx.db.person().insert(Person { id: 0, name });
}

#[spacetimedb::reducer]
pub fn say_hello(ctx: &ReducerContext) {
    for person in ctx.db.person().iter() {
        log::info!("Hello, {}!", person.name);
    }
    log::info!("Hello, World!");
}
"""
    MODULE_CODE_B = """
#[spacetimedb::table(name = person)]
pub struct Person {
    #[primary_key]
    #[auto_inc]
    id: u64,
    name: String,
    age: u8,
}
"""

    MODULE_CODE_C = """
use spacetimedb::{log, ReducerContext, Table};

#[spacetimedb::table(name = person)]
pub struct Person {
    #[primary_key]
    #[auto_inc]
    id: u64,
    name: String,
}

#[spacetimedb::table(name = pets)]
pub struct Pet {
    species: String,
}

#[spacetimedb::reducer]
pub fn are_we_updated_yet(ctx: &ReducerContext) {
    log::info!("MODULE UPDATED");
}
"""


    def test_module_update(self):
        """Test publishing a module without the --clear-database option"""

        name = random_string()

        self.publish_module(name, clear=False)

        self.call("add", "Robert")
        self.call("add", "Julie")
        self.call("add", "Samantha")
        self.call("say_hello")
        logs = self.logs(100)
        self.assertIn("Hello, Samantha!", logs)
        self.assertIn("Hello, Julie!", logs)
        self.assertIn("Hello, Robert!", logs)
        self.assertIn("Hello, World!", logs)

        # Unchanged module is ok
        self.publish_module(name, clear=False)

        # Changing an existing table isn't
        self.write_module_code(self.MODULE_CODE_B)
        with self.assertRaises(CalledProcessError) as cm:
            self.publish_module(name, clear=False)
        self.assertIn("Error: Database update rejected", cm.exception.stderr)

        # Check that the old module is still running by calling say_hello
        self.call("say_hello")

        # Adding a table is ok
        self.write_module_code(self.MODULE_CODE_C)
        self.publish_module(name, clear=False)
        self.call("are_we_updated_yet")
        self.assertIn("MODULE UPDATED", self.logs(2))


class UploadModule1(Smoketest):
    MODULE_CODE = """
use spacetimedb::{log, ReducerContext, Table};

#[spacetimedb::table(name = person)]
pub struct Person {
    name: String,
}

#[spacetimedb::reducer]
pub fn add(ctx: &ReducerContext, name: String) {
    ctx.db.person().insert(Person { name });
}

#[spacetimedb::reducer]
pub fn say_hello(ctx: &ReducerContext) {
    for person in ctx.db.person().iter() {
        log::info!("Hello, {}!", person.name);
    }
    log::info!("Hello, World!");
}
"""

    def test_upload_module_1(self):
        """This tests uploading a basic module and calling some functions and checking logs afterwards."""

        self.call("add", "Robert")
        self.call("add", "Julie")
        self.call("add", "Samantha")
        self.call("say_hello")
        logs = self.logs(100)
        self.assertIn("Hello, Samantha!", logs)
        self.assertIn("Hello, Julie!", logs)
        self.assertIn("Hello, Robert!", logs)
        self.assertIn("Hello, World!", logs)


class UploadModule2(Smoketest):
    MODULE_CODE = """
use spacetimedb::{log, duration, ReducerContext, Table, Timestamp};


#[spacetimedb::table(name = scheduled_message, public, scheduled(my_repeating_reducer))]
pub struct ScheduledMessage {
    #[primary_key]
    #[auto_inc]
    scheduled_id: u64,
    scheduled_at: spacetimedb::ScheduleAt,
    prev: Timestamp,
}

#[spacetimedb::reducer(init)]
fn init(ctx: &ReducerContext) {
    ctx.db.scheduled_message().insert(ScheduledMessage { prev: ctx.timestamp, scheduled_id: 0, scheduled_at: duration!(100ms).into(), });
}

#[spacetimedb::reducer]
<<<<<<< HEAD
pub fn my_repeating_reducer(ctx: &ReducerContext, arg: ScheduledMessage) {
    println!("Invoked: ts={:?}, delta={:?}", ctx.timestamp, ctx.timestamp.duration_since(arg.prev));
=======
pub fn my_repeating_reducer(_ctx: &ReducerContext, arg: ScheduledMessage) {
    log::info!("Invoked: ts={:?}, delta={:?}", Timestamp::now(), arg.prev.elapsed());
>>>>>>> 85ffb283
}
"""
    def test_upload_module_2(self):
        """This test deploys a module with a repeating reducer and checks the logs to make sure its running."""

        time.sleep(2)
        lines = sum(1 for line in self.logs(100) if "Invoked" in line)
        time.sleep(4)
        new_lines = sum(1 for line in self.logs(100) if "Invoked" in line)
        self.assertLess(lines, new_lines)


class HotswapModule(Smoketest):
    AUTOPUBLISH = False

    MODULE_CODE = """
use spacetimedb::{ReducerContext, Table};

#[spacetimedb::table(name = person)]
pub struct Person {
    #[primary_key]
    #[auto_inc]
    id: u64,
    name: String,
}

#[spacetimedb::reducer]
pub fn add_person(ctx: &ReducerContext, name: String) {
    ctx.db.person().insert(Person { id: 0, name });
}
"""

    MODULE_CODE_B = """
use spacetimedb::{ReducerContext, Table};

#[spacetimedb::table(name = person)]
pub struct Person {
    #[primary_key]
    #[auto_inc]
    id: u64,
    name: String,
}

#[spacetimedb::reducer]
pub fn add_person(ctx: &ReducerContext, name: String) {
    ctx.db.person().insert(Person { id: 0, name });
}

#[spacetimedb::table(name = pet)]
pub struct Pet {
    #[primary_key]
    species: String,
}

#[spacetimedb::reducer]
pub fn add_pet(ctx: &ReducerContext, species: String) {
    ctx.db.pet().insert(Pet { species });
}
"""

    def test_hotswap_module(self):
        """Tests hotswapping of modules."""

        # Publish MODULE_CODE and subscribe to all
        name = random_string()
        self.publish_module(name, clear=False)
        sub = self.subscribe("SELECT * FROM *", n=2)

        # Trigger event on the subscription
        self.call("add_person", "Horst")

        # Update the module
        self.write_module_code(self.MODULE_CODE_B)
        self.publish_module(name, clear=False)

        # Assert that the module was updated
        self.call("add_pet", "Turtle")
        # And trigger another event on the subscription
        self.call("add_person", "Cindy")

        # Note that 'SELECT * FROM *' does NOT get refreshed to include the
        # new table (this is a known limitation).
        self.assertEqual(sub(), [
            {'person': {'deletes': [], 'inserts': [{'id': 1, 'name': 'Horst'}]}},
            {'person': {'deletes': [], 'inserts': [{'id': 2, 'name': 'Cindy'}]}}
        ])<|MERGE_RESOLUTION|>--- conflicted
+++ resolved
@@ -157,13 +157,8 @@
 }
 
 #[spacetimedb::reducer]
-<<<<<<< HEAD
 pub fn my_repeating_reducer(ctx: &ReducerContext, arg: ScheduledMessage) {
-    println!("Invoked: ts={:?}, delta={:?}", ctx.timestamp, ctx.timestamp.duration_since(arg.prev));
-=======
-pub fn my_repeating_reducer(_ctx: &ReducerContext, arg: ScheduledMessage) {
-    log::info!("Invoked: ts={:?}, delta={:?}", Timestamp::now(), arg.prev.elapsed());
->>>>>>> 85ffb283
+     log::info!("Invoked: ts={:?}, delta={:?}", ctx.timestamp, ctx.timestamp.duration_since(arg.prev));
 }
 """
     def test_upload_module_2(self):
