from .. import Smoketest, extract_field
import re

class Servers(Smoketest):
    AUTOPUBLISH = False

    def test_servers(self):
        """Verify that we can add and list server configurations"""

        out = self.spacetime("server", "add", "--url", "https://testnet.spacetimedb.com", "testnet", "--no-fingerprint")
        self.assertEqual(extract_field(out, "Host:"), "testnet.spacetimedb.com")
        self.assertEqual(extract_field(out, "Protocol:"), "https")

        servers = self.spacetime("server", "list")
        self.assertRegex(servers, re.compile(r"^\s*testnet\.spacetimedb\.com\s+https\s+testnet\s*$", re.M))
        self.assertRegex(servers, re.compile(r"^\s*\*\*\*\s+127\.0\.0\.1:3000\s+http\s+localhost\s*$", re.M))

        out = self.spacetime("server", "fingerprint", "http://127.0.0.1:3000", "-y")
        self.assertIn("No saved fingerprint for server 127.0.0.1:3000.", out)

        out = self.spacetime("server", "fingerprint", "http://127.0.0.1:3000")
        self.assertIn("Fingerprint is unchanged for server 127.0.0.1:3000", out)

        out = self.spacetime("server", "fingerprint", "localhost")
        self.assertIn("Fingerprint is unchanged for server localhost", out)

    def test_edit_server(self):
        """Verify that we can edit server configurations"""

        out = self.spacetime("server", "add", "--url", "https://foo.com", "foo", "--no-fingerprint")
        out = self.spacetime("server", "edit", "foo", "--url", "https://testnet.spacetimedb.com", "--new-name", "testnet", "--no-fingerprint", "--yes")
        self.assertEqual(extract_field(out, "Host:"), "testnet.spacetimedb.com")
        self.assertEqual(extract_field(out, "Protocol:"), "https")

        servers = self.spacetime("server", "list")
        self.assertRegex(servers, re.compile(r"^\s*testnet\.spacetimedb\.com\s+https\s+testnet\s*$", re.M))
        self.assertRegex(servers, re.compile(r"^\s*\*\*\*\s+127\.0\.0\.1:3000\s+http\s+localhost\s*$", re.M))

<<<<<<< HEAD
        self.spacetime("server", "remove", "-s", "testnet")
=======
        self.spacetime("server", "remove", "-s", "foo", "--yes")
>>>>>>> de8f5c93
<|MERGE_RESOLUTION|>--- conflicted
+++ resolved
@@ -36,8 +36,4 @@
         self.assertRegex(servers, re.compile(r"^\s*testnet\.spacetimedb\.com\s+https\s+testnet\s*$", re.M))
         self.assertRegex(servers, re.compile(r"^\s*\*\*\*\s+127\.0\.0\.1:3000\s+http\s+localhost\s*$", re.M))
 
-<<<<<<< HEAD
-        self.spacetime("server", "remove", "-s", "testnet")
-=======
-        self.spacetime("server", "remove", "-s", "foo", "--yes")
->>>>>>> de8f5c93
+        self.spacetime("server", "remove", "foo", "--yes")