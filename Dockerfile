# Use a base image that supports multi-arch
FROM rust:bookworm AS builder

WORKDIR /usr/src/app
COPY . .

<<<<<<< HEAD
RUN cargo build -p spacetimedb-standalone -p spacetimedb-cli --locked
=======
# If we're in a git submodule, we'll have a corrupted/nonfunctional .git file instead of a proper .git directory.
# To make the errors more sane, remove .git entirely.
RUN if [ -f .git ]; then \
      echo "❌ ERROR: .git is a file (likely a submodule pointer), not a directory." >&2; \
      echo "This will cause errors in the build process, because git operations will fail." >&2; \
      echo "To address this, replace the .git file with a proper .git directory." >&2; \
      exit 1; \
    fi

RUN cargo build -p spacetimedb-standalone -p spacetimedb-cli --release --locked
>>>>>>> a5602a38

FROM rust:bookworm

# Install dependencies
RUN apt-get update && apt-get install -y \
      curl \
      ca-certificates \
      binaryen \
      build-essential \
      && rm -rf /var/lib/apt/lists/*

# Determine architecture for .NET installation
ARG TARGETARCH
ENV DOTNET_ARCH=${TARGETARCH}

RUN if [ "$DOTNET_ARCH" = "amd64" ]; then \
        DOTNET_ARCH="x64"; \
    elif [ "$DOTNET_ARCH" = "arm64" ]; then \
        DOTNET_ARCH="arm64"; \
    else \
        echo "Unsupported architecture: $DOTNET_ARCH" && exit 1; \
    fi && \
    curl -sSL https://dot.net/v1/dotnet-install.sh | bash /dev/stdin --channel 8.0 --install-dir /usr/share/dotnet --architecture $DOTNET_ARCH

ENV PATH="/usr/share/dotnet:${PATH}"

# Install the experimental WASI workload
RUN dotnet workload install wasi-experimental

# Install Rust WASM target
RUN rustup target add wasm32-unknown-unknown

# Copy over SpacetimeDB
COPY --from=builder --chmod=755 /usr/src/app/target/release/spacetimedb-standalone /usr/src/app/target/release/spacetimedb-cli /opt/spacetime/
RUN ln -s /opt/spacetime/spacetimedb-cli /usr/local/bin/spacetime

# Create and switch to a non-root user
RUN useradd -m spacetime
USER spacetime

# Set working directory
WORKDIR /app

# Expose the necessary port
EXPOSE 3000

# Define the entrypoint
ENTRYPOINT ["spacetime"]
<|MERGE_RESOLUTION|>--- conflicted
+++ resolved
@@ -4,9 +4,6 @@
 WORKDIR /usr/src/app
 COPY . .
 
-<<<<<<< HEAD
-RUN cargo build -p spacetimedb-standalone -p spacetimedb-cli --locked
-=======
 # If we're in a git submodule, we'll have a corrupted/nonfunctional .git file instead of a proper .git directory.
 # To make the errors more sane, remove .git entirely.
 RUN if [ -f .git ]; then \
@@ -16,8 +13,7 @@
       exit 1; \
     fi
 
-RUN cargo build -p spacetimedb-standalone -p spacetimedb-cli --release --locked
->>>>>>> a5602a38
+RUN cargo build -p spacetimedb-standalone -p spacetimedb-cli --locked
 
 FROM rust:bookworm
 
